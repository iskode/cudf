#!/bin/bash

# Copyright (c) 2019, NVIDIA CORPORATION.

# cuDF build script

# This script is used to build the component(s) in this repo from
# source, and can be called with various options to customize the
# build as needed (see the help output for details)

# Abort script on first error
set -e

NUMARGS=$#
ARGS=$*

# NOTE: ensure all dir changes are relative to the location of this
# script, and that this script resides in the repo dir!
REPODIR=$(cd $(dirname $0); pwd)

<<<<<<< HEAD
VALIDARGS="clean libnvstrings nvstrings libcudf cudf dask_cudf custreamz benchmarks tests external  --external-lib-dir -v -g -n -l --allgpuarch --disable_nvtx -h"
HELP="$0 [clean] [libcudf] [cudf] [dask_cudf] [custreamz] [benchmarks] [tests] [external] [--external-lib-dir] [--disable_nvtx] [-v] [-g] [-n] [-h] [-l]
   clean                - remove all existing build artifacts and configuration (start
                        over)
   libnvstrings         - build the nvstrings C++ code only
   nvstrings            - build the nvstrings Python package
   libcudf              - build the cudf C++ code only
   cudf                 - build the cudf Python package
   dask_cudf            - build the dask_cudf Python package
   custreamz            - build the custreamz Python package
   benchmarks           - build benchmarks
   tests                - build tests
   external             - build external datasource support for libcudf
   --external-lib-dir   - default directory to search for external datasource libraries
   -v                   - verbose build mode
   -g                   - build for debug
   -n                   - no install step
   -l                   - build legacy tests
   --disable_nvtx       - disable inserting NVTX profiling ranges
   --allgpuarch         - build for all supported GPU architectures
   -h                   - print this text
   
=======
VALIDARGS="clean libnvstrings nvstrings libcudf cudf dask_cudf benchmarks tests -v -g -n -l --allgpuarch --disable_nvtx --show_depr_warn -h"
HELP="$0 [clean] [libcudf] [cudf] [dask_cudf] [benchmarks] [tests] [-v] [-g] [-n] [-h] [-l]
   clean            - remove all existing build artifacts and configuration (start
                      over)
   libnvstrings     - build the nvstrings C++ code only
   nvstrings        - build the nvstrings Python package
   libcudf          - build the cudf C++ code only
   cudf             - build the cudf Python package
   dask_cudf        - build the dask_cudf Python package
   benchmarks       - build benchmarks
   tests            - build tests
   -v               - verbose build mode
   -g               - build for debug
   -n               - no install step
   -l               - build legacy tests
   --allgpuarch     - build for all supported GPU architectures
   --disable_nvtx   - disable inserting NVTX profiling ranges
   --show_depr_warn - show cmake deprecation warnings
   -h               - print this text

>>>>>>> c11b6c8f
   default action (no args) is to build and install 'libnvstrings' then
   'nvstrings' then 'libcudf' then 'cudf' then 'dask_cudf' then 'external' targets
"
LIB_BUILD_DIR=${REPODIR}/cpp/build
EXTERNAL_BUILD_DIR=${REPODIR}/external/build
EXTERNAL_LIB_DIR=/usr/lib/cudf/external
NVSTRINGS_BUILD_DIR=${REPODIR}/python/nvstrings/build
CUDF_BUILD_DIR=${REPODIR}/python/cudf/build
CUSTREAMZ_BUILD_DIR=${REPODIR}/python/custreamz/build
DASK_CUDF_BUILD_DIR=${REPODIR}/python/dask_cudf/build
BUILD_DIRS="${LIB_BUILD_DIR} ${NVSTRINGS_BUILD_DIR} ${CUDF_BUILD_DIR} ${DASK_CUDF_BUILD_DIR} ${CUSTREAMZ_BUILD_DIR} ${EXTERNAL_BUILD_DIR}"

# Set defaults for vars modified by flags to this script
VERBOSE=""
BUILD_TYPE=Release
INSTALL_TARGET=install
BENCHMARKS=OFF
BUILD_EXTERNAL_DATASOURCES=OFF
BUILD_ALL_GPU_ARCH=0
BUILD_NVTX=ON
BUILD_TESTS=OFF
BUILD_LEGACY_TESTS=OFF
BUILD_DISABLE_DEPRECATION_WARNING=ON

# Set defaults for vars that may not have been defined externally
#  FIXME: if INSTALL_PREFIX is not set, check PREFIX, then check
#         CONDA_PREFIX, but there is no fallback from there!
INSTALL_PREFIX=${INSTALL_PREFIX:=${PREFIX:=${CONDA_PREFIX}}}
PARALLEL_LEVEL=${PARALLEL_LEVEL:=""}

function hasArg {
    (( ${NUMARGS} != 0 )) && (echo " ${ARGS} " | grep -q " $1 ")
}

function buildAll {
    ((${NUMARGS} == 0 )) || !(echo " ${ARGS} " | grep -q " [^-]\+ ")
}

if hasArg -h; then
    echo "${HELP}"
    exit 0
fi

# Check for valid usage
if (( ${NUMARGS} != 0 )); then
    for a in ${ARGS}; do
    if ! (echo " ${VALIDARGS} " | grep -q " ${a} "); then
        echo "Invalid option: ${a}"
        exit 1
    fi
    done
fi

# Process flags
if hasArg -v; then
    VERBOSE=1
fi
if hasArg -g; then
    BUILD_TYPE=Debug
fi
if hasArg -n; then
    INSTALL_TARGET=""
    LIBCUDF_BUILD_DIR=${LIB_BUILD_DIR}
    LIBNVSTRINGS_BUILD_DIR=${LIB_BUILD_DIR}
fi
if hasArg -l; then
    BUILD_LEGACY_TESTS=ON
fi
if hasArg --allgpuarch; then
    BUILD_ALL_GPU_ARCH=1
fi
if hasArg benchmarks; then
    BENCHMARKS="ON"
fi
if hasArg tests; then
    BUILD_TESTS=ON
fi
if hasArg external; then
    BUILD_EXTERNAL_DATASOURCES="ON"
    if hasArg --external-lib-dir; then
        EXTERNAL_LIB_DIR=/something
    fi
fi
if hasArg --disable_nvtx; then
    BUILD_NVTX="OFF"
fi
if hasArg --show_depr_warn; then
    BUILD_DISABLE_DEPRECATION_WARNING=OFF
fi

# If clean given, run it prior to any other steps
if hasArg clean; then
    # If the dirs to clean are mounted dirs in a container, the
    # contents should be removed but the mounted dirs will remain.
    # The find removes all contents but leaves the dirs, the rmdir
    # attempts to remove the dirs but can fail safely.
    for bd in ${BUILD_DIRS}; do
    if [ -d ${bd} ]; then
        find ${bd} -mindepth 1 -delete
        rmdir ${bd} || true
    fi
    done
fi

if (( ${BUILD_ALL_GPU_ARCH} == 0 )); then
    GPU_ARCH="-DGPU_ARCHS="
    echo "Building for the architecture of the GPU in the system..."
else
    GPU_ARCH="-DGPU_ARCHS=ALL"
    echo "Building for *ALL* supported GPU architectures..."
fi

################################################################################
# Configure, build, and install libnvstrings

if buildAll || hasArg libnvstrings || hasArg libcudf; then

    mkdir -p ${LIB_BUILD_DIR}
    cd ${LIB_BUILD_DIR}
    cmake -DCMAKE_INSTALL_PREFIX=${INSTALL_PREFIX} \
          -DCMAKE_CXX11_ABI=ON \
          ${GPU_ARCH} \
          -DBUILD_EXTERNAL_DATASOURCES=${BUILD_EXTERNAL_DATASOURCES} \
          -DUSE_NVTX=${BUILD_NVTX} \
          -DBUILD_BENCHMARKS=${BENCHMARKS} \
          -DBUILD_LEGACY_TESTS=${BUILD_LEGACY_TESTS} \
          -DDISABLE_DEPRECATION_WARNING=${BUILD_DISABLE_DEPRECATION_WARNING} \
          -DCMAKE_BUILD_TYPE=${BUILD_TYPE} ..
fi

if buildAll || hasArg libnvstrings; then

    cd ${LIB_BUILD_DIR}
    if [[ ${INSTALL_TARGET} != "" ]]; then
        make -j${PARALLEL_LEVEL} install_nvstrings VERBOSE=${VERBOSE}
    else
        make -j${PARALLEL_LEVEL} nvstrings VERBOSE=${VERBOSE}
    fi

    if [[ ${BUILD_TESTS} == "ON" ]]; then
        make -j${PARALLEL_LEVEL} build_tests_nvstrings VERBOSE=${VERBOSE}
    fi
fi

# Build and install the nvstrings Python package
if buildAll || hasArg nvstrings; then

    cd ${REPODIR}/python/nvstrings
    if [[ ${INSTALL_TARGET} != "" ]]; then
        python setup.py build_ext
        python setup.py install --single-version-externally-managed --record=record.txt
    else
        python setup.py build_ext --build-lib=${PWD} --library-dir=${LIBNVSTRINGS_BUILD_DIR}
    fi
fi

# Configure, build, and install libcudf
if buildAll || hasArg libcudf; then

    cd ${LIB_BUILD_DIR}
    if [[ ${INSTALL_TARGET} != "" ]]; then
        make -j${PARALLEL_LEVEL} install_cudf VERBOSE=${VERBOSE}
    else
        make -j${PARALLEL_LEVEL} cudf VERBOSE=${VERBOSE}
    fi

    if [[ ${BUILD_TESTS} == "ON" ]]; then
        make -j${PARALLEL_LEVEL} build_tests_cudf VERBOSE=${VERBOSE}
    fi
fi

# Build and install the cudf Python package
if buildAll || hasArg cudf; then

    cd ${REPODIR}/python/cudf
    if [[ ${INSTALL_TARGET} != "" ]]; then
        PARALLEL_LEVEL=${PARALLEL_LEVEL} python setup.py build_ext --inplace
        python setup.py install --single-version-externally-managed --record=record.txt
    else
        PARALLEL_LEVEL=${PARALLEL_LEVEL} python setup.py build_ext --inplace --library-dir=${LIBCUDF_BUILD_DIR}
    fi
fi

# Build and install the dask_cudf Python package
if buildAll || hasArg dask_cudf; then

    cd ${REPODIR}/python/dask_cudf
    if [[ ${INSTALL_TARGET} != "" ]]; then
        python setup.py install --single-version-externally-managed --record=record.txt
    else
        python setup.py build_ext --inplace
    fi
fi

# Build and install the custreamz Python package
if buildAll || hasArg custreamz; then

    cd ${REPODIR}/python/custreamz
    if [[ ${INSTALL_TARGET} != "" ]]; then
        python setup.py build_ext --inplace
        python setup.py install --single-version-externally-managed --record=record.txt
    else
        python setup.py build_ext --inplace --library-dir=${CUSTREAMZ_BUILD_DIR}
    fi
fi

# Build and install the external datasources
if buildAll || hasArg external; then

    echo "Making external datasource ${EXTERNAL_BUILD_DIR}"
    mkdir -p ${EXTERNAL_BUILD_DIR}
    cd ${EXTERNAL_BUILD_DIR}
    cmake -DCMAKE_INSTALL_PREFIX=${INSTALL_PREFIX} \
          -DCMAKE_CXX11_ABI=ON \
          -DCMAKE_BUILD_TYPE=${BUILD_TYPE} ..

    # build the external datasource project
    make -j${PARALLEL_LEVEL} VERBOSE=${VERBOSE}
    make install
fi<|MERGE_RESOLUTION|>--- conflicted
+++ resolved
@@ -18,8 +18,7 @@
 # script, and that this script resides in the repo dir!
 REPODIR=$(cd $(dirname $0); pwd)
 
-<<<<<<< HEAD
-VALIDARGS="clean libnvstrings nvstrings libcudf cudf dask_cudf custreamz benchmarks tests external  --external-lib-dir -v -g -n -l --allgpuarch --disable_nvtx -h"
+VALIDARGS="clean libnvstrings nvstrings libcudf cudf dask_cudf custreamz benchmarks tests external --external-lib-dir -v -g -n -l --allgpuarch --disable_nvtx --show_depr_warn -h"
 HELP="$0 [clean] [libcudf] [cudf] [dask_cudf] [custreamz] [benchmarks] [tests] [external] [--external-lib-dir] [--disable_nvtx] [-v] [-g] [-n] [-h] [-l]
    clean                - remove all existing build artifacts and configuration (start
                         over)
@@ -39,30 +38,9 @@
    -l                   - build legacy tests
    --disable_nvtx       - disable inserting NVTX profiling ranges
    --allgpuarch         - build for all supported GPU architectures
+   --show_depr_warn     - show cmake deprecation warnings
    -h                   - print this text
    
-=======
-VALIDARGS="clean libnvstrings nvstrings libcudf cudf dask_cudf benchmarks tests -v -g -n -l --allgpuarch --disable_nvtx --show_depr_warn -h"
-HELP="$0 [clean] [libcudf] [cudf] [dask_cudf] [benchmarks] [tests] [-v] [-g] [-n] [-h] [-l]
-   clean            - remove all existing build artifacts and configuration (start
-                      over)
-   libnvstrings     - build the nvstrings C++ code only
-   nvstrings        - build the nvstrings Python package
-   libcudf          - build the cudf C++ code only
-   cudf             - build the cudf Python package
-   dask_cudf        - build the dask_cudf Python package
-   benchmarks       - build benchmarks
-   tests            - build tests
-   -v               - verbose build mode
-   -g               - build for debug
-   -n               - no install step
-   -l               - build legacy tests
-   --allgpuarch     - build for all supported GPU architectures
-   --disable_nvtx   - disable inserting NVTX profiling ranges
-   --show_depr_warn - show cmake deprecation warnings
-   -h               - print this text
-
->>>>>>> c11b6c8f
    default action (no args) is to build and install 'libnvstrings' then
    'nvstrings' then 'libcudf' then 'cudf' then 'dask_cudf' then 'external' targets
 "
