--- conflicted
+++ resolved
@@ -22,11 +22,8 @@
 #include "gdf_table.cuh"
 #include "hashmap/hash_functions.cuh"
 #include "int_fastdiv.h"
-<<<<<<< HEAD
 #include "rmm.h"
-=======
 #include "nvtx_utils.h"
->>>>>>> ce672bc8
 
 constexpr int BLOCK_SIZE = 256;
 constexpr int ROWS_PER_THREAD = 1;
