# Copyright (c) 2018-2019, NVIDIA CORPORATION.

from __future__ import division, print_function

import inspect
import itertools
import logging
import numbers
import pickle
import random
import warnings
from collections import OrderedDict
from collections.abc import Mapping, Sequence
from types import GeneratorType

import numpy as np
import pandas as pd
import pyarrow as pa
from pandas.api.types import is_dict_like

import rmm

import cudf
import cudf._lib as libcudf
from cudf.core import column
from cudf.core._sort import get_sorted_inds
from cudf.core.column import CategoricalColumn, StringColumn
from cudf.core.index import Index, RangeIndex, as_index
from cudf.core.indexing import _DataFrameIlocIndexer, _DataFrameLocIndexer
from cudf.core.series import Series
from cudf.core.window import Rolling
from cudf.utils import applyutils, cudautils, ioutils, queryutils, utils
from cudf.utils.docutils import copy_docstring
from cudf.utils.dtypes import (
    cudf_dtype_from_pydata_dtype,
    is_categorical_dtype,
    is_datetime_dtype,
    is_list_like,
    is_scalar,
)


def _unique_name(existing_names, suffix="_unique_name"):
    ret = suffix
    i = 1
    while ret in existing_names:
        ret = "%s_%d" % (suffix, i)
        i += 1
    return ret


def _reverse_op(fn):
    return {
        "add": "radd",
        "radd": "add",
        "sub": "rsub",
        "rsub": "sub",
        "mul": "rmul",
        "rmul": "mul",
        "mod": "rmod",
        "rmod": "mod",
        "pow": "rpow",
        "rpow": "pow",
        "floordiv": "rfloordiv",
        "rfloordiv": "floordiv",
        "truediv": "rtruediv",
        "rtruediv": "truediv",
        "__add__": "__radd__",
        "__radd__": "__add__",
        "__sub__": "__rsub__",
        "__rsub__": "__sub__",
        "__mul__": "__rmul__",
        "__rmul__": "__mul__",
        "__mod__": "__rmod__",
        "__rmod__": "__mod__",
        "__pow__": "__rpow__",
        "__rpow__": "__pow__",
        "__floordiv__": "__rfloordiv__",
        "__rfloordiv__": "__floordiv__",
        "__truediv__": "__rtruediv__",
        "__rtruediv__": "__truediv__",
    }[fn]


class DataFrame(object):
    """
    A GPU Dataframe object.

    Examples
    --------

    Build dataframe with `__setitem__`:

    >>> import cudf
    >>> df = cudf.DataFrame()
    >>> df['key'] = [0, 1, 2, 3, 4]
    >>> df['val'] = [float(i + 10) for i in range(5)]  # insert column
    >>> print(df)
       key   val
    0    0  10.0
    1    1  11.0
    2    2  12.0
    3    3  13.0
    4    4  14.0

    Build dataframe with initializer:

    >>> import cudf
    >>> import numpy as np
    >>> from datetime import datetime, timedelta
    >>> ids = np.arange(5)

    Create some datetime data

    >>> t0 = datetime.strptime('2018-10-07 12:00:00', '%Y-%m-%d %H:%M:%S')
    >>> datetimes = [(t0+ timedelta(seconds=x)) for x in range(5)]
    >>> dts = np.array(datetimes, dtype='datetime64')

    Create the GPU DataFrame

    >>> df = cudf.DataFrame([('id', ids), ('datetimes', dts)])
    >>> df
        id                datetimes
    0    0  2018-10-07T12:00:00.000
    1    1  2018-10-07T12:00:01.000
    2    2  2018-10-07T12:00:02.000
    3    3  2018-10-07T12:00:03.000
    4    4  2018-10-07T12:00:04.000

    Convert from a Pandas DataFrame:

    >>> import pandas as pd
    >>> import cudf
    >>> pdf = pd.DataFrame({'a': [0, 1, 2, 3],'b': [0.1, 0.2, None, 0.3]})
    >>> df = cudf.from_pandas(pdf)
    >>> df
      a b
    0 0 0.1
    1 1 0.2
    2 2 nan
    3 3 0.3
    """

    def __init__(self, data=None, index=None, columns=None):
        keys = index
        if index is None:
            index = RangeIndex(start=0)
        self._index = as_index(index)
        self._size = len(index)
        self._cols = OrderedDict()
        # has initializer?

        if data is not None:
            if isinstance(data, dict):
                data = data.items()
            elif is_list_like(data) and len(data) > 0:
                if not isinstance(data[0], (list, tuple)):
                    # a nested list is something pandas supports and
                    # we don't support list-like values in a record yet
                    self._add_rows(data, index, keys)
                    return
            for col_name, series in data:
                self.add_column(col_name, series, forceindex=index is not None)

        self._add_empty_columns(columns, index)

    @property
    def _constructor(self):
        return DataFrame

    @property
    def _constructor_sliced(self):
        return Series

    @property
    def _constructor_expanddim(self):
        raise NotImplementedError(
            "_constructor_expanddim not supported for DataFrames!"
        )

    def _add_rows(self, data, index, keys):
        if keys is None:
            data = {i: element for i, element in enumerate(data)}.items()
        else:
            data = dict(zip(keys, data)).items()
            self._index = as_index(RangeIndex(start=0))
            self._size = len(RangeIndex(start=0))
        for col_name, series in data:
            self.add_column(col_name, series, forceindex=index is not None)
        transposed = self.T
        self._cols = OrderedDict()
        self._size = transposed._size
        self._index = as_index(transposed.index)
        for col_name in transposed.columns:
            self.add_column(
                col_name,
                transposed._cols[col_name],
                forceindex=index is not None,
            )

    def _add_empty_columns(self, columns, index):
        if columns is not None:
            for col_name in columns:
                if col_name not in self._cols:
                    self.add_column(
                        col_name,
                        column.column_empty(
                            self._size, dtype="object", masked=True
                        ),
                        forceindex=index is not None,
                    )

    def serialize(self):
        header = {}
        frames = []
        header["type"] = pickle.dumps(type(self))
        header["index"], index_frames = self._index.serialize()
        header["index_frame_count"] = len(index_frames)
        frames.extend(index_frames)

        # Use the column directly to avoid duplicating the index
        header["column_names"] = tuple(self._cols.keys())
        column_header, column_frames = column.serialize_columns(self._columns)
        header["columns"] = column_header
        frames.extend(column_frames)

        return header, frames

    @classmethod
    def deserialize(cls, header, frames):
        # Reconstruct the index
        index_frames = frames[: header["index_frame_count"]]

        idx_typ = pickle.loads(header["index"]["type"])
        index = idx_typ.deserialize(header["index"], index_frames)

        # Reconstruct the columns
        column_frames = frames[header["index_frame_count"] :]

        column_names = header["column_names"]
        columns = column.deserialize_columns(header["columns"], column_frames)

        return cls(dict(zip(column_names, columns)), index=index)

    @property
    def dtypes(self):
        """Return the dtypes in this object."""
        return pd.Series(
            [x.dtype for x in self._cols.values()], index=self._cols.keys()
        )

    @property
    def shape(self):
        """Returns a tuple representing the dimensionality of the DataFrame.
        """
        return len(self._index), len(self._cols)

    @property
    def ndim(self):
        """Dimension of the data. DataFrame ndim is always 2.
        """
        return 2

    def __dir__(self):
        o = set(dir(type(self)))
        o.update(self.__dict__)
        o.update(
            c for c in self.columns if isinstance(c, str) and c.isidentifier()
        )
        return list(o)

    def __getattr__(self, key):
        if key != "_cols" and key in self._cols:
            return self[key]

        raise AttributeError("'DataFrame' object has no attribute %r" % key)

    def __getitem__(self, arg):
        """
        If *arg* is a ``str`` or ``int`` type, return the column Series.
        If *arg* is a ``slice``, return a new DataFrame with all columns
        sliced to the specified range.
        If *arg* is an ``array`` containing column names, return a new
        DataFrame with the corresponding columns.
        If *arg* is a ``dtype.bool array``, return the rows marked True

        Examples
        --------
        >>> df = DataFrame([('a', list(range(20))),
        ...                 ('b', list(range(20))),
        ...                 ('c', list(range(20)))])
        >>> print(df[:4])    # get first 4 rows of all columns
           a  b  c
        0  0  0  0
        1  1  1  1
        2  2  2  2
        3  3  3  3
        >>> print(df[-5:])  # get last 5 rows of all columns
            a   b   c
        15  15  15  15
        16  16  16  16
        17  17  17  17
        18  18  18  18
        19  19  19  19
        >>> print(df[['a', 'c']]) # get columns a and c
           a  c
        0  0  0
        1  1  1
        2  2  2
        3  3  3
        4  4  4
        5  5  5
        6  6  6
        7  7  7
        8  8  8
        9  9  9
        >>> print(df[[True, False, True, False]]) # mask the entire dataframe,
        # returning the rows specified in the boolean mask
        """
        if isinstance(
            self.columns, cudf.core.multiindex.MultiIndex
        ) and isinstance(arg, tuple):
            return self.columns._get_column_major(self, arg)
        if is_scalar(arg) or isinstance(arg, tuple):
            s = self._cols[arg]
            s.name = arg
            s.index = self.index
            return s
        elif isinstance(arg, slice):
            df = DataFrame()
            for k, col in self._cols.items():
                df[k] = col[arg]
            return df
        elif isinstance(
            arg, (list, np.ndarray, pd.Series, Series, Index, pd.Index)
        ):
            mask = arg
            if isinstance(mask, list):
                mask = np.array(mask)
            df = DataFrame()
            if mask.dtype == "bool":
                # New df-wide index
                index = as_index(self.index.as_column()[mask])
                for col in self._cols:
                    df[col] = Series(self._cols[col][arg], index=index)
                df = df.set_index(index)
            else:
                if len(arg) == 0:
                    df._size = len(self.index)
                    df._index = self.index
                    return df
                for col in arg:
                    df[col] = self[col]
            return df
        elif isinstance(arg, DataFrame):
            return self.mask(arg)
        else:
            msg = "__getitem__ on type {!r} is not supported"
            raise TypeError(msg.format(type(arg)))

    def mask(self, other):
        df = self.copy()
        for col in self.columns:
            if col in other.columns:
                boolbits = cudautils.compact_mask_bytes(
                    other[col].to_gpu_array()
                )
            else:
                boolbits = cudautils.make_empty_mask(len(self[col]))
            df[col]._column = df[col]._column.set_mask(boolbits)
        return df

    def __setitem__(self, name, col):
        """Add/set column by *name or DataFrame*
        """
        if isinstance(name, DataFrame):
            for col_name in self._cols:
                mask = name[col_name]
                self._cols[col_name][mask] = col

        elif name in self._cols:
            self._cols[name] = self._prepare_series_for_add(col)
        else:
            self.add_column(name, col)

    def __delitem__(self, name):
        """
        Drop the given column by *name*.
        """
        self._drop_column(name)

    def __sizeof__(self):
        columns = sum(col._column.__sizeof__() for col in self._cols.values())
        index = self._index.__sizeof__()
        return columns + index

    def __len__(self):
        """
        Returns the number of rows
        """
        return self._size

    def __array_ufunc__(self, ufunc, method, *inputs, **kwargs):
        import cudf

        if method == "__call__" and hasattr(cudf, ufunc.__name__):
            func = getattr(cudf, ufunc.__name__)
            return func(self)
        else:
            return NotImplemented

    def __array_function__(self, func, types, args, kwargs):

        cudf_df_module = DataFrame
        cudf_series_module = Series

        for submodule in func.__module__.split(".")[1:]:
            # point cudf to the correct submodule
            if hasattr(cudf_df_module, submodule):
                cudf_df_module = getattr(cudf_df_module, submodule)
            else:
                return NotImplemented

        fname = func.__name__

        handled_types = [cudf_df_module, cudf_series_module]

        for t in types:
            if t not in handled_types:
                return NotImplemented

        if hasattr(cudf_df_module, fname):
            cudf_func = getattr(cudf_df_module, fname)
            # Handle case if cudf_func is same as numpy function
            if cudf_func is func:
                return NotImplemented
            else:
                return cudf_func(*args, **kwargs)
        else:
            return NotImplemented

    @property
    def empty(self):
        return not len(self)

    @property
    def values(self):
        if not utils._have_cupy:
            raise ModuleNotFoundError("CuPy was not found.")
        import cupy

        return cupy.asarray(self.as_gpu_matrix())

    def _get_numeric_data(self):
        """ Return a dataframe with only numeric data types """
        columns = [
            c
            for c, dt in self.dtypes.items()
            if dt != object and not is_categorical_dtype(dt)
        ]
        return self[columns]

    def assign(self, **kwargs):
        """
        Assign columns to DataFrame from keyword arguments.

        Examples
        --------
        >>> import cudf
        >>> df = cudf.DataFrame()
        >>> df = df.assign(a=[0, 1, 2], b=[3, 4, 5])
        >>> print(df)
           a  b
        0  0  3
        1  1  4
        2  2  5
        """
        new = self.copy()
        for k, v in kwargs.items():
            new[k] = v
        return new

    def head(self, n=5):
        """
        Returns the first n rows as a new DataFrame

        Examples
        --------
        >>> import cudf
        >>> df = cudf.DataFrame()
        >>> df['key'] = [0, 1, 2, 3, 4]
        >>> df['val'] = [float(i + 10) for i in range(5)]  # insert column
        >>> print(df.head(2))
           key   val
        0    0  10.0
        1    1  11.0
        """
        return self.iloc[:n]

    def tail(self, n=5):
        """
        Returns the last n rows as a new DataFrame

        Examples
        --------
        >>> import cudf
        >>> df = cudf.DataFrame()
        >>> df['key'] = [0, 1, 2, 3, 4]
        >>> df['val'] = [float(i + 10) for i in range(5)]  # insert column
        >>> print(df.tail(2))
           key   val
        3    3  13.0
        4    4  14.0

        """
        if n == 0:
            return self.iloc[0:0]

        return self.iloc[-n:]

    def to_string(self):
        """
        Convert to string

        cuDF uses Pandas internals for efficient string formatting.
        Set formatting options using pandas string formatting options and
        cuDF objects will print identically to Pandas objects.

        cuDF supports `null/None` as a value in any column type, which
        is transparently supported during this output process.

        Examples
        --------
        >>> import cudf
        >>> df = cudf.DataFrame()
        >>> df['key'] = [0, 1, 2]
        >>> df['val'] = [float(i + 10) for i in range(3)]
        >>> df.to_string()
        '   key   val\\n0    0  10.0\\n1    1  11.0\\n2    2  12.0'
        """
        return self.__repr__()

    def __str__(self):
        return self.to_string()

    def get_renderable_dataframe(self):
        nrows = np.max([pd.options.display.max_rows, 1])
        if pd.options.display.max_rows == 0:
            nrows = len(self)
        ncols = (
            pd.options.display.max_columns
            if pd.options.display.max_columns
            else 15
        )
        if len(self) <= nrows or len(self.columns) <= ncols:
            output = self.copy(deep=False)
        else:
            uppercols = len(self.columns) - ncols - 1
            upper_left = self.head(nrows).iloc[:, :ncols]
            upper_right = self.head(nrows).iloc[:, uppercols:]
            lower_left = self.tail(nrows).iloc[:, :ncols]
            lower_right = self.tail(nrows).iloc[:, uppercols:]
            output = cudf.concat(
                [
                    cudf.concat([upper_left, upper_right], axis=1),
                    cudf.concat([lower_left, lower_right], axis=1),
                ]
            )
        temp_mi_columns = output.columns
        for col in output._cols:
            if (
                self._cols[col].null_count > 0
                and not self._cols[col].dtype == "O"
                and not is_datetime_dtype(self._cols[col].dtype)
            ):
                output[col] = (
                    output._cols[col].astype("str").str.fillna("null")
                )
            else:
                output[col] = output._cols[col]
        if isinstance(self.columns, cudf.MultiIndex):
            output.columns = temp_mi_columns
        return output

    def __repr__(self):
        output = self.get_renderable_dataframe()
        # the below is permissible: null in a datetime to_pandas() becomes
        # NaT, which is then replaced with null in this processing step.
        # It is not possible to have a mix of nulls and NaTs in datetime
        # columns because we do not support NaT - pyarrow as_column
        # preprocessing converts NaT input values from numpy or pandas into
        # null.
        output = output.to_pandas().__repr__().replace(" NaT", "null")
        lines = output.split("\n")
        if lines[-1].startswith("["):
            lines = lines[:-1]
            lines.append(
                "[%d rows x %d columns]" % (len(self), len(self.columns))
            )
        return "\n".join(lines)

    def _repr_html_(self):
        lines = (
            self.get_renderable_dataframe()
            .to_pandas()
            ._repr_html_()
            .split("\n")
        )
        if lines[-2].startswith("<p>"):
            lines = lines[:-2]
            lines.append(
                "<p>%d rows × %d columns</p>" % (len(self), len(self.columns))
            )
            lines.append("</div>")
        return "\n".join(lines)

    def _repr_latex_(self):
        return self.get_renderable_dataframe().to_pandas()._repr_latex_()

    # unary, binary, rbinary, orderedcompare, unorderedcompare
    def _apply_op(self, fn, other=None, fill_value=None):
        result = DataFrame()
        result.set_index(self.index)

        def op(lhs, rhs):
            if fill_value is None:
                return getattr(lhs, fn)(rhs)
            else:
                return getattr(lhs, fn)(rhs, fill_value)

        if other is None:
            for col in self._cols:
                result[col] = getattr(self._cols[col], fn)()
            return result
        elif isinstance(other, Sequence):
            for k, col in enumerate(self._cols):
                result[col] = getattr(self._cols[col], fn)(other[k])
        elif isinstance(other, DataFrame):

            lhs, rhs = _align_indices(self, other)

            max_num_rows = max(lhs.shape[0], rhs.shape[0])

            def fallback(col, fn):
                if fill_value is None:
                    return Series.from_masked_array(
                        data=rmm.device_array(max_num_rows, dtype="float64"),
                        mask=cudautils.make_empty_mask(max_num_rows),
                    ).set_index(col.index)
                else:
                    return getattr(col, fn)(fill_value)

            for col in lhs._cols:
                if col not in rhs._cols:
                    result[col] = fallback(lhs._cols[col], fn)
            for col in rhs._cols:
                if col in lhs._cols:
                    result[col] = op(lhs._cols[col], rhs._cols[col])
                else:
                    result[col] = fallback(rhs._cols[col], _reverse_op(fn))
        elif isinstance(other, Series):
            raise NotImplementedError(
                "Series to DataFrame arithmetic not supported "
                "until strings can be used as indices. Try converting your"
                " Series into a DataFrame first."
            )
        elif isinstance(other, numbers.Number):
            for col in self._cols:
                result[col] = op(self._cols[col], other)
        else:
            raise NotImplementedError(
                "DataFrame operations with " + str(type(other)) + " not "
                "supported at this time."
            )
        return result

    def add(self, other, fill_value=None):
        return self._apply_op("add", other, fill_value)

    def __add__(self, other):
        return self._apply_op("__add__", other)

    def radd(self, other, fill_value=None):
        return self._apply_op("radd", other, fill_value)

    def __radd__(self, other):
        return self._apply_op("__radd__", other)

    def sub(self, other, fill_value=None):
        return self._apply_op("sub", other, fill_value)

    def __sub__(self, other):
        return self._apply_op("__sub__", other)

    def rsub(self, other, fill_value=None):
        return self._apply_op("rsub", other, fill_value)

    def __rsub__(self, other):
        return self._apply_op("__rsub__", other)

    def mul(self, other, fill_value=None):
        return self._apply_op("mul", other, fill_value)

    def __mul__(self, other):
        return self._apply_op("__mul__", other)

    def rmul(self, other, fill_value=None):
        return self._apply_op("rmul", other, fill_value)

    def __rmul__(self, other):
        return self._apply_op("__rmul__", other)

    def mod(self, other, fill_value=None):
        return self._apply_op("mod", other, fill_value)

    def __mod__(self, other):
        return self._apply_op("__mod__", other)

    def rmod(self, other, fill_value=None):
        return self._apply_op("rmod", other, fill_value)

    def __rmod__(self, other):
        return self._apply_op("__rmod__", other)

    def pow(self, other, fill_value=None):
        return self._apply_op("pow", other, fill_value)

    def __pow__(self, other):
        return self._apply_op("__pow__", other)

    def rpow(self, other, fill_value=None):
        return self._apply_op("rpow", other, fill_value)

    def __rpow__(self, other):
        return self._apply_op("__pow__", other)

    def floordiv(self, other, fill_value=None):
        return self._apply_op("floordiv", other, fill_value)

    def __floordiv__(self, other):
        return self._apply_op("__floordiv__", other)

    def rfloordiv(self, other, fill_value=None):
        return self._apply_op("rfloordiv", other, fill_value)

    def __rfloordiv__(self, other):
        return self._apply_op("__rfloordiv__", other)

    def truediv(self, other, fill_value=None):
        return self._apply_op("truediv", other, fill_value)

    def __truediv__(self, other):
        return self._apply_op("__truediv__", other)

    def rtruediv(self, other, fill_value=None):
        return self._apply_op("rtruediv", other, fill_value)

    def __rtruediv__(self, other):
        return self._apply_op("__rtruediv__", other)

    __div__ = __truediv__

    def __and__(self, other):
        return self._apply_op("__and__", other)

    def __or__(self, other):
        return self._apply_op("__or__", other)

    def __xor__(self, other):
        return self._apply_op("__xor__", other)

    def __eq__(self, other):
        return self._apply_op("__eq__", other)

    def __ne__(self, other):
        return self._apply_op("__ne__", other)

    def __lt__(self, other):
        return self._apply_op("__lt__", other)

    def __le__(self, other):
        return self._apply_op("__le__", other)

    def __gt__(self, other):
        return self._apply_op("__gt__", other)

    def __ge__(self, other):
        return self._apply_op("__ge__", other)

    def __invert__(self):
        return self._apply_op("__invert__")

    def __neg__(self):
        return self._apply_op("__neg__")

    def __abs__(self):
        return self._apply_op("__abs__")

    def __iter__(self):
        return iter(self.columns)

    def equals(self, other):
        for col in self.columns:
            if col not in other.columns:
                return False
            if not self[col].equals(other[col]):
                return False
        if not self.index.equals(other.index):
            return False
        return True

    def sin(self):
        return self._apply_op("sin")

    def cos(self):
        return self._apply_op("cos")

    def tan(self):
        return self._apply_op("tan")

    def asin(self):
        return self._apply_op("asin")

    def acos(self):
        return self._apply_op("acos")

    def atan(self):
        return self._apply_op("atan")

    def exp(self):
        return self._apply_op("exp")

    def log(self):
        return self._apply_op("log")

    def sqrt(self):
        return self._apply_op("sqrt")

    def iteritems(self):
        """ Iterate over column names and series pairs """
        for k in self:
            yield (k, self[k])

    @property
    def loc(self):
        """
        Selecting rows and columns by label or boolean mask.

        Examples
        --------

        DataFrame with string index.

        >>> print(df)
           a  b
        a  0  5
        b  1  6
        c  2  7
        d  3  8
        e  4  9

        Select a single row by label.

        >>> print(df.loc['a'])
        a    0
        b    5
        Name: a, dtype: int64

        Select multiple rows and a single column.

        >>> print(df.loc[['a', 'c', 'e'], 'b'])
        a    5
        c    7
        e    9
        Name: b, dtype: int64

        Selection by boolean mask.

        >>> print(df.loc[df.a > 2])
           a  b
        d  3  8
        e  4  9

        Setting values using loc.

        >>> df.loc[['a', 'c', 'e'], 'a'] = 0
        >>> print(df)
           a  b
        a  0  5
        b  1  6
        c  0  7
        d  3  8
        e  0  9

        See also
        --------
        DataFrame.iloc
        """
        return _DataFrameLocIndexer(self)

    @property
    def iloc(self):
        """
        Selecting rows and column by position.

        Examples
        --------
        >>> df = DataFrame([('a', list(range(20))),
        ...                 ('b', list(range(20))),
        ...                 ('c', list(range(20)))])

        Select a single row using an integer index.

        >>> print(df.iloc[1])
        a    1
        b    1
        c    1

        Select multiple rows using a list of integers.

        >>> print(df.iloc[[0, 2, 9, 18]])
              a    b    c
         0    0    0    0
         2    2    2    2
         9    9    9    9
        18   18   18   18

        Select rows using a slice.

        >>> print(df.iloc[3:10:2])
             a    b    c
        3    3    3    3
        5    5    5    5
        7    7    7    7
        9    9    9    9

        Select both rows and columns.

        >>> print(df.iloc[[1, 3, 5, 7], 2])
        1    1
        3    3
        5    5
        7    7
        Name: c, dtype: int64

        Setting values in a column using iloc.

        >>> df.iloc[:4] = 0
        >>> print(df)
           a  b  c
        0  0  0  0
        1  0  0  0
        2  0  0  0
        3  0  0  0
        4  4  4  4
        5  5  5  5
        6  6  6  6
        7  7  7  7
        8  8  8  8
        9  9  9  9
        [10 more rows]

        See also
        --------
        DataFrame.loc
        """
        return _DataFrameIlocIndexer(self)

    def iat(self):
        """
        Alias for ``DataFrame.iloc``; provided for compatibility with Pandas.
        """
        return self.iloc

    def at(self):
        """
        Alias for ``DataFrame.loc``; provided for compatibility with Pandas.
        """
        return self.loc

    @property
    def columns(self):
        """Returns a tuple of columns
        """
        if hasattr(self, "multi_cols"):
            return self.multi_cols
        else:
            return pd.Index(self._cols)

    @columns.setter
    def columns(self, columns):
        if isinstance(columns, Index):
            if len(columns) != len(self.columns):
                msg = (
                    f"Length mismatch: Expected axis has %d elements, "
                    "new values have %d elements"
                    % (len(self.columns), len(columns))
                )
                raise ValueError(msg)
            """
            new_names = []
            for idx, name in enumerate(columns):
                new_names.append(name)
            self._rename_columns(new_names)
            """
            self.multi_cols = columns
        else:
            if hasattr(self, "multi_cols"):
                delattr(self, "multi_cols")
            self._rename_columns(columns)

    @property
    def _columns(self):
        """
        Return a list of Column objects backing this dataframe
        """
        return [sr._column for sr in self._cols.values()]

    def _rename_columns(self, new_names):
        old_cols = list(self._cols.keys())
        l_old_cols = len(old_cols)
        l_new_cols = len(new_names)
        if l_new_cols != l_old_cols:
            msg = (
                f"Length of new column names: {l_new_cols} does not "
                "match length of previous column names: {l_old_cols}"
            )
            raise ValueError(msg)

        mapper = dict(zip(old_cols, new_names))
        self.rename(mapper=mapper, inplace=True)

    @property
    def index(self):
        """Returns the index of the DataFrame
        """
        return self._index

    @index.setter
    def index(self, _index):
        if isinstance(_index, cudf.core.multiindex.MultiIndex):
            if len(_index) != len(self):
                msg = (
                    f"Length mismatch: Expected axis has "
                    "%d elements, new values "
                    "have %d elements" % (len(self), len(_index))
                )
                raise ValueError(msg)
            self._index = _index
            for k in self.columns:
                self[k]._index = _index
            return

        new_length = len(_index)
        old_length = len(self._index)

        if new_length != old_length:
            msg = (
                f"Length mismatch: Expected axis has "
                "%d elements, new values "
                "have %d elements" % (old_length, new_length)
            )
            raise ValueError(msg)

        # try to build an index from generic _index
        idx = as_index(_index)
        self._index = idx
        for k in self.columns:
            self[k]._index = idx

    def reindex(
        self, labels=None, axis=0, index=None, columns=None, copy=True
    ):
        """Return a new DataFrame whose axes conform to a new index

        ``DataFrame.reindex`` supports two calling conventions
        * ``(index=index_labels, columns=column_names)``
        * ``(labels, axis={0 or 'index', 1 or 'columns'})``

        Parameters
        ----------
        labels : Index, Series-convertible, optional, default None
        axis : {0 or 'index', 1 or 'columns'}, optional, default 0
        index : Index, Series-convertible, optional, default None
            Shorthand for ``df.reindex(labels=index_labels, axis=0)``
        columns : array-like, optional, default None
            Shorthand for ``df.reindex(labels=column_names, axis=1)``
        copy : boolean, optional, default True

        Returns
        -------
        A DataFrame whose axes conform to the new index(es)

        Examples
        --------
        >>> import cudf
        >>> df = cudf.DataFrame()
        >>> df['key'] = [0, 1, 2, 3, 4]
        >>> df['val'] = [float(i + 10) for i in range(5)]
        >>> df_new = df.reindex(index=[0, 3, 4, 5],
                                columns=['key', 'val', 'sum'])
        >>> print(df)
           key   val
        0    0  10.0
        1    1  11.0
        2    2  12.0
        3    3  13.0
        4    4  14.0
        >>> print(df_new)
           key   val  sum
        0    0  10.0  NaN
        3    3  13.0  NaN
        4    4  14.0  NaN
        5   -1   NaN  NaN
        """

        if labels is None and index is None and columns is None:
            return self.copy(deep=copy)

        df = self
        cols = columns
        original_cols = df._cols
        dtypes = OrderedDict(df.dtypes)
        idx = labels if index is None and axis in (0, "index") else index
        cols = labels if cols is None and axis in (1, "columns") else cols
        df = df if cols is None else df[list(set(df.columns) & set(cols))]

        if idx is not None:
            idx = idx if isinstance(idx, Index) else as_index(idx)
            if df.index.dtype != idx.dtype:
                cols = cols if cols is not None else list(df.columns)
                df = DataFrame()
            else:
                df = DataFrame(None, idx).join(df, how="left", sort=True)
                # double-argsort to map back from sorted to unsorted positions
                df = df.take(idx.argsort(True).argsort(True).to_gpu_array())

        idx = idx if idx is not None else df.index
        names = cols if cols is not None else list(df.columns)

        length = len(idx)
        cols = OrderedDict()

        for name in names:
            if name in df:
                cols[name] = df[name].copy(deep=copy)
            else:
                dtype = dtypes.get(name, np.float64)
                col = original_cols.get(name, Series(dtype=dtype))._column
                col = column.column_empty_like(
                    col, dtype=dtype, masked=True, newsize=length
                )
                cols[name] = Series(data=col, index=idx)

        return DataFrame(cols, idx)

    def set_index(self, index, drop=True):
        """Return a new DataFrame with a new index

        Parameters
        ----------
        index : Index, Series-convertible, or str
            Index : the new index.
            Series-convertible : values for the new index.
            str : name of column to be used as series
        drop : boolean
            whether to drop corresponding column for str index argument
        """
        # When index is a column name
        if isinstance(index, str):
            df = self.copy(deep=False)
            if drop:
                df._drop_column(index)
            return df.set_index(self[index])
        # Otherwise
        else:
            index = index if isinstance(index, Index) else as_index(index)
            df = DataFrame()
            df._index = index
            for k, c in self._cols.items():
                df[k] = c.set_index(index)
            return df

    def reset_index(self, drop=False):
        out = DataFrame()
        if not drop:
            if isinstance(self.index, cudf.core.multiindex.MultiIndex):
                framed = self.index.to_frame()
                for c in framed.columns:
                    out[c] = framed[c]
            else:
                name = "index"
                if self.index.name is not None:
                    name = self.index.name
                out[name] = self.index
            for c in self.columns:
                out[c] = self[c]
        else:
            out = self
        return out.set_index(RangeIndex(len(self)))

    def take(self, positions, ignore_index=False):
        out = DataFrame()
        if self._cols:
            for i, col_name in enumerate(self._cols.keys()):
                out[col_name] = self[col_name][positions]
        if ignore_index:
            out.index = RangeIndex(len(out))
        else:
            out._index = self.index.take(positions)
        return out

    def _take_columns(self, positions):
        positions = Series(positions)
        column_names = list(self._cols.keys())
        column_values = list(self._cols.values())
        result = DataFrame()
        for idx in range(len(positions)):
            result[column_names[positions[idx]]] = column_values[
                positions[idx]
            ]
        result._index = self._index
        return result

    def copy(self, deep=True):
        """
        Returns a copy of this dataframe

        Parameters
        ----------
        deep: bool
           Make a full copy of Series columns and Index at the GPU level, or
           create a new allocation with references.
        """
        from cudf import MultiIndex

        df = DataFrame()
        df._size = self._size
        if deep:
            df._index = self._index.copy(deep)
            for k in self._cols:
                df._cols[k] = self._cols[k].copy(deep)
        else:
            df._index = self._index
            for k in self._cols:
                df._cols[k] = self._cols[k]
        if isinstance(self.columns, MultiIndex):
            df.columns = self.columns.copy(deep)
        return df

    def __copy__(self):
        return self.copy(deep=True)

    def __deepcopy__(self, memo={}):
        """
        Parameters
        ----------
        memo, default None
            Standard signature. Unused
        """
        if memo is None:
            memo = {}
        return self.copy(deep=True)

    def _sanitize_columns(self, series):
        """Sanitize pre-appended
           col values
        """

        if (is_list_like(series)) or (isinstance(series, Series)):
            """
            This case should handle following three scenarios:

            1. when series is not a series and list-like.
            Reason we will have to guard this with not Series check
            is because we are converting non-scalars to cudf Series.

            2. When series is scalar and of type list.

            3. When series is a cudf Series
            """
            series = Series(series)
        else:
            # Case when series is just a non-list
            return

        if len(self) == 0 and len(self.columns) > 0 and len(series) > 0:
            ind = series.index
            dtype = np.float64
            if self[next(iter(self._cols))].dtype == np.dtype("object"):
                dtype = np.dtype("object")
            arr = rmm.device_array(shape=len(ind), dtype=dtype)
            size = utils.calc_chunk_size(arr.size, utils.mask_bitsize)
            mask = cudautils.zeros(size, dtype=utils.mask_dtype)
            val = Series.from_masked_array(arr, mask, null_count=len(ind))
            for name in self._cols:
                self._cols[name] = val
            self._index = series.index
            self._size = len(series)

    def _sanitize_values(self, series, SCALAR):
        """Sanitize col values before
           being added
        """
        if SCALAR:
            if hasattr(series, "dtype") and np.issubdtype(
                series.dtype, np.datetime64
            ):
                series = series.astype("datetime64[ms]")
            col = series

        if (is_list_like(series)) or (isinstance(series, Series)):
            """
            This case should handle following three scenarios:

            1. when series is not a series and list-like.
            Reason we will have to guard this with not Series check
            is because we are converting non-scalars to cudf Series.

            2. When series is scalar and of type list.

            3. When series is a cudf Series
            """
            series = Series(series)
        else:
            # Case when series is just a non-list
            series = Series(series)
            if (
                (len(self.index) == 0)
                and (series.index > 0)
                and len(self.columns) == 0
            ):
                # When self has 0 columns and series has values
                # we can safely go ahead and assign.
                return series
            elif (
                (len(self.index) == 0)
                and (series.index > 0)
                and len(self.columns) > 0
            ):
                # When self has 1 or more columns and series has values
                # we cannot assign a non-list, hence returning empty series.
                return Series(dtype=series.dtype)

        index = self._index
        sind = series.index
        if len(self) > 0 and len(series) == 1 and SCALAR:
            if series.dtype == np.dtype("object"):
                gather_map = cudautils.zeros(len(index), "int32")
                return series[gather_map]
            else:
                arr = rmm.device_array(shape=len(index), dtype=series.dtype)
                cudautils.gpu_fill_value.forall(arr.size)(arr, col)
                return Series(arr)
        elif len(self) > 0 and len(sind) != len(index):
            raise ValueError("Length of values does not match index length")
        return series

    def _prepare_series_for_add(self, col, forceindex=False, name=None):
        """Prepare a series to be added to the DataFrame.

        Parameters
        ----------
        col : Series, array-like
            Values to be added.

        Returns
        -------
        The prepared Series object.
        """
        # Check if the input is scalar before converting to a series
        # This won't handle 0 dimensional arrays which should be okay
        SCALAR = np.isscalar(col)
        if (not SCALAR) and (name is None) and hasattr(col, "name"):
            name = col.name
        series = Series(col, name=name) if not SCALAR else col
        self._sanitize_columns(series)
        series = self._sanitize_values(series, SCALAR)

        empty_index = len(self._index) == 0

        if not self._cols:
            self._size = len(series)

        if forceindex or empty_index or self.index is series.index:
            if empty_index:
                self._index = series.index
            return series
        else:
            return series.set_index(self._index)

    def add_column(self, name, data, forceindex=False):
        """Add a column

        Parameters
        ----------
        name : str
            Name of column to be added.
        data : Series, array-like
            Values to be added.
        """

        if name in self._cols:
            raise NameError("duplicated column name {!r}".format(name))

        if isinstance(data, GeneratorType):
            data = Series(data)
        self._cols[name] = self._prepare_series_for_add(
            data, forceindex=forceindex, name=name
        )

    def drop(self, labels=None, axis=None, columns=None, errors="raise"):
        """Drop column(s)

        Parameters
        ----------
        labels : str or sequence of strings
            Name of column(s) to be dropped.
        axis : {0 or 'index', 1 or 'columns'}, default 0
            Only axis=1 is currently supported.
        columns: array of column names, the same as using labels and axis=1
        errors : {'ignore', 'raise'}, default 'raise'
            This parameter is currently ignored.

        Returns
        -------
        A dataframe without dropped column(s)

        Examples
        --------
        >>> import cudf
        >>> df = cudf.DataFrame()
        >>> df['key'] = [0, 1, 2, 3, 4]
        >>> df['val'] = [float(i + 10) for i in range(5)]
        >>> df_new = df.drop('val')
        >>> print(df)
           key   val
        0    0  10.0
        1    1  11.0
        2    2  12.0
        3    3  13.0
        4    4  14.0
        >>> print(df_new)
           key
        0    0
        1    1
        2    2
        3    3
        4    4
        """
        if axis == 0 and labels is not None:
            raise NotImplementedError("Can only drop columns, not rows")
        if errors != "raise":
            raise NotImplementedError("errors= keyword not implemented")
        if labels is None and columns is None:
            raise ValueError(
                "Need to specify at least one of 'labels' or 'columns'"
            )
        if labels is not None and columns is not None:
            raise ValueError("Cannot specify both 'labels' and 'columns'")

        if labels is not None:
            target = labels
        else:
            target = columns

        columns = (
            [target]
            if isinstance(target, (str, numbers.Number))
            else list(target)
        )
        outdf = self.copy()
        for c in columns:
            outdf._drop_column(c)
        return outdf

    def drop_column(self, name):
        """Drop a column by *name*
        """
        warnings.warn(
            "The drop_column method is deprecated. "
            "Use the drop method instead.",
            DeprecationWarning,
        )
        self._drop_column(name)

    def _drop_column(self, name):
        """Drop a column by *name*
        """
        if name not in self._cols:
            raise NameError("column {!r} does not exist".format(name))
        del self._cols[name]

    def drop_duplicates(self, subset=None, keep="first", inplace=False):
        """
        Return DataFrame with duplicate rows removed, optionally only
        considering certain subset of columns.
        """
        in_cols = [series._column for series in self._cols.values()]
        if subset is None:
            subset = self._cols
        elif (
            not np.iterable(subset)
            or isinstance(subset, str)
            or isinstance(subset, tuple)
            and subset in self.columns
        ):
            subset = (subset,)
        diff = set(subset) - set(self._cols)
        if len(diff) != 0:
            raise KeyError("columns {!r} do not exist".format(diff))
        subset_cols = [
            series._column
            for name, series in self._cols.items()
            if name in subset
        ]
        in_index = self.index
        if isinstance(in_index, cudf.core.multiindex.MultiIndex):
            in_index = RangeIndex(len(in_index), name=in_index.name)
        out_cols, new_index = libcudf.stream_compaction.drop_duplicates(
            [in_index.as_column()], in_cols, subset_cols, keep
        )
        new_index = as_index(new_index)
        if isinstance(self.index, cudf.core.multiindex.MultiIndex):
            new_index = self.index.take(new_index)
        if inplace:
            self._index = new_index
            self._size = len(new_index)
            for k, new_col in zip(self._cols, out_cols):
                self[k] = Series(new_col, new_index)
        else:
            outdf = DataFrame()
            for k, new_col in zip(self._cols, out_cols):
                outdf[k] = new_col
            outdf = outdf.set_index(new_index)
            return outdf

    def dropna(self, axis=0, how="any", subset=None, thresh=None):
        """
        Drops rows (or columns) containing nulls from a Column.

        Parameters
        ----------
        axis : {0, 1}, optional
            Whether to drop rows (axis=0, default) or columns (axis=1)
            containing nulls.
        how : {"any", "all"}, optional
            Specifies how to decide whether to drop a row (or column).
            any (default) drops rows (or columns) containing at least
            one null value. all drops only rows (or columns) containing
            *all* null values.
        subset : list, optional
            List of columns to consider when dropping rows (all columns
            are considered by default). Alternatively, when dropping
            columns, subset is a list of rows to consider.
        thresh: int, optional
            If specified, then drops every row (or column) containing
            less than `thresh` non-null values


        Returns
        -------
        Copy of the DataFrame with rows/columns containing nulls dropped.
        """
        if axis == 0:
            return self._drop_na_rows(how=how, subset=subset, thresh=thresh)
        else:
            return self._drop_na_columns(how=how, subset=subset, thresh=thresh)

    def _drop_na_rows(self, how="any", subset=None, thresh=None):
        """
        Drop rows containing nulls.
        """
        data_cols = self._columns

        index_cols = []
        if isinstance(self.index, cudf.MultiIndex):
            index_cols.extend(self.index._source_data._columns)
        else:
            index_cols.append(self.index.as_column())

        input_cols = index_cols + data_cols

        if subset is not None:
            subset = self._columns_view(subset)._columns
        else:
            subset = self._columns

        if len(subset) == 0:
            return self

        result_cols = libcudf.stream_compaction.drop_nulls(
            input_cols, how=how, subset=subset, thresh=thresh
        )

        result_index_cols, result_data_cols = (
            result_cols[: len(index_cols)],
            result_cols[len(index_cols) :],
        )

        if isinstance(self.index, cudf.MultiIndex):
            result_index = cudf.MultiIndex.from_frame(
                DataFrame._from_columns(result_index_cols),
                names=self.index.names,
            )
        else:
            result_index = cudf.core.index.as_index(result_index_cols[0])

            df = DataFrame._from_columns(
                result_data_cols, index=result_index, columns=self.columns
            )
        return df

    def _drop_na_columns(self, how="any", subset=None, thresh=None):
        """
        Drop columns containing nulls
        """
        out_cols = []

        if subset is None:
            df = self
        else:
            df = self.take(subset)

        if thresh is None:
            if how == "all":
                thresh = 1
            else:
                thresh = len(df)

        for col in self.columns:
            if (len(df[col]) - df[col].null_count) < thresh:
                continue
            out_cols.append(col)

        return self[out_cols]

    def pop(self, item):
        """Return a column and drop it from the DataFrame.
        """
        popped = self[item]
        del self[item]
        return popped

    def rename(self, mapper=None, columns=None, copy=True, inplace=False):
        """
        Alter column labels.

        Function / dict values must be unique (1-to-1). Labels not contained in
        a dict / Series will be left as-is. Extra labels listed don’t throw an
        error.

        Parameters
        ----------
        mapper, columns : dict-like or function, optional
            dict-like or functions transformations to apply to
            the column axis' values.
        copy : boolean, default True
            Also copy underlying data
        inplace: boolean, default False
            Return new DataFrame.  If True, assign columns without copy

        Returns
        -------
        DataFrame

        Notes
        -----
        Difference from pandas:
          * Support axis='columns' only.
          * Not supporting: index, level

        Rename will not overwite column names. If a list with duplicates it
        passed, column names will be postfixed.
        """
        # Pandas defaults to using columns over mapper
        if columns:
            mapper = columns

        out = DataFrame()
        out = out.set_index(self.index)
        if isinstance(mapper, Mapping):
            postfix = 1
            # It is possible for DataFrames with a MultiIndex columns object
            # to have columns with the same name. The followig use of
            # _cols.items and ("cudf_"... allows the use of rename in this case
            for key, col in self._cols.items():
                if key in mapper:
                    if mapper[key] in out.columns:
                        out_column = mapper[key] + ("cudf_" + str(postfix),)
                        postfix += 1
                    else:
                        out_column = mapper[key]
                    out[out_column] = col
                else:
                    out[key] = col
        elif callable(mapper):
            for col in self.columns:
                out[mapper(col)] = self[col]

        if inplace:
            self._cols = out._cols
        else:
            return out.copy(deep=copy)

    def nans_to_nulls(self):
        """
        Convert nans (if any) to nulls.
        """
        df = self.copy()
        for col in df.columns:
            df[col] = df[col].nans_to_nulls()
        return df

    @classmethod
    def _concat(cls, objs, axis=0, ignore_index=False):

        libcudf.nvtx.nvtx_range_push("CUDF_CONCAT", "orange")

        if ignore_index:
            index = RangeIndex(sum(map(len, objs)))
        elif isinstance(objs[0].index, cudf.core.multiindex.MultiIndex):
            index = cudf.core.multiindex.MultiIndex._concat(
                [o.index for o in objs]
            )
        else:
            index = Index._concat([o.index for o in objs])

        # Currently we only support sort = False
        # Change below when we want to support sort = True
        # below functions as an ordered set
        all_columns_ls = [col for o in objs for col in o.columns]
        unique_columns_ordered_ls = OrderedDict.fromkeys(all_columns_ls).keys()

        # Concatenate cudf.series for all columns

        data = [
            (
                c,
                Series._concat(
                    [
                        o[c]
                        if c in o.columns
                        else utils.get_null_series(size=len(o), dtype=np.bool)
                        for o in objs
                    ],
                    index=index,
                ),
            )
            for c in unique_columns_ordered_ls
        ]
        out = cls(data)
        out._index = index
        libcudf.nvtx.nvtx_range_pop()
        return out

    def as_gpu_matrix(self, columns=None, order="F"):
        """Convert to a matrix in device memory.

        Parameters
        ----------
        columns : sequence of str
            List of a column names to be extracted.  The order is preserved.
            If None is specified, all columns are used.
        order : 'F' or 'C'
            Optional argument to determine whether to return a column major
            (Fortran) matrix or a row major (C) matrix.

        Returns
        -------
        A (nrow x ncol) numpy ndarray in "F" order.
        """
        if columns is None:
            columns = self.columns

        cols = [self._cols[k] for k in columns]
        ncol = len(cols)
        nrow = len(self)
        if ncol < 1:
            raise ValueError("require at least 1 column")
        if nrow < 1:
            raise ValueError("require at least 1 row")
        if any(
            (is_categorical_dtype(c) or np.issubdtype(c, np.dtype("object")))
            for c in cols
        ):
            raise TypeError("non-numeric data not yet supported")
        dtype = np.find_common_type(cols, [])
        for k, c in self._cols.items():
            if c.null_count > 0:
                errmsg = (
                    "column {!r} has null values. "
                    "hint: use .fillna() to replace null values"
                )
                raise ValueError(errmsg.format(k))

        if order == "F":
            matrix = rmm.device_array(
                shape=(nrow, ncol), dtype=dtype, order=order
            )
            for colidx, inpcol in enumerate(cols):
                dense = inpcol.astype(dtype).to_gpu_array(fillna="pandas")
                matrix[:, colidx].copy_to_device(dense)
        elif order == "C":
            matrix = cudautils.row_matrix(cols, nrow, ncol, dtype)
        else:
            errmsg = (
                "order parameter should be 'C' for row major or 'F' for"
                "column major GPU matrix"
            )
            raise ValueError(errmsg.format(k))
        return matrix

    def as_matrix(self, columns=None):
        """Convert to a matrix in host memory.

        Parameters
        ----------
        columns : sequence of str
            List of a column names to be extracted.  The order is preserved.
            If None is specified, all columns are used.

        Returns
        -------
        A (nrow x ncol) numpy ndarray in "F" order.
        """
        return self.as_gpu_matrix(columns=columns).copy_to_host()

    def one_hot_encoding(
        self, column, prefix, cats, prefix_sep="_", dtype="float64"
    ):
        """
        Expand a column with one-hot-encoding.

        Parameters
        ----------

        column : str
            the source column with binary encoding for the data.
        prefix : str
            the new column name prefix.
        cats : sequence of ints
            the sequence of categories as integers.
        prefix_sep : str
            the separator between the prefix and the category.
        dtype :
            the dtype for the outputs; defaults to float64.

        Returns
        -------

        a new dataframe with new columns append for each category.

        Examples
        --------
        >>> import pandas as pd
        >>> import cudf
        >>> pet_owner = [1, 2, 3, 4, 5]
        >>> pet_type = ['fish', 'dog', 'fish', 'bird', 'fish']
        >>> df = pd.DataFrame({'pet_owner': pet_owner, 'pet_type': pet_type})
        >>> df.pet_type = df.pet_type.astype('category')

        Create a column with numerically encoded category values

        >>> df['pet_codes'] = df.pet_type.cat.codes
        >>> gdf = cudf.from_pandas(df)

        Create the list of category codes to use in the encoding

        >>> codes = gdf.pet_codes.unique()
        >>> gdf.one_hot_encoding('pet_codes', 'pet_dummy', codes).head()
          pet_owner  pet_type  pet_codes  pet_dummy_0  pet_dummy_1  pet_dummy_2
        0         1      fish          2          0.0          0.0          1.0
        1         2       dog          1          0.0          1.0          0.0
        2         3      fish          2          0.0          0.0          1.0
        3         4      bird          0          1.0          0.0          0.0
        4         5      fish          2          0.0          0.0          1.0
        """
        if hasattr(cats, "to_pandas"):
            cats = cats.to_pandas()
        else:
            cats = pd.Series(cats)

        newnames = [prefix_sep.join([prefix, str(cat)]) for cat in cats]
        newcols = self[column].one_hot_encoding(cats=cats, dtype=dtype)
        outdf = self.copy()
        for name, col in zip(newnames, newcols):
            outdf.add_column(name, col)
        return outdf

    def label_encoding(
        self, column, prefix, cats, prefix_sep="_", dtype=None, na_sentinel=-1
    ):
        """Encode labels in a column with label encoding.

        Parameters
        ----------
        column : str
            the source column with binary encoding for the data.
        prefix : str
            the new column name prefix.
        cats : sequence of ints
            the sequence of categories as integers.
        prefix_sep : str
            the separator between the prefix and the category.
        dtype :
            the dtype for the outputs; see Series.label_encoding
        na_sentinel : number
            Value to indicate missing category.
        Returns
        -------
        a new dataframe with a new column append for the coded values.
        """

        newname = prefix_sep.join([prefix, "labels"])
        newcol = self[column].label_encoding(
            cats=cats, dtype=dtype, na_sentinel=na_sentinel
        )
        outdf = self.copy()
        outdf.add_column(newname, newcol)

        return outdf

    def argsort(self, ascending=True, na_position="last"):
        cols = [series._column for series in self._cols.values()]
        return get_sorted_inds(
            cols, ascending=ascending, na_position=na_position
        )

    def sort_index(self, ascending=True):
        """Sort by the index
        """
        return self.take(self.index.argsort(ascending=ascending))

    def sort_values(self, by, ascending=True, na_position="last"):
        """

        Sort by the values row-wise.

        Parameters
        ----------
        by : str or list of str
            Name or list of names to sort by.
        ascending : bool or list of bool, default True
            Sort ascending vs. descending. Specify list for multiple sort
            orders. If this is a list of bools, must match the length of the
            by.
        na_position : {‘first’, ‘last’}, default ‘last’
            'first' puts nulls at the beginning, 'last' puts nulls at the end
        Returns
        -------
        sorted_obj : cuDF DataFrame

        Notes
        -----
        Difference from pandas:
          * Support axis='index' only.
          * Not supporting: inplace, kind

        Examples
        --------
        >>> import cudf
        >>> a = ('a', [0, 1, 2])
        >>> b = ('b', [-3, 2, 0])
        >>> df = cudf.DataFrame([a, b])
        >>> print(df.sort_values('b'))
           a  b
        0  0 -3
        2  2  0
        1  1  2
        """
        # argsort the `by` column
        return self.take(
            self[by].argsort(ascending=ascending, na_position=na_position)
        )

    def nlargest(self, n, columns, keep="first"):
        """Get the rows of the DataFrame sorted by the n largest value of *columns*

        Notes
        -----
        Difference from pandas:
        * Only a single column is supported in *columns*
        """
        return self._n_largest_or_smallest("nlargest", n, columns, keep)

    def nsmallest(self, n, columns, keep="first"):
        """Get the rows of the DataFrame sorted by the n smallest value of *columns*

        Difference from pandas:
        * Only a single column is supported in *columns*
        """
        return self._n_largest_or_smallest("nsmallest", n, columns, keep)

    def _n_largest_or_smallest(self, method, n, columns, keep):
        # Get column to operate on
        if not isinstance(columns, str):
            [column] = columns
        else:
            column = columns
        if not (0 <= n <= len(self)):
            raise ValueError("n out-of-bound")
        col = self[column].reset_index(drop=True)
        # Operate
        sorted_series = getattr(col, method)(n=n, keep=keep)
        df = DataFrame()
        new_positions = sorted_series.index.gpu_values
        for k in self.columns:
            if k == column:
                df[k] = sorted_series
            else:
                df[k] = self[k].reset_index(drop=True).take(new_positions)
        return df.set_index(self.index.take(new_positions))

    def transpose(self):
        """Transpose index and columns.

        Returns
        -------
        a new (ncol x nrow) dataframe. self is (nrow x ncol)

        Notes
        -----
        Difference from pandas:
        Not supporting *copy* because default and only behaviour is copy=True
        """
        # Never transpose a MultiIndex - remove the existing columns and
        # replace with a RangeIndex. Afterward, reassign.
        temp_columns = self.columns.copy(deep=False)
        self.columns = pd.Index(range(len(self.columns)))
        result = libcudf.transpose.transpose(self)
        self.columns = temp_columns
        result = result.rename(dict(zip(result.columns, self.index)))
        result = result.set_index(temp_columns)
        if isinstance(self.index, cudf.core.multiindex.MultiIndex):
            result.columns = self.index
        return result

    @property
    def T(self):
        return self.transpose()

    def melt(self, **kwargs):
        """Unpivots a DataFrame from wide format to long format,
        optionally leaving identifier variables set.

        Parameters
        ----------
        frame : DataFrame
        id_vars : tuple, list, or ndarray, optional
            Column(s) to use as identifier variables.
            default: None
        value_vars : tuple, list, or ndarray, optional
            Column(s) to unpivot.
            default: all columns that are not set as `id_vars`.
        var_name : scalar
            Name to use for the `variable` column.
            default: frame.columns.name or 'variable'
        value_name : str
            Name to use for the `value` column.
            default: 'value'

        Returns
        -------
        out : DataFrame
            Melted result
        """
        from cudf.core.reshape import melt

        return melt(self, **kwargs)

    def merge(
        self,
        right,
        on=None,
        how="inner",
        left_on=None,
        right_on=None,
        left_index=False,
        right_index=False,
        sort=False,
        lsuffix=None,
        rsuffix=None,
        type="",
        method="hash",
        indicator=False,
        suffixes=("_x", "_y"),
    ):
        """Merge GPU DataFrame objects by performing a database-style join
        operation by columns or indexes.

        Parameters
        ----------
        right : DataFrame
        on : label or list; defaults to None
            Column or index level names to join on. These must be found in
            both DataFrames.

            If on is None and not merging on indexes then
            this defaults to the intersection of the columns
            in both DataFrames.
        how : {‘left’, ‘outer’, ‘inner’}, default ‘inner’
            Type of merge to be performed.

            - left : use only keys from left frame, similar to a SQL left
              outer join; preserve key order.
            - right : not supported.
            - outer : use union of keys from both frames, similar to a SQL
              full outer join; sort keys lexicographically.
            - inner: use intersection of keys from both frames, similar to
              a SQL inner join; preserve the order of the left keys.
        left_on : label or list, or array-like
            Column or index level names to join on in the left DataFrame.
            Can also be an array or list of arrays of the length of the
            left DataFrame. These arrays are treated as if they are columns.
        right_on : label or list, or array-like
            Column or index level names to join on in the right DataFrame.
            Can also be an array or list of arrays of the length of the
            right DataFrame. These arrays are treated as if they are columns.
        left_index : bool, default False
            Use the index from the left DataFrame as the join key(s).
        right_index : bool, default False
            Use the index from the right DataFrame as the join key.
        sort : bool, default False
            Sort the join keys lexicographically in the result DataFrame.
            If False, the order of the join keys depends on the join type
            (see the `how` keyword).
        suffixes: Tuple[str, str], defaults to ('_x', '_y')
            Suffixes applied to overlapping column names on the left and right
            sides
        method : {‘hash’, ‘sort’}, default ‘hash’
            The implementation method to be used for the operation.

        Returns
        -------
        merged : DataFrame

        Examples
        --------
        >>> import cudf
        >>> df_a = cudf.DataFrame()
        >>> df_a['key'] = [0, 1, 2, 3, 4]
        >>> df_a['vals_a'] = [float(i + 10) for i in range(5)]
        >>> df_b = cudf.DataFrame()
        >>> df_b['key'] = [1, 2, 4]
        >>> df_b['vals_b'] = [float(i+10) for i in range(3)]
        >>> df_merged = df_a.merge(df_b, on=['key'], how='left')
        >>> df_merged.sort_values('key')  # doctest: +SKIP
           key  vals_a  vals_b
        3    0    10.0
        0    1    11.0    10.0
        1    2    12.0    11.0
        4    3    13.0
        2    4    14.0    12.0
        """
        import nvstrings

        libcudf.nvtx.nvtx_range_push("CUDF_JOIN", "blue")
        if indicator:
            raise NotImplementedError(
                "Only indicator=False is currently supported"
            )

        if lsuffix or rsuffix:
            raise ValueError(
                "The lsuffix and rsuffix keywords have been replaced with the "
                "``suffixes=`` keyword.  "
                "Please provide the following instead: \n\n"
                "    suffixes=('%s', '%s')"
                % (lsuffix or "_x", rsuffix or "_y")
            )
        else:
            lsuffix, rsuffix = suffixes

        if type != "":
            warnings.warn(
                'type="' + type + '" parameter is deprecated.'
                'Use method="' + type + '" instead.',
                DeprecationWarning,
            )
            method = type
        if how not in ["left", "inner", "outer"]:
            raise NotImplementedError(
                "{!r} merge not supported yet".format(how)
            )

        # Making sure that the "on" arguments are list of column names
        if on:
            on = [on] if isinstance(on, str) else list(on)
        if left_on:
            left_on = [left_on] if isinstance(left_on, str) else list(left_on)
        if right_on:
            right_on = (
                [right_on] if isinstance(right_on, str) else list(right_on)
            )

        lhs = self.copy(deep=False)
        rhs = right.copy(deep=False)

        same_named_columns = set(lhs.columns) & set(rhs.columns)

        # Since GDF doesn't take indexes, we insert indexes as regular columns.
        # In order to do that we need some unique column names
        result_index_name = _unique_name(
            itertools.chain(lhs.columns, rhs.columns), suffix="_result_index"
        )
        merge_index_name = _unique_name(
            itertools.chain(lhs.columns, rhs.columns), suffix="_merge_index"
        )

        # Let's find the columns to do the merge on.
        if left_index and right_index:
            lhs[merge_index_name] = lhs.index
            rhs[merge_index_name] = rhs.index
            left_on = right_on = [merge_index_name]
        elif on:
            if left_on or right_on:
                raise ValueError(
                    'Can only pass argument "on" OR "left_on" '
                    'and "right_on", not a combination of both.'
                )
            left_on = right_on = on
        elif left_index and right_on:
            if len(right_on) != 1:  # TODO: support multi-index
                raise ValueError("right_on should be a single column")
            lhs[merge_index_name] = lhs.index
            left_on = [merge_index_name]
            rhs[result_index_name] = rhs.index
        elif right_index and left_on:
            if len(left_on) != 1:  # TODO: support multi-index
                raise ValueError("left_on should be a single column")
            rhs[merge_index_name] = rhs.index
            right_on = [merge_index_name]
            lhs[result_index_name] = lhs.index
        elif not (left_on or right_on):
            left_on = right_on = list(same_named_columns)
            if len(left_on) == 0:
                raise ValueError("No common columns to perform merge on")
        else:
            if len(right_on) != len(left_on):
                raise ValueError(
                    "right_on and left_on must have same " "number of columns"
                )

        # Fix column names by appending `suffixes`
        for name in same_named_columns:
            if not (
                name in left_on
                and name in right_on
                and (left_on.index(name) == right_on.index(name))
            ):
                if not (lsuffix or rsuffix):
                    raise ValueError(
                        "there are overlapping columns but "
                        "lsuffix and rsuffix are not defined"
                    )
                else:
                    lhs.rename({name: "%s%s" % (name, lsuffix)}, inplace=True)
                    rhs.rename({name: "%s%s" % (name, rsuffix)}, inplace=True)
                    if name in left_on:
                        left_on[left_on.index(name)] = "%s%s" % (name, lsuffix)
                    if name in right_on:
                        right_on[right_on.index(name)] = "%s%s" % (
                            name,
                            rsuffix,
                        )

        # We save the original categories for the reconstruction of the
        # final data frame
        categorical_dtypes = {}
        col_with_categories = {}
        for name, col in itertools.chain(lhs._cols.items(), rhs._cols.items()):
            if is_categorical_dtype(col):
                categorical_dtypes[name] = col.dtype
                col_with_categories[name] = col.cat.categories

        # Save the order of the original column names for preservation later
        org_names = list(itertools.chain(lhs._cols.keys(), rhs._cols.keys()))

        # Compute merge
        gdf_result = libcudf.join.join(
            lhs._cols, rhs._cols, left_on, right_on, how, method
        )

        # Let's sort the columns of the GDF result. NB: Pandas doc says
        # that it sorts when how='outer' but this is NOT the case.
        result = []
        if sort:
            # Pandas lexicographically sort is NOT a sort of all columns.
            # Instead, it sorts columns in lhs, then in "on", and then rhs.
            left_of_on = []
            for name in lhs._cols.keys():
                if name not in left_on:
                    for i in range(len(gdf_result)):
                        if gdf_result[i][1] == name:
                            left_of_on.append(gdf_result.pop(i))
                            break
            in_on = []
            for name in itertools.chain(lhs._cols.keys(), rhs._cols.keys()):
                if name in left_on or name in right_on:
                    for i in range(len(gdf_result)):
                        if gdf_result[i][1] == name:
                            in_on.append(gdf_result.pop(i))
                            break
            right_of_on = []
            for name in rhs._cols.keys():
                if name not in right_on:
                    for i in range(len(gdf_result)):
                        if gdf_result[i][1] == name:
                            right_of_on.append(gdf_result.pop(i))
                            break
            result = (
                sorted(left_of_on, key=lambda x: str(x[1]))
                + sorted(in_on, key=lambda x: str(x[1]))
                + sorted(right_of_on, key=lambda x: str(x[1]))
            )
        else:
            for org_name in org_names:
                for i in range(len(gdf_result)):
                    if gdf_result[i][1] == org_name:
                        result.append(gdf_result.pop(i))
                        break
            assert len(gdf_result) == 0

        # Build a new data frame based on the merged columns from GDF
        df = DataFrame()
        for col, name in result:
            if isinstance(col, nvstrings.nvstrings):
                df[name] = col
            else:
                df[name] = column.build_column(
                    col.data,
                    dtype=categorical_dtypes.get(name, col.dtype),
                    mask=col.mask,
                    categories=col_with_categories.get(name, None),
                )

        # Let's make the "index as column" back into an index
        if left_index and right_index:
            df.index = df[merge_index_name]
            df.index.name = lhs.index.name
        elif result_index_name in df.columns:
            df.index = df[result_index_name]
            if left_index:
                df.index.name = rhs.index.name
            elif right_index:
                df.index.name = lhs.index.name

        # Remove all of the "index as column" columns
        if merge_index_name in df.columns:
            df._drop_column(merge_index_name)
        if result_index_name in df.columns:
            df._drop_column(result_index_name)

        libcudf.nvtx.nvtx_range_pop()

        return df

    def join(
        self,
        other,
        on=None,
        how="left",
        lsuffix="",
        rsuffix="",
        sort=False,
        type="",
        method="hash",
    ):
        """Join columns with other DataFrame on index or on a key column.

        Parameters
        ----------
        other : DataFrame
        how : str
            Only accepts "left", "right", "inner", "outer"
        lsuffix, rsuffix : str
            The suffices to add to the left (*lsuffix*) and right (*rsuffix*)
            column names when avoiding conflicts.
        sort : bool
            Set to True to ensure sorted ordering.

        Returns
        -------
        joined : DataFrame

        Notes
        -----
        Difference from pandas:

        - *other* must be a single DataFrame for now.
        - *on* is not supported yet due to lack of multi-index support.
        """

        libcudf.nvtx.nvtx_range_push("CUDF_JOIN", "blue")

        # Outer joins still use the old implementation
        if type != "":
            warnings.warn(
                'type="' + type + '" parameter is deprecated.'
                'Use method="' + type + '" instead.',
                DeprecationWarning,
            )
            method = type

        if how not in ["left", "right", "inner", "outer"]:
            raise NotImplementedError("unsupported {!r} join".format(how))

        if how == "right":
            # libgdf doesn't support right join directly, we will swap the
            # dfs and use left join
            return other.join(
                self,
                other,
                how="left",
                lsuffix=rsuffix,
                rsuffix=lsuffix,
                sort=sort,
                method="hash",
            )

        same_names = set(self.columns) & set(other.columns)
        if same_names and not (lsuffix or rsuffix):
            raise ValueError(
                "there are overlapping columns but "
                "lsuffix and rsuffix are not defined"
            )

        lhs = DataFrame()
        rhs = DataFrame()

        # Creating unique column name to use libgdf join
        idx_col_name = str(random.randint(2 ** 29, 2 ** 31))

        while idx_col_name in self.columns or idx_col_name in other.columns:
            idx_col_name = str(random.randint(2 ** 29, 2 ** 31))

        lhs[idx_col_name] = Series(self.index.as_column()).set_index(
            self.index
        )
        rhs[idx_col_name] = Series(other.index.as_column()).set_index(
            other.index
        )

        for name in self.columns:
            lhs[name] = self[name]

        for name in other.columns:
            rhs[name] = other[name]

        lhs = lhs.reset_index(drop=True)
        rhs = rhs.reset_index(drop=True)

        cat_join = False

        if is_categorical_dtype(lhs[idx_col_name]):
            cat_join = True
            lcats = lhs[idx_col_name].cat.categories
            rcats = rhs[idx_col_name].cat.categories

            def set_categories(col, cats):
                return col.cat.set_categories(cats, is_unique=True).fillna(-1)

            if how == "left":
                cats = lcats
                rhs[idx_col_name] = set_categories(rhs[idx_col_name], cats)
            elif how == "right":
                cats = rcats
                lhs[idx_col_name] = set_categories(lhs[idx_col_name], cats)
            elif how in ["inner", "outer"]:
                cats = column.as_column(lcats).append(rcats)
                cats = Series(cats).drop_duplicates()._column

                lhs[idx_col_name] = set_categories(lhs[idx_col_name], cats)
                lhs[idx_col_name] = lhs[idx_col_name]._column.as_numerical

                rhs[idx_col_name] = set_categories(rhs[idx_col_name], cats)
                rhs[idx_col_name] = rhs[idx_col_name]._column.as_numerical

        if lsuffix == "":
            lsuffix = "l"
        if rsuffix == "":
            rsuffix = "r"

        df = lhs.merge(
            rhs,
            on=[idx_col_name],
            how=how,
            suffixes=(lsuffix, rsuffix),
            method=method,
        )

        if cat_join:
            df[idx_col_name] = CategoricalColumn(
                data=df[idx_col_name].data, categories=cats, ordered=False
            )

        df = df.set_index(idx_col_name)
        # change random number index to None to better reflect pandas behavior
        df.index.name = None

        if sort and len(df):
            return df.sort_index()

        return df

    def groupby(
        self,
        by=None,
        sort=True,
        as_index=True,
        method="hash",
        level=None,
        group_keys=True,
        dropna=True,
    ):
        """Groupby

        Parameters
        ----------
        by : list-of-str or str
            Column name(s) to form that groups by.
        sort : bool, default True
            Force sorting group keys.
        as_index : bool, default True
            Indicates whether the grouped by columns become the index
            of the returned DataFrame
        method : str, optional
            A string indicating the method to use to perform the group by.
            Valid values are "hash" or "cudf".
            "cudf" method may be deprecated in the future, but is currently
            the only method supporting group UDFs via the `apply` function.
        dropna : bool, optional
            If True (default), drop null keys.
            If False, perform grouping by keys containing null(s).

        Returns
        -------
        The groupby object

        Notes
        -----
        No empty rows are returned.  (For categorical keys, pandas returns
        rows for all categories even if they are no corresponding values.)
        """
        if group_keys is not True:
            raise NotImplementedError(
                "The group_keys keyword is not yet implemented"
            )
        if by is None and level is None:
            raise TypeError(
                "groupby() requires either by or level to be" "specified."
            )
        if method == "cudf":
            from cudf.core.groupby.legacy_groupby import Groupby

            if as_index:
                warnings.warn(
                    "as_index==True not supported due to the lack of "
                    "multi-index with legacy groupby function. Use hash "
                    "method for multi-index"
                )
            result = Groupby(self, by=by)
            return result
        else:
            from cudf.core.groupby.groupby import DataFrameGroupBy

            # The corresponding pop() is in
            # DataFrameGroupBy._apply_aggregation()
            libcudf.nvtx.nvtx_range_push("CUDF_GROUPBY", "purple")

            result = DataFrameGroupBy(
                self,
                by=by,
                method=method,
                as_index=as_index,
                sort=sort,
                level=level,
                dropna=dropna,
            )
            return result

    @copy_docstring(Rolling)
    def rolling(
        self, window, min_periods=None, center=False, axis=0, win_type=None
    ):
        return Rolling(
            self,
            window,
            min_periods=min_periods,
            center=center,
            axis=axis,
            win_type=win_type,
        )

    def query(self, expr, local_dict={}):
        """
        Query with a boolean expression using Numba to compile a GPU kernel.

        See pandas.DataFrame.query.

        Parameters
        ----------

        expr : str
            A boolean expression. Names in expression refer to columns.

            Names starting with `@` refer to Python variables.

            An output value will be `null` if any of the input values are
            `null` regardless of expression.

        local_dict : dict
            Containing the local variable to be used in query.

        Returns
        -------

        filtered :  DataFrame

        Examples
        --------
        >>> import cudf
        >>> a = ('a', [1, 2, 2])
        >>> b = ('b', [3, 4, 5])
        >>> df = cudf.DataFrame([a, b])
        >>> expr = "(a == 2 and b == 4) or (b == 3)"
        >>> print(df.query(expr))
           a  b
        0  1  3
        1  2  4

        DateTime conditionals:

        >>> import numpy as np
        >>> import datetime
        >>> df = cudf.DataFrame()
        >>> data = np.array(['2018-10-07', '2018-10-08'], dtype='datetime64')
        >>> df['datetimes'] = data
        >>> search_date = datetime.datetime.strptime('2018-10-08', '%Y-%m-%d')
        >>> print(df.query('datetimes==@search_date'))
                        datetimes
        1 2018-10-08T00:00:00.000

        Using local_dict:

        >>> import numpy as np
        >>> import datetime
        >>> df = cudf.DataFrame()
        >>> data = np.array(['2018-10-07', '2018-10-08'], dtype='datetime64')
        >>> df['datetimes'] = data
        >>> search_date2 = datetime.datetime.strptime('2018-10-08', '%Y-%m-%d')
        >>> print(df.query('datetimes==@search_date',
        >>>         local_dict={'search_date':search_date2}))
                        datetimes
        1 2018-10-08T00:00:00.000
        """
        if self.empty:
            return self.copy()

        if not isinstance(local_dict, dict):
            raise TypeError(
                "local_dict type: expected dict but found {!r}".format(
                    type(local_dict)
                )
            )

        libcudf.nvtx.nvtx_range_push("CUDF_QUERY", "purple")
        # Get calling environment
        callframe = inspect.currentframe().f_back
        callenv = {
            "locals": callframe.f_locals,
            "globals": callframe.f_globals,
            "local_dict": local_dict,
        }
        # Run query
        boolmask = queryutils.query_execute(self, expr, callenv)

        selected = Series(boolmask)
        newdf = DataFrame()
        for col in self.columns:
            newseries = self[col][selected]
            newdf[col] = newseries
        result = newdf
        libcudf.nvtx.nvtx_range_pop()
        return result

    @applyutils.doc_apply()
    def apply_rows(
        self,
        func,
        incols,
        outcols,
        kwargs,
        pessimistic_nulls=True,
        cache_key=None,
    ):
        """
        Apply a row-wise user defined function.

        Parameters
        ----------
        {params}

        Examples
        --------
        The user function should loop over the columns and set the output for
        each row. Loop execution order is arbitrary, so each iteration of
        the loop **MUST** be independent of each other.

        When ``func`` is invoked, the array args corresponding to the
        input/output are strided so as to improve GPU parallelism.
        The loop in the function resembles serial code, but executes
        concurrently in multiple threads.

        >>> import cudf
        >>> import numpy as np
        >>> df = cudf.DataFrame()
        >>> nelem = 3
        >>> df['in1'] = np.arange(nelem)
        >>> df['in2'] = np.arange(nelem)
        >>> df['in3'] = np.arange(nelem)

        Define input columns for the kernel

        >>> in1 = df['in1']
        >>> in2 = df['in2']
        >>> in3 = df['in3']
        >>> def kernel(in1, in2, in3, out1, out2, kwarg1, kwarg2):
        ...     for i, (x, y, z) in enumerate(zip(in1, in2, in3)):
        ...         out1[i] = kwarg2 * x - kwarg1 * y
        ...         out2[i] = y - kwarg1 * z

        Call ``.apply_rows`` with the name of the input columns, the name and
        dtype of the output columns, and, optionally, a dict of extra
        arguments.

        >>> df.apply_rows(kernel,
        ...               incols=['in1', 'in2', 'in3'],
        ...               outcols=dict(out1=np.float64, out2=np.float64),
        ...               kwargs=dict(kwarg1=3, kwarg2=4))
           in1  in2  in3 out1 out2
        0    0    0    0  0.0  0.0
        1    1    1    1  1.0 -2.0
        2    2    2    2  2.0 -4.0
        """
        return applyutils.apply_rows(
            self,
            func,
            incols,
            outcols,
            kwargs,
            pessimistic_nulls,
            cache_key=cache_key,
        )

    @applyutils.doc_applychunks()
    def apply_chunks(
        self,
        func,
        incols,
        outcols,
        kwargs={},
        pessimistic_nulls=True,
        chunks=None,
        blkct=None,
        tpb=None,
    ):
        """
        Transform user-specified chunks using the user-provided function.

        Parameters
        ----------
        {params}
        {params_chunks}

        Examples
        --------

        For ``tpb > 1``, ``func`` is executed by ``tpb`` number of threads
        concurrently.  To access the thread id and count,
        use ``numba.cuda.threadIdx.x`` and ``numba.cuda.blockDim.x``,
        respectively (See `numba CUDA kernel documentation`_).

        .. _numba CUDA kernel documentation:\
        http://numba.pydata.org/numba-doc/latest/cuda/kernels.html

        In the example below, the *kernel* is invoked concurrently on each
        specified chunk. The *kernel* computes the corresponding output
        for the chunk.

        By looping over the range
        ``range(cuda.threadIdx.x, in1.size, cuda.blockDim.x)``, the *kernel*
        function can be used with any *tpb* in a efficient manner.

        >>> from numba import cuda
        >>> @cuda.jit
        ... def kernel(in1, in2, in3, out1):
        ...      for i in range(cuda.threadIdx.x, in1.size, cuda.blockDim.x):
        ...          x = in1[i]
        ...          y = in2[i]
        ...          z = in3[i]
        ...          out1[i] = x * y + z

        See also
        --------
        DataFrame.apply_rows
        """
        if chunks is None:
            raise ValueError("*chunks* must be defined")
        return applyutils.apply_chunks(
            self,
            func,
            incols,
            outcols,
            kwargs,
            pessimistic_nulls,
            chunks,
            tpb=tpb,
        )

    def hash_columns(self, columns=None):
        """Hash the given *columns* and return a new Series

        Parameters
        ----------
        column : sequence of str; optional
            Sequence of column names. If columns is *None* (unspecified),
            all columns in the frame are used.
        """
        from cudf.core.column import numerical

        if columns is None:
            columns = self.columns

        cols = [self[k]._column for k in columns]
        return Series(numerical.column_hash_values(*cols))

    def partition_by_hash(self, columns, nparts):
        """Partition the dataframe by the hashed value of data in *columns*.

        Parameters
        ----------
        columns : sequence of str
            The names of the columns to be hashed.
            Must have at least one name.
        nparts : int
            Number of output partitions

        Returns
        -------
        partitioned: list of DataFrame
        """
        cols = [col._column for col in self._cols.values()]
        names = list(self._cols.keys())
        key_indices = [names.index(k) for k in columns]
        # Allocate output buffers
        outputs = [col.copy() for col in cols]
        # Call hash_partition
        offsets = libcudf.hash.hash_partition(
            cols, key_indices, nparts, outputs
        )
        # Re-construct output partitions
        outdf = DataFrame()
        for k, col in zip(self._cols, outputs):
            outdf[k] = col
        # Slice into partition
        return [outdf[s:e] for s, e in zip(offsets, offsets[1:] + [None])]

    def replace(self, to_replace, replacement):
        """
        Replace values given in *to_replace* with *replacement*.

        Parameters
        ----------
        to_replace : numeric, str, list-like or dict
            Value(s) to replace.

            * numeric or str:

                - values equal to *to_replace* will be replaced
                  with *replacement*

            * list of numeric or str:

                - If *replacement* is also list-like,
                  *to_replace* and *replacement* must be of same length.

            * dict:

                - Dicts can be used to replace different values in different
                  columns. For example, `{'a': 1, 'z': 2}` specifies that the
                  value 1 in column `a` and the value 2 in column `z` should be
                  replaced with replacement*.
        replacement : numeric, str, list-like, or dict
            Value(s) to replace `to_replace` with. If a dict is provided, then
            its keys must match the keys in *to_replace*, and correponding
            values must be compatible (e.g., if they are lists, then they must
            match in length).

        Returns
        -------
        result : DataFrame
            DataFrame after replacement.
        """
        outdf = self.copy()

        if not is_dict_like(to_replace):
            to_replace = dict.fromkeys(self.columns, to_replace)
        if not is_dict_like(replacement):
            replacement = dict.fromkeys(self.columns, replacement)

        for k in to_replace:
            outdf[k] = self[k].replace(to_replace[k], replacement[k])

        return outdf

    def fillna(self, value, method=None, axis=None, inplace=False, limit=None):
        """Fill null values with ``value``.

        Parameters
        ----------
        value : scalar, Series-like or dict
            Value to use to fill nulls. If Series-like, null values
            are filled with values in corresponding indices.
            A dict can be used to provide different values to fill nulls
            in different columns.

        Returns
        -------
        result : DataFrame
            Copy with nulls filled.

        Examples
        --------
        >>> import cudf
        >>> gdf = cudf.DataFrame({'a': [1, 2, None], 'b': [3, None, 5]})
        >>> gdf.fillna(4).to_pandas()
        a  b
        0  1  3
        1  2  4
        2  4  5
        >>> gdf.fillna({'a': 3, 'b': 4}).to_pandas()
        a  b
        0  1  3
        1  2  4
        2  3  5
        """
        if inplace:
            outdf = {}  # this dict will just hold Nones
        else:
            outdf = self.copy()

        if not is_dict_like(value):
            value = dict.fromkeys(self.columns, value)

        for k in value:
            outdf[k] = self[k].fillna(
                value[k],
                method=method,
                axis=axis,
                inplace=inplace,
                limit=limit,
            )

        if not inplace:
            return outdf

    def describe(self, percentiles=None, include=None, exclude=None):
        """Compute summary statistics of a DataFrame's columns. For numeric
        data, the output includes the minimum, maximum, mean, median,
        standard deviation, and various quantiles. For object data, the output
        includes the count, number of unique values, the most common value, and
        the number of occurrences of the most common value.

        Parameters
        ----------
        percentiles : list-like, optional
            The percentiles used to generate the output summary statistics.
            If None, the default percentiles used are the 25th, 50th and 75th.
            Values should be within the interval [0, 1].

        include: str, list-like, optional
            The dtypes to be included in the output summary statistics. Columns
            of dtypes not included in this list will not be part of the output.
            If include='all', all dtypes are included. Default of None includes
            all numeric columns.

        exclude: str, list-like, optional
            The dtypes to be excluded from the output summary statistics.
            Columns of dtypes included in this list will not be part of the
            output. Default of None excludes no columns.

        Returns
        -------
        output_frame : DataFrame
            Summary statistics of relevant columns in the original dataframe.

        Examples
        --------
        Describing a ``Series`` containing numeric values.

        >>> import cudf
        >>> s = cudf.Series([1, 2, 3, 4, 5, 6, 7, 8, 9, 10])
        >>> print(s.describe())
           stats   values
        0  count     10.0
        1   mean      5.5
        2    std  3.02765
        3    min      1.0
        4    25%      2.5
        5    50%      5.5
        6    75%      7.5
        7    max     10.0

        Describing a ``DataFrame``. By default all numeric fields
        are returned.

        >>> gdf = cudf.DataFrame()
        >>> gdf['a'] = [1,2,3]
        >>> gdf['b'] = [1.0, 2.0, 3.0]
        >>> gdf['c'] = ['x', 'y', 'z']
        >>> gdf['d'] = [1.0, 2.0, 3.0]
        >>> gdf['d'] = gdf['d'].astype('float32')
        >>> print(gdf.describe())
           stats    a    b    d
        0  count  3.0  3.0  3.0
        1   mean  2.0  2.0  2.0
        2    std  1.0  1.0  1.0
        3    min  1.0  1.0  1.0
        4    25%  1.5  1.5  1.5
        5    50%  1.5  1.5  1.5
        6    75%  2.5  2.5  2.5
        7    max  3.0  3.0  3.0

        Using the ``include`` keyword to describe only specific dtypes.

        >>> gdf = cudf.DataFrame()
        >>> gdf['a'] = [1,2,3]
        >>> gdf['b'] = [1.0, 2.0, 3.0]
        >>> gdf['c'] = ['x', 'y', 'z']
        >>> print(gdf.describe(include='int'))
           stats    a
        0  count  3.0
        1   mean  2.0
        2    std  1.0
        3    min  1.0
        4    25%  1.5
        5    50%  1.5
        6    75%  2.5
        7    max  3.0
        """

        def _create_output_frame(data, percentiles=None):
            # hack because we don't support strings in indexes
            return DataFrame(
                {
                    col: data[col].describe(percentiles=percentiles)
                    for col in data.columns
                }
            )

        if not include and not exclude:
            numeric_data = self.select_dtypes(np.number)
            output_frame = _create_output_frame(numeric_data, percentiles)

        elif include == "all":
            if exclude:
                raise ValueError("Cannot exclude when include='all'.")

            included_data = self.select_dtypes(np.number)
            output_frame = _create_output_frame(included_data, percentiles)
            logging.warning(
                "Describe does not yet include StringColumns or "
                "DatetimeColumns."
            )

        else:
            if not include:
                include = np.number

            included_data = self.select_dtypes(
                include=include, exclude=exclude
            )
            if included_data.empty:
                raise ValueError("No data of included types.")
            output_frame = _create_output_frame(included_data, percentiles)

        return output_frame

    def isnull(self):
        """Identify missing values in a DataFrame.
        """
        return self._apply_support_method("isnull")

    def isna(self):
        """Identify missing values in a DataFrame. Alias for isnull.
        """
        return self.isnull()

    def notna(self):
        """Identify non-missing values in a DataFrame.
        """
        return self._apply_support_method("notna")

    def notnull(self):
        """Identify non-missing values in a DataFrame. Alias for notna.
        """
        return self.notna()

    def to_pandas(self):
        """
        Convert to a Pandas DataFrame.

        Examples
        --------
        >>> import cudf
        >>> a = ('a', [0, 1, 2])
        >>> b = ('b', [-3, 2, 0])
        >>> df = cudf.DataFrame([a, b])
        >>> type(df.to_pandas())
        <class 'pandas.core.frame.DataFrame'>
        """
        index = self.index.to_pandas()
        out = pd.DataFrame(index=index)
        for c, x in self._cols.items():
            out[c] = x.to_pandas(index=index)
        if isinstance(self.columns, Index):
            out.columns = self.columns.to_pandas()
            if isinstance(self.columns, cudf.core.multiindex.MultiIndex):
                if self.columns.names is not None:
                    out.columns.names = self.columns.names
            else:
                out.columns.name = self.columns.name
        return out

    @classmethod
    def from_pandas(cls, dataframe, nan_as_null=True):
        """
        Convert from a Pandas DataFrame.

        Raises
        ------
        TypeError for invalid input type.

        Examples
        --------
        >>> import cudf
        >>> import pandas as pd
        >>> data = [[0,1], [1,2], [3,4]]
        >>> pdf = pd.DataFrame(data, columns=['a', 'b'], dtype=int)
        >>> cudf.from_pandas(pdf)
        <cudf.DataFrame ncols=2 nrows=3 >
        """
        if not isinstance(dataframe, pd.DataFrame):
            raise TypeError("not a pandas.DataFrame")

        df = cls()
        # Set columns
        for colk in dataframe.columns:
            vals = dataframe[colk].values
            # necessary because multi-index can return multiple
            # columns for a single key
            if len(vals.shape) == 1:
                df[colk] = Series(vals, nan_as_null=nan_as_null)
            else:
                vals = vals.T
                if vals.shape[0] == 1:
                    df[colk] = Series(vals.flatten(), nan_as_null=nan_as_null)
                else:
                    # TODO fix multiple column with same name with different
                    # method.
                    if isinstance(colk, tuple):
                        colk = str(colk)
                    for idx in range(len(vals.shape)):
                        df[colk + str(idx)] = Series(
                            vals[idx], nan_as_null=nan_as_null
                        )
        # Set index
        if isinstance(dataframe.index, pd.MultiIndex):
            import cudf

            index = cudf.from_pandas(dataframe.index)
        else:
            index = dataframe.index
        result = df.set_index(index)
        if isinstance(dataframe.columns, pd.MultiIndex):
            import cudf

            result.columns = cudf.from_pandas(dataframe.columns)
        return result

    def to_arrow(self, preserve_index=True):
        """
        Convert to a PyArrow Table.

        Examples
        --------
        >>> import cudf
        >>> a = ('a', [0, 1, 2])
        >>> b = ('b', [-3, 2, 0])
        >>> df = cudf.DataFrame([a, b])
        >>> df.to_arrow()
        pyarrow.Table
        None: int64
        a: int64
        b: int64
        """
        arrays = []
        names = []
        types = []
        index_names = []
        index_columns = []
        index_descriptors = []

        for name, col in self._cols.items():
            names.append(name)
            arrow_col = col.to_arrow()
            arrays.append(arrow_col)
            types.append(arrow_col.type)

        index_name = pa.pandas_compat._index_level_name(self.index, 0, names)
        index_columns.append(self.index)

        # It would be better if we didn't convert this if we didn't have to,
        # but we first need better tooling for cudf --> pyarrow type
        # conversions
        if preserve_index:
            if isinstance(self.index, cudf.core.index.RangeIndex):
                descr = {
                    "kind": "range",
                    "name": self.index.name,
                    "start": self.index._start,
                    "stop": self.index._stop,
                    "step": 1,
                }
            else:
                index_arrow = self.index.to_arrow()
                descr = index_name
                types.append(index_arrow.type)
                arrays.append(index_arrow)
                names.append(index_name)
                index_names.append(index_name)
            index_descriptors.append(descr)

        # We may want to add additional metadata to this in the future, but
        # for now lets just piggyback off of what's done for Pandas
        metadata = pa.pandas_compat.construct_metadata(
            self,
            names,
            index_columns,
            index_descriptors,
            preserve_index,
            types,
        )

        return pa.Table.from_arrays(arrays, names=names, metadata=metadata)

    @classmethod
    def from_arrow(cls, table):
        """Convert from a PyArrow Table.

        Raises
        ------
        TypeError for invalid input type.

        **Notes**

        Does not support automatically setting index column(s) similar to how
        ``to_pandas`` works for PyArrow Tables.

        Examples
        --------
        >>> import pyarrow as pa
        >>> import cudf
        >>> data = [pa.array([1, 2, 3]), pa.array([4, 5, 6])]
        >>> batch = pa.RecordBatch.from_arrays(data, ['f0', 'f1'])
        >>> table = pa.Table.from_batches([batch])
        >>> cudf.DataFrame.from_arrow(table)
        <cudf.DataFrame ncols=2 nrows=3 >
        """

        if not isinstance(table, pa.Table):
            raise TypeError("not a pyarrow.Table")

        index_col = None
        dtypes = None
        if isinstance(table.schema.pandas_metadata, dict):
            metadata = table.schema.pandas_metadata
            index_col = metadata["index_columns"]
            dtypes = {
                col["field_name"]: col["pandas_type"]
                for col in metadata["columns"]
                if "field_name" in col
            }

        df = cls()
        for col in table.columns:
            if dtypes:
                dtype = dtypes[col.name]
                if dtype == "categorical":
                    dtype = "category"
                elif dtype == "date":
                    dtype = "datetime64[ms]"
            else:
                dtype = None

            df[col.name] = column.as_column(col.data, dtype=dtype)
        if index_col:
            if isinstance(index_col[0], dict):
                assert index_col[0]["kind"] == "range"
                df = df.set_index(
                    RangeIndex(
                        index_col[0]["start"],
                        index_col[0]["stop"],
                        name=index_col[0]["name"],
                    )
                )
            else:
                df = df.set_index(index_col[0])
                new_index_name = pa.pandas_compat._backwards_compatible_index_name(  # noqa: E501
                    df.index.name, df.index.name
                )
                df.index.name = new_index_name
        return df

    def to_records(self, index=True):
        """Convert to a numpy recarray

        Parameters
        ----------
        index : bool
            Whether to include the index in the output.

        Returns
        -------
        numpy recarray
        """
        members = [("index", self.index.dtype)] if index else []
        members += [(col, self[col].dtype) for col in self.columns]
        dtype = np.dtype(members)
        ret = np.recarray(len(self), dtype=dtype)
        if index:
            ret["index"] = self.index.values
        for col in self.columns:
            ret[col] = self[col].to_array()
        return ret

    @classmethod
    def from_records(self, data, index=None, columns=None, nan_as_null=False):
        """Convert from a numpy recarray or structured array.

        Parameters
        ----------
        data : numpy structured dtype or recarray of ndim=2
        index : str
            The name of the index column in *data*.
            If None, the default index is used.
        columns : list of str
            List of column names to include.

        Returns
        -------
        DataFrame
        """
        if data.ndim != 1 and data.ndim != 2:
            raise ValueError(
                "records dimension expected 1 or 2 but found {!r}".format(
                    data.ndim
                )
            )

        num_cols = len(data[0])
        if columns is None and data.dtype.names is None:
            names = [i for i in range(num_cols)]

        elif data.dtype.names is not None:
            names = data.dtype.names

        else:
            if len(columns) != num_cols:
                msg = "columns length expected {!r} but found {!r}"
                raise ValueError(msg.format(num_cols, len(columns)))
            names = columns

        df = DataFrame()
        if data.ndim == 2:
            for i, k in enumerate(names):
                df[k] = Series(data[:, i], nan_as_null=nan_as_null)
        elif data.ndim == 1:
            for k in names:
                df[k] = Series(data[k], nan_as_null=nan_as_null)

        if index is not None:
            indices = data[index]
            return df.set_index(indices.astype(np.int64))
        return df

    @classmethod
    def from_gpu_matrix(
        self, data, index=None, columns=None, nan_as_null=False
    ):
        """Convert from a numba gpu ndarray.

        Parameters
        ----------
        data : numba gpu ndarray
        index : str
            The name of the index column in *data*.
            If None, the default index is used.
        columns : list of str
            List of column names to include.

        Returns
        -------
        DataFrame
        """
        if data.ndim != 2:
            raise ValueError(
                "matrix dimension expected 2 but found {!r}".format(data.ndim)
            )

        if columns is None:
            names = [i for i in range(data.shape[1])]
        else:
            if len(columns) != data.shape[1]:
                msg = "columns length expected {!r} but found {!r}"
                raise ValueError(msg.format(data.shape[1], len(columns)))
            names = columns

        if index is not None and len(index) != data.shape[0]:
            msg = "index length expected {!r} but found {!r}"
            raise ValueError(msg.format(data.shape[0], len(index)))

        df = DataFrame()
        data = data.transpose()  # to mimic the pandas behaviour
        for i, k in enumerate(names):
            df[k] = Series(data[i], nan_as_null=nan_as_null)

        if index is not None:
            indices = data[index]
            return df.set_index(indices.astype(np.int64))

        return df

    def to_gpu_matrix(self):
        """Convert to a numba gpu ndarray



        Returns
        -------
        numba gpu ndarray
        """
        warnings.warn(
            "The to_gpu_matrix method will be deprecated"
            "in the future. use as_gpu_matrix instead.",
            DeprecationWarning,
        )
        return self.as_gpu_matrix()

    def _from_columns(cols, index=None, columns=None):
        """
        Construct a DataFrame from a list of Columns
        """
        df = cudf.DataFrame(dict(zip(range(len(cols)), cols)), index=index)
        if columns is not None:
            df.columns = columns
        return df

    def quantile(
        self,
        q=0.5,
        axis=0,
        numeric_only=True,
        interpolation="linear",
        columns=None,
        exact=True,
    ):
        """
        Return values at the given quantile.

        Parameters
        ----------

        q : float or array-like
            0 <= q <= 1, the quantile(s) to compute
        axis : int
            axis is a NON-FUNCTIONAL parameter
        numeric_only : boolean
            numeric_only is a NON-FUNCTIONAL parameter
        interpolation : {`linear`, `lower`, `higher`, `midpoint`, `nearest`}
            This  parameter specifies the interpolation method to use,
            when the desired quantile lies between two data points i and j.
            Default 'linear'.
        columns : list of str
            List of column names to include.
        exact : boolean
            Whether to use approximate or exact quantile algorithm.

        Returns
        -------

        DataFrame

        """
        if axis not in (0, None):
            raise NotImplementedError("axis is not implemented yet")

        if not numeric_only:
            raise NotImplementedError("numeric_only is not implemented yet")
        if columns is None:
            columns = self.columns

        result = DataFrame()
        for k, col in self._cols.items():
            if k in columns:
                res = col.quantile(
                    q,
                    interpolation=interpolation,
                    exact=exact,
                    quant_index=False,
                )
                if not isinstance(res, numbers.Number) and len(res) == 0:
                    res = column.column_empty_like(
                        q, dtype="float64", masked=True, newsize=len(q)
                    )
                result[k] = res
        if isinstance(q, numbers.Number):
            result = result.fillna(np.nan)
            result = result.iloc[0]
            result.index = as_index(self.columns)
            result.name = q
            return result
        else:
            q = list(map(float, q))
            result.index = q
            return result

    #
    # Stats
    #

    def count(self, **kwargs):
        return self._apply_support_method("count", **kwargs)

    def min(self, **kwargs):
        return self._apply_support_method("min", **kwargs)

    def max(self, **kwargs):
        return self._apply_support_method("max", **kwargs)

    def sum(self, **kwargs):
        return self._apply_support_method("sum", **kwargs)

    def product(self, **kwargs):
        return self._apply_support_method("product", **kwargs)

    def cummin(self, **kwargs):
        return self._apply_support_method("cummin", **kwargs)

    def cummax(self, **kwargs):
        return self._apply_support_method("cummax", **kwargs)

    def cumsum(self, **kwargs):
        return self._apply_support_method("cumsum", **kwargs)

    def cumprod(self, **kwargs):
        return self._apply_support_method("cumprod", **kwargs)

    def mean(self, numeric_only=None, **kwargs):
        """Return the mean of the values for the requested axis.

        Parameters
        ----------
        axis : {index (0), columns (1)}
            Axis for the function to be applied on.

        skipna : bool, default True
            Exclude NA/null values when computing the result.

        level : int or level name, default None
            If the axis is a MultiIndex (hierarchical), count along a
            particular level, collapsing into a Series.

        numeric_only : bool, default None
            Include only float, int, boolean columns. If None, will attempt to
            use everything, then use only numeric data. Not implemented for
            Series.

        **kwargs
            Additional keyword arguments to be passed to the function.

        Returns
        -------
        mean : Series or DataFrame (if level specified)
        """
        return self._apply_support_method("mean", **kwargs)

    def std(self, **kwargs):
        return self._apply_support_method("std", **kwargs)

    def var(self, **kwargs):
        return self._apply_support_method("var", **kwargs)

    def kurtosis(self, axis=None, skipna=None, level=None, numeric_only=None):
        if numeric_only not in (None, True):
            msg = "Kurtosis only supports int, float, and bool dtypes."
            raise TypeError(msg)

        self = self.select_dtypes(include=[np.number, np.bool])
        return self._apply_support_method(
            "kurtosis",
            axis=axis,
            skipna=skipna,
            level=level,
            numeric_only=numeric_only,
        )

    def skew(self, axis=None, skipna=None, level=None, numeric_only=None):
        if numeric_only not in (None, True):
            msg = "Skew only supports int, float, and bool dtypes."
            raise TypeError(msg)

        self = self.select_dtypes(include=[np.number, np.bool])
        return self._apply_support_method(
            "skew",
            axis=axis,
            skipna=skipna,
            level=level,
            numeric_only=numeric_only,
        )

    def all(self, bool_only=None, **kwargs):
        if bool_only:
            return self.select_dtypes(include="bool")._apply_support_method(
                "all", **kwargs
            )
        return self._apply_support_method("all", **kwargs)

    def any(self, bool_only=None, **kwargs):
        if bool_only:
            return self.select_dtypes(include="bool")._apply_support_method(
                "any", **kwargs
            )
        return self._apply_support_method("any", **kwargs)

    def _apply_support_method(self, method, **kwargs):
        result = [
            getattr(self[col], method)(**kwargs) for col in self._cols.keys()
        ]
        if isinstance(result[0], Series):
            support_result = result
            result = DataFrame()
            for idx, col in enumerate(self._cols.keys()):
                result[col] = support_result[idx]
        else:
            result = Series(result)
            result = result.set_index(self._cols.keys())
        return result

    def _columns_view(self, columns):
        """
        Return a subset of the DataFrame's columns as a view.
        """
        columns = as_index(columns)
        result_columns = OrderedDict({})
        for col in columns:
            result_columns[col] = self[col]
        return DataFrame(result_columns, index=self.index)

    def select_dtypes(self, include=None, exclude=None):
        """Return a subset of the DataFrame’s columns based on the column dtypes.

        Parameters
        ----------
        include : str or list
            which columns to include based on dtypes
        exclude : str or list
            which columns to exclude based on dtypes

        """

        # code modified from:
        # https://github.com/pandas-dev/pandas/blob/master/pandas/core/frame.py#L3196

        if not isinstance(include, (list, tuple)):
            include = (include,) if include is not None else ()
        if not isinstance(exclude, (list, tuple)):
            exclude = (exclude,) if exclude is not None else ()

        df = DataFrame(index=self.index)

        # cudf_dtype_from_pydata_dtype can distinguish between
        # np.float and np.number
        selection = tuple(map(frozenset, (include, exclude)))

        if not any(selection):
            raise ValueError(
                "at least one of include or exclude must be \
                             nonempty"
            )

        include, exclude = map(
            lambda x: frozenset(map(cudf_dtype_from_pydata_dtype, x)),
            selection,
        )

        # can't both include AND exclude!
        if not include.isdisjoint(exclude):
            raise ValueError(
                "include and exclude overlap on {inc_ex}".format(
                    inc_ex=(include & exclude)
                )
            )

        # include all subtypes
        include_subtypes = set()
        for dtype in self.dtypes:
            for i_dtype in include:
                # category handling
                if is_categorical_dtype(i_dtype):
                    include_subtypes.add(i_dtype)
                elif issubclass(dtype.type, i_dtype):
                    include_subtypes.add(dtype.type)

        # exclude all subtypes
        exclude_subtypes = set()
        for dtype in self.dtypes:
            for e_dtype in exclude:
                # category handling
                if is_categorical_dtype(e_dtype):
                    exclude_subtypes.add(e_dtype)
                elif issubclass(dtype.type, e_dtype):
                    exclude_subtypes.add(dtype.type)

        include_all = set(
            [cudf_dtype_from_pydata_dtype(d) for d in self.dtypes]
        )

        if include:
            inclusion = include_all & include_subtypes
        elif exclude:
            inclusion = include_all
        else:
            inclusion = set()
        # remove all exclude types
        inclusion = inclusion - exclude_subtypes

        for x in self._cols.values():
            infered_type = cudf_dtype_from_pydata_dtype(x.dtype)
            if infered_type in inclusion:
                df.add_column(x.name, x)

        return df

    @ioutils.doc_to_parquet()
    def to_parquet(self, path, *args, **kwargs):
        """{docstring}"""
        import cudf.io.parquet as pq

        pq.to_parquet(self, path, *args, **kwargs)

    @ioutils.doc_to_feather()
    def to_feather(self, path, *args, **kwargs):
        """{docstring}"""
        import cudf.io.feather as feather

        feather.to_feather(self, path, *args, **kwargs)

    @ioutils.doc_to_json()
    def to_json(self, path_or_buf=None, *args, **kwargs):
        """{docstring}"""
        import cudf.io.json as json

        json.to_json(self, path_or_buf=path_or_buf, *args, **kwargs)

    @ioutils.doc_to_hdf()
    def to_hdf(self, path_or_buf, key, *args, **kwargs):
        """{docstring}"""
        import cudf.io.hdf as hdf

        hdf.to_hdf(path_or_buf, key, self, *args, **kwargs)

    @ioutils.doc_to_dlpack()
    def to_dlpack(self):
        """{docstring}"""
        import cudf.io.dlpack as dlpack

        return dlpack.to_dlpack(self)

    @ioutils.doc_to_csv()
    def to_csv(
        self,
        path=None,
        sep=",",
        na_rep="",
        columns=None,
        header=True,
        index=True,
        line_terminator="\n",
        chunksize=None,
    ):
        """{docstring}"""
        import cudf.io.csv as csv

        return csv.to_csv(
            self,
            path,
            sep,
            na_rep,
            columns,
            header,
            index,
            line_terminator,
            chunksize,
        )

<<<<<<< HEAD
    def scatter_by_map(self, map_index, map_size=None, keep_index=True):
=======
    @ioutils.doc_to_orc()
    def to_orc(self, fname, compression=None, *args, **kwargs):
        """{docstring}"""
        import cudf.io.orc as orc

        orc.to_orc(self, fname, compression, *args, **kwargs)

    def scatter_by_map(self, map_index, map_size=None):
>>>>>>> 8b23c563
        """Scatter to a list of dataframes.

        Uses map_index to determine the destination
        of each row of the original DataFrame.

        Parameters
        ----------
        map_index : Series, str or list-like
            Scatter assignment for each row
        map_size : int
            Length of output list. Must be >= uniques in map_index
        keep_index : bool
            Conserve original index values for each row

        Returns
        -------
        A list of cudf.DataFrame objects.
        """

        # map_index might be a column name or array,
        # make it a Series
        if isinstance(map_index, str):
            map_index = self[map_index]
        else:
            map_index = Series(map_index)

        # Convert float to integer
        if map_index.dtype == np.float:
            map_index = map_index.astype(np.int32)

        # Convert string or categorical to integer
        if isinstance(map_index._column, StringColumn):
            map_index = Series(
                map_index._column.as_categorical_column(np.int32).as_numerical
            )
            warnings.warn(
                "Using StringColumn for map_index in scatter_by_map. "
                "Use an integer array/column for better performance."
            )
        elif isinstance(map_index._column, CategoricalColumn):
            map_index = Series(map_index._column.as_numerical)
            warnings.warn(
                "Using CategoricalColumn for map_index in scatter_by_map. "
                "Use an integer array/column for better performance."
            )

        # scatter_to_frames wants a list of columns
        tables = libcudf.copying.scatter_to_frames(
            self._columns,
            map_index._column,
            (self.index.as_column() if keep_index else None),
        )

        if map_size:
            # Make sure map_size is >= the number of uniques in map_index
            if len(tables) > map_size:
                raise ValueError(
                    "ERROR: map_size must be >= %d (got %d)."
                    % (len(tables), map_size)
                )

            # Append empty dataframes if map_size > len(tables)
            for i in range(map_size - len(tables)):
                tables.append(self.iloc[[]])
        return tables

    def repeat(self, repeats, axis=None):
        assert axis in (None, 0)
        new_index = self.index.repeat(repeats)
        cols = libcudf.filling.repeat(self._columns, repeats)
        # to preserve col names, need to get it from old _cols dict
        column_names = self._cols.keys()
        return DataFrame(data=dict(zip(column_names, cols)), index=new_index)


def from_pandas(obj):
    """
    Convert certain Pandas objects into the cudf equivalent.

    Supports DataFrame, Series, or MultiIndex.

    Raises
    ------
    TypeError for invalid input type.

    Examples
    --------
    >>> import cudf
    >>> import pandas as pd
    >>> data = [[0, 1], [1, 2], [3, 4]]
    >>> pdf = pd.DataFrame(data, columns=['a', 'b'], dtype=int)
    >>> cudf.from_pandas(pdf)
    <cudf.DataFrame ncols=2 nrows=3 >
    """
    if isinstance(obj, pd.DataFrame):
        return DataFrame.from_pandas(obj)
    elif isinstance(obj, pd.Series):
        return Series.from_pandas(obj)
    elif isinstance(obj, pd.MultiIndex):
        return cudf.MultiIndex.from_pandas(obj)
    else:
        raise TypeError(
            "from_pandas only accepts Pandas Dataframes, Series, and "
            "MultiIndex objects. "
            "Got %s" % type(obj)
        )


def merge(left, right, *args, **kwargs):
    return left.merge(right, *args, **kwargs)


# a bit of fanciness to inject doctstring with left parameter
merge_doc = DataFrame.merge.__doc__
idx = merge_doc.find("right")
merge.__doc__ = "".join(
    [merge_doc[:idx], "\n\tleft : DataFrame\n\t", merge_doc[idx:]]
)


def _align_indices(lhs, rhs):
    """
    Internal util to align the indices of two DataFrames. Returns a tuple of
    the aligned dataframes, or the original arguments if the indices are the
    same, or if rhs isn't a DataFrame.
    """
    lhs_out, rhs_out = lhs, rhs
    if isinstance(rhs, DataFrame) and not lhs.index.equals(rhs.index):
        df = lhs.merge(
            rhs,
            sort=True,
            how="outer",
            left_index=True,
            right_index=True,
            suffixes=("_x", "_y"),
        )
        df = df.sort_index()
        lhs_out = DataFrame()
        rhs_out = DataFrame()
        common = set(lhs.columns) & set(rhs.columns)
        common_x = set(["{}_x".format(x) for x in common])
        common_y = set(["{}_y".format(x) for x in common])
        for col in df.columns:
            if col in common_x:
                lhs_out[col[:-2]] = df[col]
            elif col in common_y:
                rhs_out[col[:-2]] = df[col]
            elif col in lhs:
                lhs_out[col] = df[col]
            elif col in rhs:
                rhs_out[col] = df[col]

    return lhs_out, rhs_out<|MERGE_RESOLUTION|>--- conflicted
+++ resolved
@@ -3816,9 +3816,6 @@
             chunksize,
         )
 
-<<<<<<< HEAD
-    def scatter_by_map(self, map_index, map_size=None, keep_index=True):
-=======
     @ioutils.doc_to_orc()
     def to_orc(self, fname, compression=None, *args, **kwargs):
         """{docstring}"""
@@ -3826,8 +3823,7 @@
 
         orc.to_orc(self, fname, compression, *args, **kwargs)
 
-    def scatter_by_map(self, map_index, map_size=None):
->>>>>>> 8b23c563
+    def scatter_by_map(self, map_index, map_size=None, keep_index=True):
         """Scatter to a list of dataframes.
 
         Uses map_index to determine the destination
