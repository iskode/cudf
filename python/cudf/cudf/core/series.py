--- conflicted
+++ resolved
@@ -755,11 +755,7 @@
             "Creation of an Iterator over a cudf.Series is not allowed, "
             "To create an iterator, explicitly convert to any of the objects "
             "supporting iteration using .to_pandas(), "
-<<<<<<< HEAD
-            ".to_arrow(), .values_host"
-=======
             ".to_arrow(), or .values_host"
->>>>>>> 3aa6da3f
         )
 
     iteritems = __iter__
