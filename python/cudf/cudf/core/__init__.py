<<<<<<< HEAD
# Copyright (c) 2018-2021, NVIDIA CORPORATION.

from cudf.core import _internals, buffer, column, column_accessor, common
from cudf.core.buffer import Buffer
from cudf.core.dataframe import DataFrame, from_pandas, merge, from_dataframe
from cudf.core.index import (
    BaseIndex,
    CategoricalIndex,
    DatetimeIndex,
    Float32Index,
    Float64Index,
    GenericIndex,
    Index,
    Int8Index,
    Int16Index,
    Int32Index,
    Int64Index,
    IntervalIndex,
    RangeIndex,
    StringIndex,
    TimedeltaIndex,
    UInt8Index,
    UInt16Index,
    UInt32Index,
    UInt64Index,
    interval_range,
)
from cudf.core.multiindex import MultiIndex
from cudf.core.scalar import NA, Scalar
from cudf.core.series import Series
import cudf.core.udf
from cudf.core.cut import cut
=======
# Copyright (c) 2018-2021, NVIDIA CORPORATION.
>>>>>>> eb09d148
<|MERGE_RESOLUTION|>--- conflicted
+++ resolved
@@ -1,36 +1 @@
-<<<<<<< HEAD
-# Copyright (c) 2018-2021, NVIDIA CORPORATION.
-
-from cudf.core import _internals, buffer, column, column_accessor, common
-from cudf.core.buffer import Buffer
-from cudf.core.dataframe import DataFrame, from_pandas, merge, from_dataframe
-from cudf.core.index import (
-    BaseIndex,
-    CategoricalIndex,
-    DatetimeIndex,
-    Float32Index,
-    Float64Index,
-    GenericIndex,
-    Index,
-    Int8Index,
-    Int16Index,
-    Int32Index,
-    Int64Index,
-    IntervalIndex,
-    RangeIndex,
-    StringIndex,
-    TimedeltaIndex,
-    UInt8Index,
-    UInt16Index,
-    UInt32Index,
-    UInt64Index,
-    interval_range,
-)
-from cudf.core.multiindex import MultiIndex
-from cudf.core.scalar import NA, Scalar
-from cudf.core.series import Series
-import cudf.core.udf
-from cudf.core.cut import cut
-=======
-# Copyright (c) 2018-2021, NVIDIA CORPORATION.
->>>>>>> eb09d148
+# Copyright (c) 2018-2021, NVIDIA CORPORATION.