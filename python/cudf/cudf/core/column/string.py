# Copyright (c) 2019-2020, NVIDIA CORPORATION.

import functools
import pickle
import warnings
from codecs import decode

import numpy as np
import pandas as pd
import pyarrow as pa

import nvstrings

import cudf._lib as libcudf
import cudf._lib.string_casting as str_cast
from cudf._lib.nvtext.generate_ngrams import (
    generate_ngrams as cpp_generate_ngrams,
)
from cudf._lib.nvtext.ngrams_tokenize import (
    ngrams_tokenize as cpp_ngrams_tokenize,
)
from cudf._lib.nvtext.normalize import normalize_spaces as cpp_normalize_spaces
from cudf._lib.nvtext.tokenize import (
    count_tokens as cpp_count_tokens,
    tokenize as cpp_tokenize,
)
from cudf._lib.nvtx import (
    range_pop as nvtx_range_pop,
    range_push as nvtx_range_push,
)
from cudf._lib.strings.attributes import (
    code_points as cpp_code_points,
    count_characters as cpp_count_characters,
)
from cudf._lib.strings.capitalize import (
    capitalize as cpp_capitalize,
    title as cpp_title,
)
from cudf._lib.strings.case import (
    swapcase as cpp_swapcase,
    to_lower as cpp_to_lower,
    to_upper as cpp_to_upper,
)
from cudf._lib.strings.char_types import (
    is_alnum as cpp_is_alnum,
    is_alpha as cpp_is_alpha,
    is_decimal as cpp_is_decimal,
    is_digit as cpp_is_digit,
    is_lower as cpp_is_lower,
    is_numeric as cpp_is_numeric,
    is_space as cpp_isspace,
    is_upper as cpp_is_upper,
)
from cudf._lib.strings.combine import (
    concatenate as cpp_concatenate,
    join as cpp_join,
)
from cudf._lib.strings.contains import (
    contains_re as cpp_contains_re,
    count_re as cpp_count_re,
    match_re as cpp_match_re,
)
from cudf._lib.strings.convert.convert_urls import (
    url_decode as cpp_url_decode,
    url_encode as cpp_url_encode,
)
from cudf._lib.strings.extract import extract as cpp_extract
from cudf._lib.strings.find import (
    contains as cpp_contains,
    endswith as cpp_endswith,
    find as cpp_find,
    rfind as cpp_rfind,
    startswith as cpp_startswith,
)
from cudf._lib.strings.findall import findall as cpp_findall
from cudf._lib.strings.padding import (
    PadSide,
    center as cpp_center,
    ljust as cpp_ljust,
    pad as cpp_pad,
    rjust as cpp_rjust,
    zfill as cpp_zfill,
)
from cudf._lib.strings.replace import (
    insert as cpp_string_insert,
    replace as cpp_replace,
    replace_multi as cpp_replace_multi,
    slice_replace as cpp_slice_replace,
)
from cudf._lib.strings.replace_re import (
    replace_multi_re as cpp_replace_multi_re,
    replace_re as cpp_replace_re,
    replace_with_backrefs as cpp_replace_with_backrefs,
)
from cudf._lib.strings.split.partition import (
    partition as cpp_partition,
    rpartition as cpp_rpartition,
)
from cudf._lib.strings.split.split import (
    rsplit as cpp_rsplit,
    split as cpp_split,
)
from cudf._lib.strings.strip import (
    lstrip as cpp_lstrip,
    rstrip as cpp_rstrip,
    strip as cpp_strip,
)
from cudf._lib.strings.substring import (
    get as cpp_string_get,
    slice_from as cpp_slice_from,
    slice_strings as cpp_slice_strings,
)
from cudf._lib.strings.translate import translate as cpp_translate
from cudf._lib.strings.wrap import wrap as cpp_wrap
from cudf.core.buffer import Buffer
from cudf.core.column import column, column_empty
from cudf.utils import utils
from cudf.utils.dtypes import is_list_like, is_scalar

_str_to_numeric_typecast_functions = {
    np.dtype("int8"): str_cast.stoi8,
    np.dtype("int16"): str_cast.stoi16,
    np.dtype("int32"): str_cast.stoi,
    np.dtype("int64"): str_cast.stol,
    np.dtype("float32"): str_cast.stof,
    np.dtype("float64"): str_cast.stod,
    np.dtype("bool"): str_cast.to_booleans,
    # TODO: support Date32 UNIX days
    # np.dtype("datetime64[D]"): str_cast.timestamp2int,
    np.dtype("datetime64[s]"): str_cast.timestamp2int,
    np.dtype("datetime64[ms]"): str_cast.timestamp2int,
    np.dtype("datetime64[us]"): str_cast.timestamp2int,
    np.dtype("datetime64[ns]"): str_cast.timestamp2int,
}

_numeric_to_str_typecast_functions = {
    np.dtype("int8"): str_cast.i8tos,
    np.dtype("int16"): str_cast.i16tos,
    np.dtype("int32"): str_cast.itos,
    np.dtype("int64"): str_cast.ltos,
    np.dtype("float32"): str_cast.ftos,
    np.dtype("float64"): str_cast.dtos,
    np.dtype("bool"): str_cast.from_booleans,
    # TODO: support Date32 UNIX days
    # np.dtype("datetime64[D]"): str_cast.int2timestamp,
    np.dtype("datetime64[s]"): str_cast.int2timestamp,
    np.dtype("datetime64[ms]"): str_cast.int2timestamp,
    np.dtype("datetime64[us]"): str_cast.int2timestamp,
    np.dtype("datetime64[ns]"): str_cast.int2timestamp,
}


class StringMethods(object):
    """
    This mimicks pandas `df.str` interface.
    """

    def __init__(self, column, parent=None):
        self._column = column
        self._parent = parent

    def __getattr__(self, attr, *args, **kwargs):
        from cudf.core.series import Series

        # TODO: Remove when all needed string compute APIs are ported
        if hasattr(self._column.nvstrings, attr):
            passed_attr = getattr(self._column.nvstrings, attr)
            if callable(passed_attr):

                @functools.wraps(passed_attr)
                def wrapper(*args, **kwargs):
                    ret = passed_attr(*args, **kwargs)
                    if isinstance(ret, nvstrings.nvstrings):
                        ret = Series(
                            column.as_column(ret),
                            index=self._parent.index,
                            name=self._parent.name,
                        )
                    return ret

                return wrapper
            else:
                return passed_attr
        else:
            raise AttributeError(attr)

    def _return_or_inplace(self, new_col, **kwargs):
        """
        Returns an object of the type of the column owner or updates the column
        of the owner (Series or Index) to mimic an inplace operation
        """
        from cudf import Series, DataFrame, MultiIndex
        from cudf.core.index import Index, as_index

        inplace = kwargs.get("inplace", False)

        if inplace:
            self._parent._mimic_inplace(new_col, inplace=True)
        else:
            expand = kwargs.get("expand", False)
            if expand or isinstance(self._parent, (DataFrame, MultiIndex)):
                # This branch indicates the passed as new_col
                # is actually a table-like data
                table = new_col
                from cudf._lib.table import Table

                if isinstance(table, Table):
                    return self._parent._constructor_expanddim(
                        data=table._data, index=self._parent.index
                    )
                else:
                    return self._parent._constructor_expanddim(
                        {index: value for index, value in enumerate(table)},
                        index=self._parent.index,
                    )
            elif isinstance(self._parent, Series):
                retain_index = kwargs.get("retain_index", True)
                if retain_index:
                    return Series(
                        new_col,
                        name=self._parent.name,
                        index=self._parent.index,
                    )
                else:
                    return Series(new_col, name=self._parent.name)
            elif isinstance(self._parent, Index):
                return as_index(new_col, name=self._parent.name)
            else:
                if self._parent is None:
                    return new_col
                else:
                    return self._parent._mimic_inplace(new_col, inplace=False)

    def __dir__(self):
        keys = dir(type(self))
        # TODO: Remove along with `__getattr__` above when all is ported
        return set(keys + dir(self._column.nvstrings))

    def len(self, **kwargs):
        """
        Computes the length of each element in the Series/Index.

        Returns
        -------
          Series or Index of int: A Series or Index of integer values
            indicating the length of each element in the Series or Index.
        """

        return self._return_or_inplace(
            cpp_count_characters(self._column), **kwargs,
        )

    def cat(self, others=None, sep=None, na_rep=None, **kwargs):
        """
        Concatenate strings in the Series/Index with given separator.

        If *others* is specified, this function concatenates the Series/Index
        and elements of others element-wise. If others is not passed, then all
        values in the Series/Index are concatenated into a single string with
        a given sep.

        Parameters
        ----------
            others : Series or List of str
                Strings to be appended.
                The number of strings must match size() of this instance.
                This must be either a Series of string dtype or a Python
                list of strings.

            sep : str
                If specified, this separator will be appended to each string
                before appending the others.

            na_rep : str
                This character will take the place of any null strings
                (not empty strings) in either list.

                - If `na_rep` is None, and `others` is None, missing values in
                the Series/Index are omitted from the result.
                - If `na_rep` is None, and `others` is not None, a row
                containing a missing value in any of the columns (before
                concatenation) will have a missing value in the result.

        Returns
        -------
        concat : str or Series/Index of str dtype
            If `others` is None, `str` is returned, otherwise a `Series/Index`
            (same type as caller) of str dtype is returned.
        """
        from cudf.core import DataFrame

        if sep is None:
            sep = ""

        from cudf._lib.scalar import Scalar

        if others is None:
            data = cpp_join(self._column, Scalar(sep), Scalar(na_rep, "str"))
        else:
            other_cols = _get_cols_list(others)
            all_cols = [self._column] + other_cols
            data = cpp_concatenate(
                DataFrame(
                    {index: value for index, value in enumerate(all_cols)}
                ),
                Scalar(sep),
                Scalar(na_rep, "str"),
            )

        if len(data) == 1 and data.null_count == 1:
            data = [""]
        out = self._return_or_inplace(data, **kwargs)
        if len(out) == 1 and others is None:
            out = out[0]
        return out

    def join(self, sep):
        """
        Join lists contained as elements in the Series/Index with passed
        delimiter.
        """
        raise NotImplementedError(
            "Columns of arrays / lists are not yet " "supported"
        )

    def extract(self, pat, flags=0, expand=True, **kwargs):
        """
        Extract capture groups in the regex `pat` as columns in a DataFrame.

        For each subject string in the Series, extract groups from the first
        match of regular expression `pat`.

        Parameters
        ----------
        pat : str
            Regular expression pattern with capturing groups.
        expand : bool, default True
            If True, return DataFrame with on column per capture group.
            If False, return a Series/Index if there is one capture group or
            DataFrame if there are multiple capture groups.

        Returns
        -------
        DataFrame or Series/Index
            A DataFrame with one row for each subject string, and one column
            for each group. If `expand=False` and `pat` has only one capture
            group, then return a Series/Index.

        Notes
        -----
        The `flags` parameter is not yet supported and will raise a
        NotImplementedError if anything other than the default value is passed.
        """
        if flags != 0:
            raise NotImplementedError("`flags` parameter is not yet supported")

        out = cpp_extract(self._column, pat)
        if out._num_columns == 1 and expand is False:
            return self._return_or_inplace(out._columns[0], **kwargs)
        else:
            kwargs.setdefault("expand", expand)
            return self._return_or_inplace(out, **kwargs)

    def contains(
        self, pat, case=True, flags=0, na=np.nan, regex=True, **kwargs
    ):
        """
        Test if pattern or regex is contained within a string of a Series or
        Index.

        Return boolean Series or Index based on whether a given pattern or
        regex is contained within a string of a Series or Index.

        Parameters
        ----------
        pat : str
            Character sequence or regular expression.
        regex : bool, default True
            If True, assumes the pattern is a regular expression.
            If False, treats the pattern as a literal string.

        Returns
        -------
        Series/Index of bool dtype
            A Series/Index of boolean dtype indicating whether the given
            pattern is contained within the string of each element of the
            Series/Index.

        Notes
        -----
        The parameters `case`, `flags`, and `na` are not yet supported and
        will raise a NotImplementedError if anything other than the default
        value is set.
        """
        if case is not True:
            raise NotImplementedError("`case` parameter is not yet supported")
        elif flags != 0:
            raise NotImplementedError("`flags` parameter is not yet supported")
        elif na is not np.nan:
            raise NotImplementedError("`na` parameter is not yet supported")

        from cudf._lib.scalar import Scalar

        return self._return_or_inplace(
            cpp_contains_re(self._column, pat)
            if regex is True
            else cpp_contains(self._column, Scalar(pat, "str")),
            **kwargs,
        )

    def replace(
        self, pat, repl, n=-1, case=None, flags=0, regex=True, **kwargs
    ):
        """
        Replace occurences of pattern/regex in the Series/Index with some other
        string.

        Parameters
        ----------
        pat : str or list-like
            String(s) to be replaced as a character sequence or regular
            expression.
        repl : str or list-like
            String(s) to be used as replacement.
        n : int, default -1 (all)
            Number of replacements to make from the start.
        regex : bool, default True
            If True, assumes the pattern is a regular expression.
            If False, treats the pattern as a literal string.

        Returns
        -------
        Series/Index of str dtype
            A copy of the object with all matching occurrences of pat replaced
            by repl.

        Notes
        -----
        The parameters `case` and `flags` are not yet supported and will raise
        a NotImplementedError if anything other than the default value is set.
        """
        if case is not None:
            raise NotImplementedError("`case` parameter is not yet supported")
        elif flags != 0:
            raise NotImplementedError("`flags` parameter is not yet supported")
        from cudf.core import Series, Index

        if (
            is_list_like(pat)
            or isinstance(pat, (Series, Index, pd.Series, pd.Index))
        ) and (
            is_list_like(repl)
            or isinstance(repl, (Series, Index, pd.Series, pd.Index))
        ):
            warnings.warn(
                "`n` parameter is not supported when \
                `pat` and `repl` are list-like inputs"
            )

            return self._return_or_inplace(
                cpp_replace_multi_re(
                    self._column, pat, column.as_column(repl, dtype="str")
                )
                if regex
                else cpp_replace_multi(
                    self._column,
                    column.as_column(pat, dtype="str"),
                    column.as_column(repl, dtype="str"),
                ),
                **kwargs,
            )
        # Pandas treats 0 as all
        if n == 0:
            n = -1
        from cudf._lib.scalar import Scalar

        # Pandas forces non-regex replace when pat is a single-character
        return self._return_or_inplace(
            cpp_replace_re(self._column, pat, Scalar(repl, "str"), n)
            if regex is True and len(pat) > 1
            else cpp_replace(
                self._column, Scalar(pat, "str"), Scalar(repl, "str"), n
            ),
            **kwargs,
        )

    def replace_with_backrefs(self, pat, repl, **kwargs):
        """
        Use the `repl` back-ref template to create a new string
        with the extracted elements found using the `pat` expression.

        Parameters
        ----------
        pat : str
            Regex with groupings to identify extract sections.
            This should not be a compiled regex.
        repl : str
            String template containing back-reference indicators.

        Returns
        -------
        Series/Index of str dtype
        """
        return self._return_or_inplace(
            cpp_replace_with_backrefs(self._column, pat, repl), **kwargs
        )

    def slice(self, start=None, stop=None, step=None, **kwargs):
        """
        Slice substrings from each element in the Series or Index.

        Parameters
        ----------
        start : int
            Start position for slice operation.
        stop : int
            Stop position for slice operation.
        step : int
            Step size for slice operation.

        Returns
        -------
        Series/Index of str dtype
            Series or Index from sliced substring from
            original string object.

        """

        return self._return_or_inplace(
            cpp_slice_strings(self._column, start, stop, step), **kwargs,
        )

    def isdecimal(self, **kwargs):
        """
        Returns a Series/Column/Index of boolean values with True for strings
        that contain only decimal characters -- those that can be used
        to extract base10 numbers.

        Returns
        -------
        Series/Index of bool dtype

        """
        return self._return_or_inplace(cpp_is_decimal(self._column), **kwargs)

    def isalnum(self, **kwargs):
        """
        Returns a Series/Index of boolean values with True for strings
        that contain only alpha-numeric characters.
        Equivalent to: isalpha() or isdigit() or isnumeric() or isdecimal()

        Returns
        -------
        Series/Index of bool dtype

        """
        return self._return_or_inplace(cpp_is_alnum(self._column), **kwargs)

    def isalpha(self, **kwargs):
        """
        Returns a Series/Index of boolean values with True for strings
        that contain only alphabetic characters.

        Returns
        -------
        Series/Index of bool dtype

        """
        return self._return_or_inplace(cpp_is_alpha(self._column), **kwargs)

    def isdigit(self, **kwargs):
        """
        Returns a Series/Index of boolean values with True for strings
        that contain only decimal and digit characters.

        Returns
        -------
        Series/Index of bool dtype

        """
        return self._return_or_inplace(cpp_is_digit(self._column), **kwargs)

    def isnumeric(self, **kwargs):
        """
        Returns a Series/Index of boolean values with True for strings
        that contain only numeric characters. These include digit and
        numeric characters.

        Returns
        -------
        Series/Index of bool dtype

        """
        return self._return_or_inplace(cpp_is_numeric(self._column), **kwargs)

    def isupper(self, **kwargs):
        """
        Returns a Series/Index of boolean values with True for strings
        that contain only upper-case characters.

        Returns
        -------
        Series/Index of bool dtype

        Notes
        -----
        Results are incompatible with standard python string logic. Use caution
        when operating on data which contains non-alphabetical characters.
        """
        warnings.warn(
            "isupper currently returns False for non-cased characters whereas"
            + "Pandas returns True, this will be fixed in the near future"
        )

        return self._return_or_inplace(cpp_is_upper(self._column), **kwargs)

    def islower(self, **kwargs):
        """
        Returns a Series/Index of boolean values with True for strings
        that contain only lower-case characters.

        Returns
        -------
        Series/Index of bool dtype

        Notes
        -----
        Results are incompatible with standard python string logic. Use caution
        when operating on data which contains non-alphabetical characters.
        """
        warnings.warn(
            "islower currently returns False for non-cased characters whereas"
            + "Pandas returns True, this will be fixed in the near future"
        )

        return self._return_or_inplace(cpp_is_lower(self._column), **kwargs)

    def lower(self, **kwargs):
        """
        Convert strings in the Series/Index to lowercase.

        Returns
        -------
        Series/Index of str dtype
            A copy of the object with all strings converted to lowercase.

        """
        return self._return_or_inplace(cpp_to_lower(self._column), **kwargs)

    def upper(self, **kwargs):
        """
        Convert each string to uppercase.
        This only applies to ASCII characters at this time.

        Examples
        --------
        >>> import cudf
        >>> s = cudf.Series(["Hello, friend","Goodbye, friend"])
        >>> print(s.str.upper())
        ['HELLO, FRIEND', 'GOODBYE, FRIEND']

        """
        return self._return_or_inplace(cpp_to_upper(self._column), **kwargs)

    def capitalize(self, **kwargs):
        """
        Capitalize first character of each string.
        This only applies to ASCII characters at this time.

        Examples
        --------
        >>> import cudf
        >>> s = cudf.Series(["hello, friend","goodbye, friend"])
        >>> print(s.str.capitalize())
        ['Hello, friend", "Goodbye, friend"]

        """
        return self._return_or_inplace(cpp_capitalize(self._column), **kwargs)

    def swapcase(self, **kwargs):
        """
        Change each lowercase character to uppercase and vice versa.
        This only applies to ASCII characters at this time.

        Examples
        --------
        >>> import cudf
        >>> s = cudf.Series(["Hello, Friend","Goodbye, Friend"])
        >>> print(s.str.swapcase())
        ['hELLO, fRIEND', 'gOODBYE, fRIEND']

        """
        return self._return_or_inplace(cpp_swapcase(self._column), **kwargs)

    def title(self, **kwargs):
        """
        Uppercase the first letter of each letter after a space
        and lowercase the rest.
        This only applies to ASCII characters at this time.

        Examples
        --------
        >>> import cudf
        >>> s = cudf.Series(["Hello friend","goodnight moon"])
        >>> print(s.str.title())
        ['Hello Friend', 'Goodnight Moon']

        """
        return self._return_or_inplace(cpp_title(self._column), **kwargs)

    def slice_from(self, starts=0, stops=0, **kwargs):
        """
        Return substring of each string using positions for each string.

        The starts and stops parameters are of Column type.

        Parameters
        ----------
        starts : Column
            Beginning position of each the string to extract.
            Default is beginning of the each string.
        stops : Column
            Ending position of the each string to extract.
            Default is end of each string.
            Use -1 to specify to the end of that string.

        Returns
        -------
        Series/Index of str dtype
            A substring of each string using positions for each string.

        """

        return self._return_or_inplace(
            cpp_slice_from(self._column, starts, stops), **kwargs
        )

    def slice_replace(self, start=None, stop=None, repl=None, **kwargs):
        """
        Replace the specified section of each string with a new string.

        Parameters
        ----------
        start : int
            Beginning position of the string to replace.
            Default is beginning of the each string.
        stop : int
            Ending position of the string to replace.
            Default is end of each string.
        repl : str
            String to insert into the specified position values.

        Returns
        -------
        Series/Index of str dtype
            A new string with the specified section of the string
            replaced with `repl` string.

        """
        if start is None:
            start = 0

        if stop is None:
            stop = -1

        if repl is None:
            repl = ""

        from cudf._lib.scalar import Scalar

        return self._return_or_inplace(
            cpp_slice_replace(self._column, start, stop, Scalar(repl)),
            **kwargs,
        )

    def insert(self, start=0, repl=None, **kwargs):
        """
        Insert the specified string into each string in the specified
        position.

        Parameters
        ----------
        start : int
            Beginning position of the string to replace.
            Default is beginning of the each string.
            Specify -1 to insert at the end of each string.
        repl : str
            String to insert into the specified position valus.

        Returns
        -------
        Series/Index of str dtype
            A new string series with the specified string
            inserted at the specified position.

        """
        if repl is None:
            repl = ""

        from cudf._lib.scalar import Scalar

        return self._return_or_inplace(
            cpp_string_insert(self._column, start, Scalar(repl)), **kwargs
        )

    def get(self, i=0, **kwargs):
        """
        Extract element from each component at specified position.

        Parameters
        ----------
        i : int
            Position of element to extract.

        Returns
        -------
        Series/Index of str dtype

        """

        return self._return_or_inplace(
            cpp_string_get(self._column, i), **kwargs
        )

    def split(self, pat=None, n=-1, expand=True, **kwargs):
        """
        Split strings around given separator/delimiter.

        Splits the string in the Series/Index from the beginning, at the
        specified delimiter string.

        Parameters
        ----------
        pat : str, default ' ' (space)
            String to split on, does not yet support regular expressions.
        n : int, default -1 (all)
            Limit number of splits in output. `None`, 0, and -1 will all be
            interpreted as "all splits".

        Returns
        -------
        DataFrame
            Returns a DataFrame with each split as a column.

        Notes
        -----
        The parameter `expand` is not yet supported and will raise a
        NotImplementedError if anything other than the default value is set.
        """
        if expand is not True:
            raise NotImplementedError("`expand` parameter is not supported")

        # Pandas treats 0 as all
        if n == 0:
            n = -1

        kwargs.setdefault("expand", expand)
        if pat is None:
            pat = ""

        from cudf._lib.scalar import Scalar

        result_table = cpp_split(self._column, Scalar(pat, "str"), n)
        if len(result_table._data) == 1:
            if result_table._data[0].null_count == len(self._column):
                result_table = []
            elif self._column.null_count == len(self._column):
                result_table = [self._column.copy()]

        return self._return_or_inplace(result_table, **kwargs,)

    def rsplit(self, pat=None, n=-1, expand=True, **kwargs):
        """
        Split strings around given separator/delimiter.

        Splits the string in the Series/Index from the end, at the
        specified delimiter string.

        Parameters
        ----------
        pat : str, default ' ' (space)
            String to split on, does not yet support regular expressions.
        n : int, default -1 (all)
            Limit number of splits in output. `None`, 0, and -1 will all be
            interpreted as "all splits".

        Returns
        -------
        DataFrame
            Returns a DataFrame with each split as a column.

        Notes
        -----
        The parameter `expand` is not yet supported and will raise a
        NotImplementedError if anything other than the default value is set.
        """
        if expand is not True:
            raise NotImplementedError("`expand=False` is not yet supported")

        # Pandas treats 0 as all
        if n == 0:
            n = -1

        kwargs.setdefault("expand", expand)
        if pat is None:
            pat = ""

        from cudf._lib.scalar import Scalar

        result_table = cpp_rsplit(self._column, Scalar(pat), n)
        if len(result_table._data) == 1:
            if result_table._data[0].null_count == len(self._parent):
                result_table = []
            elif self._parent.null_count == len(self._parent):
                result_table = [self._column.copy()]

        return self._return_or_inplace(result_table, **kwargs)

    def partition(self, sep=" ", expand=True, **kwargs):
        """
        Split the string at the first occurrence of sep.

        This method splits the string at the first occurrence
        of sep, and returns 3 elements containing the part
        before the separator, the separator itself, and the
        part after the separator. If the separator is not found,
        return 3 elements containing the string itself, followed
        by two empty strings.

        Parameters
        ----------
        sep : str, default ' ' (whitespace)
            String to split on.

        Returns
        -------
        DataFrame
            Returns a DataFrame

        Notes
        -----
        The parameter `expand` is not yet supported and will raise a
        NotImplementedError if anything other than the default value is set.
        """
        if expand is not True:
            raise NotImplementedError(
                "`expand=False` is currently not supported"
            )

        kwargs.setdefault("expand", expand)
        if sep is None:
            sep = " "

        from cudf._lib.scalar import Scalar

        return self._return_or_inplace(
            cpp_partition(self._column, Scalar(sep)), **kwargs
        )

    def rpartition(self, sep=" ", expand=True, **kwargs):
        """
        Split the string at the last occurrence of sep.

        This method splits the string at the last occurrence
        of sep, and returns 3 elements containing the part
        before the separator, the separator itself, and the
        part after the separator. If the separator is not
        found, return 3 elements containing two empty strings,
        followed by the string itself.

        Parameters
        ----------
        sep : str, default ' ' (whitespace)
            String to split on.

        Returns
        -------
        DataFrame
            Returns a DataFrame

        Notes
        -----
        The parameter `expand` is not yet supported and will raise a
        NotImplementedError if anything other than the default value is set.
        """
        if expand is not True:
            raise NotImplementedError(
                "`expand=False` is currently not supported"
            )

        kwargs.setdefault("expand", expand)
        if sep is None:
            sep = " "

        from cudf._lib.scalar import Scalar

        return self._return_or_inplace(
            cpp_rpartition(self._column, Scalar(sep)), **kwargs
        )

    def pad(self, width, side="left", fillchar=" ", **kwargs):
        """
        Pad strings in the Series/Index up to width.

        Parameters
        ----------
        width : int
            Minimum width of resulting string;
            additional characters will be filled with
            character defined in fillchar.

        side : {‘left’, ‘right’, ‘both’}, default ‘left’
            Side from which to fill resulting string.

        fillchar : str,  default ' ' (whitespace)
            Additional character for filling, default is whitespace.

        Returns
        -------
        Series/Index of str dtype
            Returns Series or Index with minimum number
            of char in object.

        """
        if not isinstance(fillchar, str):
            msg = (
                f"fillchar must be a character, not {type(fillchar).__name__}"
            )
            raise TypeError(msg)

        if len(fillchar) != 1:
            raise TypeError("fillchar must be a character, not str")

        if not pd.api.types.is_integer(width):
            msg = f"width must be of integer type, not {type(width).__name__}"
            raise TypeError(msg)

        try:
            side = PadSide[side.upper()]
        except KeyError:
            raise ValueError(
                "side has to be either one of {‘left’, ‘right’, ‘both’}"
            )

        return self._return_or_inplace(
            cpp_pad(self._column, width, fillchar, side), **kwargs
        )

    def zfill(self, width, **kwargs):
        """
        Pad strings in the Series/Index by prepending ‘0’ characters.

        Parameters
        ----------
        width : int
            Minimum length of resulting string;
            strings with length less than width
            be prepended with ‘0’ characters.

        Returns
        -------
        Series/Index of str dtype
            Returns Series or Index with prepended ‘0’ characters.

        """
        if not pd.api.types.is_integer(width):
            msg = f"width must be of integer type, not {type(width).__name__}"
            raise TypeError(msg)

        return self._return_or_inplace(
            cpp_zfill(self._column, width), **kwargs
        )

    def center(self, width, fillchar=" ", **kwargs):
        """
        Filling left and right side of strings in the Series/Index with an
        additional character.

        Parameters
        ----------
        width : int
            Minimum width of resulting string;
            additional characters will be filled
            with fillchar.

        fillchar : str, default ' ' (whitespace)
            Additional character for filling, default is whitespace.

        Returns
        -------
        Series/Index of str dtype
            Returns Series or Index.

        """
        if not isinstance(fillchar, str):
            msg = (
                f"fillchar must be a character, not {type(fillchar).__name__}"
            )
            raise TypeError(msg)

        if len(fillchar) != 1:
            raise TypeError("fillchar must be a character, not str")

        if not pd.api.types.is_integer(width):
            msg = f"width must be of integer type, not {type(width).__name__}"
            raise TypeError(msg)

        return self._return_or_inplace(
            cpp_center(self._column, width, fillchar), **kwargs
        )

    def ljust(self, width, fillchar=" ", **kwargs):
        """
        Filling right side of strings in the Series/Index with an additional
        character.

        Parameters
        ----------
        width : int
            Minimum width of resulting string;
            additional characters will be filled
            with fillchar.

        fillchar : str, default ' ' (whitespace)
            Additional character for filling, default is whitespace.

        Returns
        -------
        Series/Index of str dtype
            Returns Series or Index.

        """
        if not isinstance(fillchar, str):
            msg = (
                f"fillchar must be a character, not {type(fillchar).__name__}"
            )
            raise TypeError(msg)

        if len(fillchar) != 1:
            raise TypeError("fillchar must be a character, not str")

        if not pd.api.types.is_integer(width):
            msg = f"width must be of integer type, not {type(width).__name__}"
            raise TypeError(msg)

        return self._return_or_inplace(
            cpp_ljust(self._column, width, fillchar), **kwargs
        )

    def rjust(self, width, fillchar=" ", **kwargs):
        """
        Filling left side of strings in the Series/Index with an additional
        character.

        Parameters
        ----------
        width : int
            Minimum width of resulting string;
            additional characters will be filled
            with fillchar.

        fillchar : str, default ' ' (whitespace)
            Additional character for filling, default is whitespace.

        Returns
        -------
        Series/Index of str dtype
            Returns Series or Index.

        """
        if not isinstance(fillchar, str):
            msg = (
                f"fillchar must be a character, not {type(fillchar).__name__}"
            )
            raise TypeError(msg)

        if len(fillchar) != 1:
            raise TypeError("fillchar must be a character, not str")

        if not pd.api.types.is_integer(width):
            msg = f"width must be of integer type, not {type(width).__name__}"
            raise TypeError(msg)

        return self._return_or_inplace(
            cpp_rjust(self._column, width, fillchar), **kwargs
        )

    def strip(self, to_strip=None, **kwargs):
        """
        Remove leading and trailing characters.

        Strip whitespaces (including newlines) or a set of
        specified characters from each string in the Series/Index
        from left and right sides.

        Parameters
        ----------
        to_strip : str or None, default None
            Specifying the set of characters to be removed.
            All combinations of this set of characters
            will be stripped. If None then whitespaces are removed.

        Returns
        -------
        Series/Index of str dtype
            Returns Series or Index.

        """
        if to_strip is None:
            to_strip = ""

        from cudf._lib.scalar import Scalar

        return self._return_or_inplace(
            cpp_strip(self._column, Scalar(to_strip)), **kwargs
        )

    def lstrip(self, to_strip=None, **kwargs):
        """
        Remove leading and trailing characters.

        Strip whitespaces (including newlines)
        or a set of specified characters from
        each string in the Series/Index from left side.

        Parameters
        ----------
        to_strip : str or None, default None
            Specifying the set of characters to be removed.
            All combinations of this set of characters will
            be stripped. If None then whitespaces are removed.

        Returns
        -------
        Series/Index of str dtype
            Returns Series or Index.

        """
        if to_strip is None:
            to_strip = ""

        from cudf._lib.scalar import Scalar

        return self._return_or_inplace(
            cpp_lstrip(self._column, Scalar(to_strip)), **kwargs
        )

    def rstrip(self, to_strip=None, **kwargs):
        """
        Remove leading and trailing characters.

        Strip whitespaces (including newlines)
        or a set of specified characters from each
        string in the Series/Index from right side.

        Parameters
        ----------
        to_strip : str or None, default None
            Specifying the set of characters to
            be removed. All combinations of this
            set of characters will be stripped.
            If None then whitespaces are removed.

        Returns
        -------
        Series/Index of str dtype
            Returns Series or Index.

        """
        if to_strip is None:
            to_strip = ""

        from cudf._lib.scalar import Scalar

        return self._return_or_inplace(
            cpp_rstrip(self._column, Scalar(to_strip)), **kwargs
        )

    def wrap(self, width, **kwargs):
        """
        Wrap long strings in the Series/Index to be formatted in
        paragraphs with length less than a given width.

        Parameters
        ----------
        width : int
            Maximum line width.

        Returns
        -------
        Series or Index

        Notes
        -----
        The parameters `expand_tabsbool`, `replace_whitespace`,
        `drop_whitespace`, `break_long_words`, `break_on_hyphens`,
        `expand_tabsbool` are not yet supported and will raise a
        NotImplementedError if they are set to any value.

        This method currently achieves behavior matching R’s
        stringr library str_wrap function, the equivalent
        pandas implementation can be obtained using the
        following parameter setting:

            expand_tabs = False

            replace_whitespace = True

            drop_whitespace = True

            break_long_words = False

            break_on_hyphens = False
        """
        if not pd.api.types.is_integer(width):
            msg = f"width must be of integer type, not {type(width).__name__}"
            raise TypeError(msg)

        expand_tabs = kwargs.get("expand_tabs", None)
        if expand_tabs is True:
            raise NotImplementedError("`expand_tabs=True` is not supported")
        elif expand_tabs is None:
            warnings.warn(
                "wrap current implementation defaults to `expand_tabs`=False"
            )

        replace_whitespace = kwargs.get("replace_whitespace", True)
        if not replace_whitespace:
            raise NotImplementedError(
                "`replace_whitespace=False` is not supported"
            )

        drop_whitespace = kwargs.get("drop_whitespace", True)
        if not drop_whitespace:
            raise NotImplementedError(
                "`drop_whitespace=False` is not supported"
            )

        break_long_words = kwargs.get("break_long_words", None)
        if break_long_words is True:
            raise NotImplementedError(
                "`break_long_words=True` is not supported"
            )
        elif break_long_words is None:
            warnings.warn(
                "wrap current implementation defaults to \
                    `break_long_words`=False"
            )

        break_on_hyphens = kwargs.get("break_on_hyphens", None)
        if break_long_words is True:
            raise NotImplementedError(
                "`break_on_hyphens=True` is not supported"
            )
        elif break_on_hyphens is None:
            warnings.warn(
                "wrap current implementation defaults to \
                    `break_on_hyphens`=False"
            )

        return self._return_or_inplace(cpp_wrap(self._column, width), **kwargs)

    def count(self, pat, flags=0, **kwargs):
        """
        Count occurrences of pattern in each string of the Series/Index.

        This function is used to count the number of times a particular
        regex pattern is repeated in each of the string elements of the Series.

        Parameters
        ----------
        pat : str
            Valid regular expression.

        Returns
        -------
        Series or Index

        """
        if flags != 0:
            raise NotImplementedError("`flags` parameter is not yet supported")

        return self._return_or_inplace(
            cpp_count_re(self._column, pat), **kwargs
        )

    def findall(self, pat, flags=0, **kwargs):
        """
        Find all occurrences of pattern or regular expression in the
        Series/Index.

        Parameters
        ----------
        pat : str
            Pattern or regular expression.

        Returns
        -------
        DataFrame
            All non-overlapping matches of pattern or
            regular expression in each string of this Series/Index.

        """
        if flags != 0:
            raise NotImplementedError("`flags` parameter is not yet supported")

        kwargs.setdefault("expand", True)
        return self._return_or_inplace(
            cpp_findall(self._column, pat), **kwargs
        )

    def isempty(self, **kwargs):
        """
        Check whether each string is a an empty string.

        Returns : Series or Index of bool
            Series or Index of boolean values with the same length as
            the original Series/Index.
        """
        return self._return_or_inplace(
            (self._parent == "").fillna(False), **kwargs
        )

    def isspace(self, **kwargs):
        """
        Check whether all characters in each string are whitespace.

        Returns : Series or Index of bool
            Series or Index of boolean values with the same length as
            the original Series/Index.
        """
        return self._return_or_inplace(cpp_isspace(self._column), **kwargs)

    def endswith(self, pat, **kwargs):
        """
        Test if the end of each string element matches a pattern.

        Parameters
        ----------
        pat : str
            Character sequence. Regular expressions are not accepted.

        Returns
        -------
        Series or Index of bool
            A Series of booleans indicating whether the given
            pattern matches the end of each string element.

        """
        if "na" in kwargs:
            warnings.warn(
                "`na` parameter is not yet supported, \
                as cudf uses native strings instead of Python objects"
            )

<<<<<<< HEAD
        from cudf._lib.scalar import Scalar

        # TODO: Cleanup if/else blocks after this issue is fixed:
        # https://github.com/rapidsai/cudf/issues/4500
        if pat == "":
            result_col = column.as_column(
                True, dtype="bool", length=len(self._column)
            ).set_mask(self._column.mask)
        elif pat is None:
            result_col = column.as_column(np.nan, length=len(self._column))
=======
        if pat is None:
            result_col = column.column_empty(
                len(self._column), dtype="bool", masked=True
            )
>>>>>>> 32acd5ff
        else:
            from cudf._libxx.scalar import Scalar

            result_col = cpp_endswith(self._column, Scalar(pat, "str"))

        return self._return_or_inplace(result_col, **kwargs)

    def startswith(self, pat, **kwargs):
        """
        Test if the start of each string element matches a pattern.

        Parameters
        ----------
        pat : str
            Character sequence. Regular expressions are not accepted.

        Returns
        -------
        Series or Index of bool
            A Series of booleans indicating whether the given
            pattern matches the start of each string element.

        """
        if "na" in kwargs:
            warnings.warn(
                "`na` parameter is not yet supported, \
                as cudf uses native strings instead of Python objects"
            )

<<<<<<< HEAD
        from cudf._lib.scalar import Scalar

        # TODO: Cleanup if/else blocks after this issue is fixed:
        # https://github.com/rapidsai/cudf/issues/4500
        if pat == "":
            result_col = column.as_column(
                True, dtype="bool", length=len(self._column)
            ).set_mask(self._column.mask)
        elif pat is None:
            result_col = column.as_column(np.nan, length=len(self._column))
=======
        if pat is None:
            result_col = column.column_empty(
                len(self._column), dtype="bool", masked=True
            )
>>>>>>> 32acd5ff
        else:
            from cudf._libxx.scalar import Scalar

            result_col = cpp_startswith(self._column, Scalar(pat, "str"))

        return self._return_or_inplace(result_col, **kwargs)

    def find(self, sub, start=0, end=None, **kwargs):
        """
        Return lowest indexes in each strings in the Series/Index
        where the substring is fully contained between [start:end].
        Return -1 on failure.

        Parameters
        ----------
        sub : str
            Substring being searched.

        start : int
            Left edge index.

        end : int
            Right edge index.

        Returns
        -------
        Series or Index of int

        """
        if not isinstance(sub, str):
            msg = "expected a string object, not {0}"
            raise TypeError(msg.format(type(sub).__name__))

        from cudf._lib.scalar import Scalar

        if end is None:
            end = -1

        result_col = cpp_find(self._column, Scalar(sub, "str"), start, end)

        return self._return_or_inplace(result_col, **kwargs)

    def rfind(self, sub, start=0, end=None, **kwargs):
        """
        Return highest indexes in each strings in the Series/Index
        where the substring is fully contained between [start:end].
        Return -1 on failure.

        Parameters
        ----------
        sub : str
            Substring being searched.

        start : int
            Left edge index.

        end : int
            Right edge index.

        Returns
        -------
        Series or Index of int

        """
        if not isinstance(sub, str):
            msg = "expected a string object, not {0}"
            raise TypeError(msg.format(type(sub).__name__))

        from cudf._lib.scalar import Scalar

        if end is None:
            end = -1

        result_col = cpp_rfind(self._column, Scalar(sub, "str"), start, end)

        return self._return_or_inplace(result_col, **kwargs)

    def index(self, sub, start=0, end=None, **kwargs):
        """
        Return lowest indexes in each strings where the substring
        is fully contained between [start:end]. This is the same
        as str.find except instead of returning -1, it raises a ValueError
        when the substring is not found.

        Parameters
        ----------
        sub : str
            Substring being searched.

        start : int
            Left edge index.

        end : int
            Right edge index.

        Returns
        -------
        Series or Index of object

        """
        if not isinstance(sub, str):
            msg = "expected a string object, not {0}"
            raise TypeError(msg.format(type(sub).__name__))

        from cudf._lib.scalar import Scalar

        if end is None:
            end = -1

        result_col = cpp_find(self._column, Scalar(sub, "str"), start, end)

        result = self._return_or_inplace(result_col, **kwargs)

        if (result == -1).any():
            raise ValueError("substring not found")
        else:
            return result

    def rindex(self, sub, start=0, end=None, **kwargs):
        """
        Return highest indexes in each strings where the substring
        is fully contained between [start:end]. This is the same
        as str.rfind except instead of returning -1, it raises a ValueError
        when the substring is not found.

        Parameters
        ----------
        sub : str
            Substring being searched.

        start : int
            Left edge index.

        end : int
            Right edge index.

        Returns
        -------
        Series or Index of object

        """
        if not isinstance(sub, str):
            msg = "expected a string object, not {0}"
            raise TypeError(msg.format(type(sub).__name__))

        from cudf._lib.scalar import Scalar

        if end is None:
            end = -1

        result_col = cpp_rfind(self._column, Scalar(sub, "str"), start, end)

        result = self._return_or_inplace(result_col, **kwargs)

        if (result == -1).any():
            raise ValueError("substring not found")
        else:
            return result

    def match(self, pat, case=True, flags=0, **kwargs):
        """
        Determine if each string matches a regular expression.

        Parameters
        ----------
        pat : str
            Character sequence or regular expression.

        Returns
        -------
        Series or Index of boolean values.

        """
        if case is not True:
            raise NotImplementedError("`case` parameter is not yet supported")
        elif flags != 0:
            raise NotImplementedError("`flags` parameter is not yet supported")

        if "na" in kwargs:
            warnings.warn(
                "`na` parameter is not yet supported, \
                as cudf uses native strings instead of Python objects"
            )

        return self._return_or_inplace(
            cpp_match_re(self._column, pat), **kwargs
        )

    def url_decode(self, **kwargs):
        """
        Returns a URL-decoded format of each string.
        No format checking is performed. All characters
        are expected to be encoded as UTF-8 hex values.

        Returns
        -------
        Series or Index.

        """

        return self._return_or_inplace(cpp_url_decode(self._column), **kwargs)

    def url_encode(self, **kwargs):
        """
        Returns a URL-encoded format of each string.
        No format checking is performed.
        All characters are encoded except for ASCII letters,
        digits, and these characters: ‘.’,’_’,’-‘,’~’.
        Encoding converts to hex using UTF-8 encoded bytes.

        Returns
        -------
        Series or Index.

        """
        return self._return_or_inplace(cpp_url_encode(self._column), **kwargs)

    def code_points(self, **kwargs):
        """
        Returns an array by filling it with the UTF-8 code point
        values for each character of each string.
        This function uses the len() method to determine
        the size of each sub-array of integers.

        Returns
        -------
        Series or Index.
        """
        from cudf.core.series import Series, Index

        new_col = cpp_code_points(self._column)
        if self._parent is None:
            return new_col
        elif isinstance(self._parent, Series):
            return Series(new_col, name=self._parent.name)
        elif isinstance(self._parent, Index):
            return column.as_index(new_col, name=self._parent.name)

    def translate(self, table, **kwargs):
        """
        Map all characters in the string through the given
        mapping table.

        Parameters
        ----------
        table : dict
            Table is a mapping of Unicode ordinals to Unicode
            ordinals, strings, or None.
            Unmapped characters are left untouched.
            str.maketrans() is a helper function for making translation tables.

        Returns
        -------
        Series or Index.
        """
        table = str.maketrans(table)
        return self._return_or_inplace(
            cpp_translate(self._column, table), **kwargs
        )

    def normalize_spaces(self, **kwargs):
        return self._return_or_inplace(
            cpp_normalize_spaces(self._column), **kwargs
        )

    def tokenize(self, delimiter="", **kwargs):
        delimiter = _massage_string_arg(delimiter, "delimiter", allow_col=True)
        kwargs.setdefault("retain_index", False)
        return self._return_or_inplace(
            cpp_tokenize(self._column, delimiter), **kwargs
        )

    def token_count(self, delimiter="", **kwargs):
        delimiter = _massage_string_arg(delimiter, "delimiter", allow_col=True)
        return self._return_or_inplace(
            cpp_count_tokens(self._column, delimiter), **kwargs
        )

    def ngrams(self, n=2, separator="_", **kwargs):
        separator = _massage_string_arg(separator, "separator")
        kwargs.setdefault("retain_index", False)
        return self._return_or_inplace(
            cpp_generate_ngrams(self._column, n, separator), **kwargs
        )

    def ngrams_tokenize(self, n=2, delimiter="", separator="_", **kwargs):
        delimiter = _massage_string_arg(delimiter, "delimiter")
        separator = _massage_string_arg(separator, "separator")
        kwargs.setdefault("retain_index", False)
        return self._return_or_inplace(
            cpp_ngrams_tokenize(self._column, n, delimiter, separator),
            **kwargs,
        )


def _massage_string_arg(value, name, allow_col=False):
    from cudf._lib.scalar import Scalar
    from cudf._lib.column import Column
    from cudf.utils.dtypes import is_string_dtype

    if isinstance(value, str):
        return Scalar(value, dtype="str")

    if isinstance(value, Scalar) and is_string_dtype(value.dtype):
        return value

    allowed_types = ["Scalar"]

    if allow_col:
        if isinstance(value, list):
            return column.as_column(value, dtype="str")

        if isinstance(value, Column) and is_string_dtype(value.dtype):
            return value

        allowed_types.append("Column")

    raise ValueError(
        "Expected {} for {} but got {}".format(
            _expected_types_format(allowed_types), name, type(value)
        )
    )


def _expected_types_format(types):
    if len(types) == 1:
        return types[0]

    return ", ".join(types[:-1]) + ", or " + types[-1]


class StringColumn(column.ColumnBase):
    """Implements operations for Columns of String type
    """

    def __init__(self, mask=None, size=None, offset=0, children=()):
        """
        Parameters
        ----------
        mask : Buffer
            The validity mask
        offset : int
            Data offset
        children : Tuple[Column]
            Two non-null columns containing the string data and offsets
            respectively
        """
        dtype = np.dtype("object")

        if size is None:
            if len(children) == 0:
                size = 0
            elif children[0].size == 0:
                size = 0
            else:
                # one less because the last element of offsets is the number of
                # bytes in the data buffer
                size = children[0].size - 1
            size = size - offset

        super().__init__(
            None, size, dtype, mask=mask, offset=offset, children=children
        )

        # TODO: Remove these once NVStrings is fully deprecated / removed
        self._nvstrings = None
        self._nvcategory = None
        self._indices = None

    @property
    def base_size(self):
        if len(self.base_children) == 0:
            return 0
        else:
            return int(
                (self.base_children[0].size - 1)
                / self.base_children[0].dtype.itemsize
            )

    def set_base_data(self, value):
        if value is not None:
            raise RuntimeError(
                "StringColumns do not use data attribute of Column, use "
                "`set_base_children` instead"
            )
        else:
            super().set_base_data(value)

    def set_base_mask(self, value):
        super().set_base_mask(value)

        # TODO: Remove these once NVStrings is fully deprecated / removed
        self._indices = None
        self._nvcategory = None
        self._nvstrings = None

    def set_base_children(self, value):
        # TODO: Implement dtype validation of the children here somehow
        super().set_base_children(value)

        # TODO: Remove these once NVStrings is fully deprecated / removed
        self._indices = None
        self._nvcategory = None
        self._nvstrings = None

    @property
    def children(self):
        if self._children is None:
            if len(self.base_children) == 0:
                self._children = ()
            elif self.offset == 0 and self.base_children[0].size == (
                self.size + 1
            ):
                self._children = self.base_children
            else:
                # First get the base columns for chars and offsets
                chars_column = self.base_children[1]
                offsets_column = self.base_children[0]

                # Shift offsets column by the parent offset.
                offsets_column = column.build_column(
                    data=offsets_column.base_data,
                    dtype=offsets_column.dtype,
                    mask=offsets_column.base_mask,
                    size=self.size + 1,
                    offset=self.offset,
                )

                # Now run a subtraction binary op to shift all of the offsets
                # by the respective number of characters relative to the
                # parent offset
                chars_offset = offsets_column[0]
                offsets_column = offsets_column.binary_operator(
                    "sub", offsets_column.dtype.type(chars_offset)
                )

                # Shift the chars offset by the new first element of the
                # offsets column
                chars_size = offsets_column[self.size]
                chars_column = column.build_column(
                    data=chars_column.base_data,
                    dtype=chars_column.dtype,
                    mask=chars_column.base_mask,
                    size=chars_size,
                    offset=chars_offset,
                )

                self._children = (offsets_column, chars_column)
        return self._children

    def __contains__(self, item):
        return True in self.str().contains(f"^{item}$")

    def __reduce__(self):
        mask = None
        if self.null_count > 0:
            mask = self.mask

        return column.build_column, (None, "str", mask, None, 0, self.children)

    def str(self, parent=None):
        return StringMethods(self, parent=parent)

    def __sizeof__(self):
        n = 0
        if len(self.base_children) == 2:
            n += (
                self.base_children[0].__sizeof__()
                + self.base_children[1].__sizeof__()
            )
        if self.base_mask is not None:
            n += self.base_mask.size
        return n

    def _memory_usage(self, deep=False):
        if deep:
            return self.__sizeof__()
        else:
            return self.str().size() * self.dtype.itemsize

    def __len__(self):
        return self.size

    # TODO: Remove this once NVStrings is fully deprecated / removed
    @property
    def nvstrings(self):
        if self._nvstrings is None:
            if self.nullable:
                mask_ptr = self.mask_ptr
            else:
                mask_ptr = None
            if self.size == 0:
                self._nvstrings = nvstrings.to_device([])
            else:
                self._nvstrings = nvstrings.from_offsets(
                    self.children[1].data_ptr,
                    self.children[0].data_ptr,
                    self.size,
                    mask_ptr,
                    ncount=self.null_count,
                    bdevmem=True,
                )
        return self._nvstrings

    # TODO: Remove these once NVStrings is fully deprecated / removed
    @property
    def nvcategory(self):
        if self._nvcategory is None:
            import nvcategory as nvc

            self._nvcategory = nvc.from_strings(self.nvstrings)
        return self._nvcategory

    # TODO: Remove these once NVStrings is fully deprecated / removed
    @nvcategory.setter
    def nvcategory(self, nvc):
        self._nvcategory = nvc

    def _set_mask(self, value):
        # TODO: Remove these once NVStrings is fully deprecated / removed
        self._nvstrings = None
        self._nvcategory = None
        self._indices = None

        super()._set_mask(value)

    # TODO: Remove these once NVStrings is fully deprecated / removed
    @property
    def indices(self):
        if self._indices is None:
            out_col = column_empty(self.nvcategory.size(), dtype="int32")
            ptr = out_col.data_ptr
            self.nvcategory.values(devptr=ptr)
            self._indices = out_col.data_array_view
        return self._indices

    @property
    def _nbytes(self):
        if self.size == 0:
            return 0
        else:
            return self.children[1].size

    def as_numerical_column(self, dtype, **kwargs):

        mem_dtype = np.dtype(dtype)
        str_dtype = mem_dtype
        out_dtype = mem_dtype

        if mem_dtype.type is np.datetime64:
            if "format" not in kwargs:
                if len(self) > 0:
                    # infer on host from the first not na element
                    fmt = pd.core.tools.datetimes._guess_datetime_format(
                        self[self.notna()][0]
                    )
                    kwargs.update(format=fmt)
        kwargs.update(dtype=out_dtype)

        return _str_to_numeric_typecast_functions[str_dtype](self, **kwargs)

    def as_datetime_column(self, dtype, **kwargs):
        return self.as_numerical_column(dtype, **kwargs)

    def as_string_column(self, dtype, **kwargs):
        return self

    def to_arrow(self):
        if len(self) == 0:
            sbuf = np.empty(0, dtype="int8")
            obuf = np.empty(0, dtype="int32")
            nbuf = None
        else:
            sbuf = self.children[1].data.to_host_array().view("int8")
            obuf = self.children[0].data.to_host_array().view("int32")
            nbuf = None
            if self.null_count > 0:
                nbuf = self.mask.to_host_array().view("int8")
                nbuf = pa.py_buffer(nbuf)

        sbuf = pa.py_buffer(sbuf)
        obuf = pa.py_buffer(obuf)

        if self.null_count == len(self):
            return pa.NullArray.from_buffers(
                pa.null(), len(self), [pa.py_buffer((b""))], self.null_count
            )
        else:
            return pa.StringArray.from_buffers(
                len(self), obuf, sbuf, nbuf, self.null_count
            )

    def to_pandas(self, index=None):
        pd_series = self.to_arrow().to_pandas()
        if index is not None:
            pd_series.index = index
        return pd_series

    def to_array(self, fillna=None):
        """Get a dense numpy array for the data.

        Notes
        -----

        if ``fillna`` is ``None``, null values are skipped.  Therefore, the
        output size could be smaller.

        Raises
        ------
        ``NotImplementedError`` if there are nulls
        """
        if fillna is not None:
            warnings.warn("fillna parameter not supported for string arrays")

        return self.to_arrow().to_pandas().values

    def serialize(self):
        header = {"null_count": self.null_count}
        header["type-serialized"] = pickle.dumps(type(self))
        frames = []
        sub_headers = []

        for item in self.children:
            sheader, sframes = item.serialize()
            sub_headers.append(sheader)
            frames.extend(sframes)

        if self.null_count > 0:
            frames.append(self.mask)

        header["subheaders"] = sub_headers
        header["frame_count"] = len(frames)
        return header, frames

    @classmethod
    def deserialize(cls, header, frames):
        # Deserialize the mask, value, and offset frames
        buffers = [Buffer(each_frame) for each_frame in frames]

        if header["null_count"] > 0:
            nbuf = buffers[2]
        else:
            nbuf = None

        children = []
        for h, b in zip(header["subheaders"], buffers[:2]):
            column_type = pickle.loads(h["type-serialized"])
            children.append(column_type.deserialize(h, [b]))

        col = column.build_column(
            data=None, dtype="str", mask=nbuf, children=tuple(children)
        )
        return col

    def find_and_replace(self, to_replace, replacement, all_nan):
        """
        Return col with *to_replace* replaced with *value*
        """
        to_replace = column.as_column(to_replace, dtype=self.dtype)
        replacement = column.as_column(replacement, dtype=self.dtype)
        return libcudf.replace.replace(self, to_replace, replacement)

    def fillna(self, fill_value):
        if not is_scalar(fill_value):
            fill_value = column.as_column(fill_value, dtype=self.dtype)
        return libcudf.replace.replace_nulls(self, fill_value)

    def _find_first_and_last(self, value):
        found_indices = self.str().contains(f"^{value}$")
        found_indices = libcudf.unary.cast(found_indices, dtype=np.int32)
        first = column.as_column(found_indices).find_first_value(1)
        last = column.as_column(found_indices).find_last_value(1)
        return first, last

    def find_first_value(self, value, closest=False):
        return self._find_first_and_last(value)[0]

    def find_last_value(self, value, closest=False):
        return self._find_first_and_last(value)[1]

    def normalize_binop_value(self, other):
        if isinstance(other, column.Column):
            return other.astype(self.dtype)
        elif isinstance(other, str) or other is None:
            col = utils.scalar_broadcast_to(
                other, size=len(self), dtype="object"
            )
            return col
        else:
            raise TypeError("cannot broadcast {}".format(type(other)))

    def default_na_value(self):
        return None

    def binary_operator(self, op, rhs, reflect=False):
        lhs = self
        if reflect:
            lhs, rhs = rhs, lhs
        if isinstance(rhs, StringColumn) and op == "add":
            return lhs.str().cat(others=rhs)
        elif op in ("eq", "ne", "gt", "lt", "ge", "le"):
            return _string_column_binop(self, rhs, op=op, out_dtype="bool")
        else:
            msg = "{!r} operator not supported between {} and {}"
            raise TypeError(msg.format(op, type(self), type(rhs)))

    def sum(self, dtype=None):
        # Should we be raising here? Pandas can't handle the mix of strings and
        # None and throws, but we already have a test that looks to ignore
        # nulls and returns anyway.

        # if self.null_count > 0:
        #     raise ValueError("Cannot get sum of string column with nulls")

        if len(self) == 0:
            return ""
        return decode(self.children[1].data.to_host_array(), encoding="utf-8")

    @property
    def is_unique(self):
        return len(self.unique()) == len(self)

    @property
    def __cuda_array_interface__(self):
        raise NotImplementedError(
            "Strings are not yet supported via `__cuda_array_interface__`"
        )

    def _mimic_inplace(self, other_col, inplace=False):
        out = super()._mimic_inplace(other_col, inplace=inplace)
        if inplace:
            # TODO: Remove these once NVStrings is fully deprecated / removed
            self._nvstrings = other_col._nvstrings
            self._nvcategory = other_col._nvcategory
            self._indices = other_col._indices

        return out


def _string_column_binop(lhs, rhs, op, out_dtype):
    nvtx_range_push("CUDF_BINARY_OP", "orange")
    out = libcudf.binaryop.binaryop(lhs=lhs, rhs=rhs, op=op, dtype=out_dtype)
    nvtx_range_pop()
    return out


def _get_cols_list(others):
    from cudf.core import Series, Index
    from cudf.core.column import as_column

    if (
        is_list_like(others)
        and len(others) > 0
        and (
            is_list_like(others[0])
            or isinstance(others[0], (Series, Index, pd.Series, pd.Index))
        )
    ):
        """
        If others is a list-like object (in our case lists & tuples)
        just another Series/Index, great go ahead with concatenation.
        """
        cols_list = [as_column(frame, dtype="str") for frame in others]
        return cols_list
    elif others is not None:
        return [as_column(others, dtype="str")]
    else:
        raise TypeError(
            "others must be Series, Index, DataFrame, np.ndarrary "
            "or list-like (either containing only strings or "
            "containing only objects of type Series/Index/"
            "np.ndarray[1-dim])"
        )<|MERGE_RESOLUTION|>--- conflicted
+++ resolved
@@ -1453,23 +1453,10 @@
                 as cudf uses native strings instead of Python objects"
             )
 
-<<<<<<< HEAD
-        from cudf._lib.scalar import Scalar
-
-        # TODO: Cleanup if/else blocks after this issue is fixed:
-        # https://github.com/rapidsai/cudf/issues/4500
-        if pat == "":
-            result_col = column.as_column(
-                True, dtype="bool", length=len(self._column)
-            ).set_mask(self._column.mask)
-        elif pat is None:
-            result_col = column.as_column(np.nan, length=len(self._column))
-=======
         if pat is None:
             result_col = column.column_empty(
                 len(self._column), dtype="bool", masked=True
             )
->>>>>>> 32acd5ff
         else:
             from cudf._libxx.scalar import Scalar
 
@@ -1499,23 +1486,10 @@
                 as cudf uses native strings instead of Python objects"
             )
 
-<<<<<<< HEAD
-        from cudf._lib.scalar import Scalar
-
-        # TODO: Cleanup if/else blocks after this issue is fixed:
-        # https://github.com/rapidsai/cudf/issues/4500
-        if pat == "":
-            result_col = column.as_column(
-                True, dtype="bool", length=len(self._column)
-            ).set_mask(self._column.mask)
-        elif pat is None:
-            result_col = column.as_column(np.nan, length=len(self._column))
-=======
         if pat is None:
             result_col = column.column_empty(
                 len(self._column), dtype="bool", masked=True
             )
->>>>>>> 32acd5ff
         else:
             from cudf._libxx.scalar import Scalar
 
