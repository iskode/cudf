# Copyright (c) 2020, NVIDIA CORPORATION.

from libcpp cimport bool
from libcpp.memory cimport unique_ptr, shared_ptr
from libcpp.string cimport string
from libcpp.map cimport map
from libcpp.pair cimport pair
from libcpp.vector cimport vector
from libcpp.pair cimport pair
from pyarrow.includes.libarrow cimport CRandomAccessFile
from cudf._lib.cpp.table.table cimport table


cdef extern from "cudf/io/types.hpp" \
        namespace "cudf::io" nogil:

    ctypedef enum quote_style:
        QUOTE_MINIMAL "cudf::io::quote_style::MINIMAL"
        QUOTE_ALL "cudf::io::quote_style::ALL"
        QUOTE_NONNUMERIC "cudf::io::quote_style::NONNUMERIC"
        QUOTE_NONE "cudf::io::quote_style::NONE"

    ctypedef enum compression_type:
        NONE "cudf::io::compression_type::NONE"
        AUTO "cudf::io::compression_type::AUTO"
        SNAPPY "cudf::io::compression_type::SNAPPY"
        GZIP "cudf::io::compression_type::GZIP"
        BZIP2 "cudf::io::compression_type::BZIP2"
        BROTLI "cudf::io::compression_type::BROTLI"
        ZIP "cudf::io::compression_type::ZIP"
        XZ "cudf::io::compression_type::XZ"

    ctypedef enum io_type:
        FILEPATH "cudf::io::io_type::FILEPATH"
        HOST_BUFFER "cudf::io::io_type::HOST_BUFFER"
        ARROW_RANDOM_ACCESS_FILE \
            "cudf::io::io_type::ARROW_RANDOM_ACCESS_FILE"
        VOID "cudf::io::io_type::VOID"
        USER_IMPLEMENTED "cudf::io::io_type::USER_IMPLEMENTED"

    ctypedef enum statistics_freq:
        STATISTICS_NONE = 0,
        STATISTICS_ROWGROUP = 1,
        STATISTICS_PAGE = 2,

    cdef cppclass table_metadata:
        table_metadata() except +

        vector[string] column_names
        map[string, string] user_data

    cdef cppclass table_metadata_with_nullability(table_metadata):
        table_metadata_with_nullability() except +

        vector[bool] nullability

    cdef cppclass table_with_metadata:
        unique_ptr[table] tbl
        table_metadata metadata

    cdef cppclass host_buffer:
        const char* data
        size_t size

        host_buffer()
        host_buffer(const char* data, size_t size)

    cdef cppclass source_info:
        io_type type
        vector[string] filepaths
        vector[host_buffer] buffers
        vector[shared_ptr[CRandomAccessFile]] files

        source_info() except +
<<<<<<< HEAD
        source_info(const string filepath) except +
        source_info(const char* host_buffer, size_t size) except +
        source_info(const shared_ptr[CRandomAccessFile] arrow_file) except +
        source_info(datasource *source) except +
=======
        source_info(const vector[string] &filepaths) except +
        source_info(const vector[host_buffer] &host_buffers) except +
>>>>>>> d441191d

    cdef cppclass sink_info:
        io_type type
        string filepath
        vector[char] * buffer
        data_sink * user_sink

        sink_info() except +
        sink_info(string file_path) except +
        sink_info(vector[char] * buffer) except +
        sink_info(data_sink * user_sink) except +


cdef extern from "cudf/io/data_sink.hpp" \
        namespace "cudf::io" nogil:

    cdef cppclass data_sink:
        pass

cdef extern from "cudf/io/datasource.hpp" \
        namespace "cudf::io" nogil:

    cdef cppclass datasource:
        pass<|MERGE_RESOLUTION|>--- conflicted
+++ resolved
@@ -72,15 +72,9 @@
         vector[shared_ptr[CRandomAccessFile]] files
 
         source_info() except +
-<<<<<<< HEAD
-        source_info(const string filepath) except +
-        source_info(const char* host_buffer, size_t size) except +
-        source_info(const shared_ptr[CRandomAccessFile] arrow_file) except +
-        source_info(datasource *source) except +
-=======
         source_info(const vector[string] &filepaths) except +
         source_info(const vector[host_buffer] &host_buffers) except +
->>>>>>> d441191d
+        source_info(datasource *source) except +
 
     cdef cppclass sink_info:
         io_type type
