import numpy as np
import pandas as pd
from numba.cuda.cudadrv.devicearray import DeviceNDArray

import cudf
from cudf.utils.utils import is_single_value


class _SeriesLocIndexer(object):
    """
    Label-based selection
    """

    def __init__(self, sr):
        self._sr = sr

    def __getitem__(self, arg):
        from cudf.dataframe.series import Series
        from cudf.dataframe.index import Index

        if isinstance(
            arg, (list, np.ndarray, pd.Series, range, Index, DeviceNDArray)
        ):
            if len(arg) == 0:
                arg = Series(np.array([], dtype="int32"))
            else:
                arg = Series(arg)
        if isinstance(arg, Series):
            if arg.dtype in [np.bool, np.bool_]:
                return self._sr.iloc[arg]
            # To do this efficiently we need a solution to
            # https://github.com/rapidsai/cudf/issues/1087
            out = Series(
                [], dtype=self._sr.dtype, index=self._sr.index.__class__([])
            )
            for s in arg:
                out = out.append(self._sr.loc[s:s], ignore_index=False)
            return out
        elif is_single_value(arg):
            found_index = self._sr.index.find_label_range(arg, None)[0]
            return self._sr.iloc[found_index]
        elif isinstance(arg, slice):
            start_index, stop_index = self._sr.index.find_label_range(
                arg.start, arg.stop
            )
            return self._sr.iloc[start_index : stop_index : arg.step]
        else:
            raise NotImplementedError(
                ".loc not implemented for label type {}".format(
                    type(arg).__name__
                )
            )


class _SeriesIlocIndexer(object):
    """
    For integer-location based selection.
    """

    def __init__(self, sr):
        self._sr = sr

    def __getitem__(self, arg):
        if isinstance(arg, tuple):
            arg = list(arg)
        return self._sr[arg]


class _DataFrameIndexer(object):
    def __getitem__(self, arg):
        if type(arg) is not tuple:
            arg = (arg, slice(None, None))

        if self._is_multiindex_arg(arg):
            return self._getitem_multiindex_arg(arg)
        elif self._is_scalar_access(arg):
            return self._getitem_scalar(arg)

        df = self._getitem_tuple_arg(arg)

        if self._can_downcast_to_series(df, arg):
            return self._downcast_to_series(df, arg)
        return df

    def _is_scalar_access(self, arg):
        """
        Determine if we are accessing a single value (scalar)
        """
        if isinstance(arg, str):
            return False
        if not hasattr(arg, "__len__"):
            return False
        for obj in arg:
            if not is_single_value(obj):
                return False
        return True

    def _is_multiindex_arg(self, arg):
        """
        Determine if we are indexing with a MultiIndex
        """
        return isinstance(
            self._df.index, cudf.dataframe.multiindex.MultiIndex
        ) and isinstance(arg, tuple)

    def _can_downcast_to_series(self, df, arg):
        """
        This method encapsulates the logic used
        to determine whether or not the result of a loc/iloc
        operation should be "downcasted" from a DataFrame to a
        Series
        """
        nrows, ncols = df.shape
        if nrows == 1:
            if type(arg[0]) is slice:
                if not is_single_value(arg[1]):
                    return False
            dtypes = df.dtypes.values.tolist()
            all_numeric = all(
                [pd.api.types.is_numeric_dtype(t) for t in dtypes]
            )
            all_identical = dtypes.count(dtypes[0]) == len(dtypes)
            if all_numeric or all_identical:
                return True
        if ncols == 1:
            if type(arg[1]) is slice:
                if not is_single_value(arg[0]):
                    return False
            return True
        return False

    def _downcast_to_series(self, df, arg):
        """
        "Downcast" from a DataFrame to a Series
        based on Pandas indexing rules
        """
        nrows, ncols = df.shape
        # determine the axis along which the Series is taken:
        if nrows == 1 and ncols == 1:
            if not is_single_value(arg[0]):
                axis = 1
            else:
                axis = 0
        elif nrows == 1:
            axis = 0
        elif ncols == 1:
            axis = 1
        else:
            raise ValueError("Cannot downcast DataFrame selection to Series")

        # take series along the axis:
        if axis == 1:
            return df[df.columns[0]]
        else:
            df = _normalize_dtypes(df)
            sr = df.T
            return sr[sr.columns[0]]


class _DataFrameLocIndexer(_DataFrameIndexer):
    """
    For selection by label.
    """

    def __init__(self, df):
        self._df = df

    def _getitem_scalar(self, arg):
        return self._df[arg[1]].loc[arg[0]]

    def _getitem_tuple_arg(self, arg):
        from cudf.dataframe.dataframe import DataFrame
        from cudf.dataframe.index import as_index

        columns = self._get_column_selection(arg[1])
        df = DataFrame()
        for col in columns:
            df.add_column(name=col, data=self._df[col].loc[arg[0]])
        if df.shape[0] == 1:  # we have a single row
            if isinstance(arg[0], slice):
                start = arg[0].start
                if start is None:
                    start = self._df.index[0]
                df.index = as_index(start)
            else:
                df.index = as_index(arg[0])
        return df

    def _getitem_multiindex_arg(self, arg):
        from cudf.dataframe.dataframe import DataFrame
        row_tuple, column_tuple = self._df._index._split_tuples(arg)
        columns = self._get_column_selection(column_tuple)
        df = DataFrame()
        try:
            for col in columns:
                df.add_column(name=col, data=self._df[col])
        except KeyError:
            df = self._df.copy(deep=False)
        df._index = self._df._index
        return df._index._get_row_major(df, row_tuple)

    def _get_column_selection(self, arg):
        if is_single_value(arg):
            return [arg]

        elif isinstance(arg, slice):
            start = self._df.columns[0] if arg.start is None else arg.start
            stop = self._df.columns[-1] if arg.stop is None else arg.stop
            cols = []
            within_slice = False
            for c in self._df.columns:
                if c == start:
                    within_slice = True
                if within_slice:
                    cols.append(c)
                if c == stop:
                    break
            return cols

        else:
            return arg


class _DataFrameIlocIndexer(_DataFrameIndexer):
    """
    For selection by index.
    """

    def __init__(self, df):
        self._df = df

    def _getitem_tuple_arg(self, arg):
        from cudf.dataframe.dataframe import DataFrame
        from cudf.dataframe.index import as_index

        columns = self._get_column_selection(arg[1])

        if isinstance(arg[0], slice):
            df = DataFrame()
            for col in columns:
                df.add_column(name=col, data=self._df[col].iloc[arg[0]])
        else:
            df = self._df._columns_view(columns).take(arg[0])

        if df.shape[0] == 1:  # we have a single row without an index
            if isinstance(arg[0], slice):
<<<<<<< HEAD
                df.index = as_index(self._df.index[arg[0].start])
            elif not hasattr(df.index, 'labels'):
=======
                start = arg[0].start
                if start is None:
                    start = 0
                df.index = as_index(self._df.index[start])
            else:
>>>>>>> 6b8fd923
                df.index = as_index(self._df.index[arg[0]])
        return df

    def _getitem_scalar(self, arg):
        col = self._df.columns[arg[1]]
        return self._df[col].iloc[arg[0]]

    def _getitem_multiindex_arg(self, arg):
        row_tuple, column_tuple = self._df._index._split_tuples(arg)
        columns = self._get_column_selection(column_tuple)

        result_df = self._df[columns]
        df = result_df.index._get_row_major(result_df, row_tuple)
        return df

    def _get_column_selection(self, arg):
        cols = self._df.columns
        if is_single_value(arg):
            return [cols[arg]]
        else:
            return cols[arg]


def _normalize_dtypes(df):
    dtypes = df.dtypes.values.tolist()
    normalized_dtype = np.result_type(*dtypes)
    for name, col in df.iteritems():
        df[name] = col.astype(normalized_dtype)
    return df


class _IndexLocIndexer(object):
    def __init__(self, idx):
        self.idx = idx

    def __getitem__(self, arg):
        from cudf.dataframe.index import as_index

        return as_index(self.idx.to_series().loc[arg])<|MERGE_RESOLUTION|>--- conflicted
+++ resolved
@@ -244,16 +244,11 @@
 
         if df.shape[0] == 1:  # we have a single row without an index
             if isinstance(arg[0], slice):
-<<<<<<< HEAD
-                df.index = as_index(self._df.index[arg[0].start])
-            elif not hasattr(df.index, 'labels'):
-=======
                 start = arg[0].start
                 if start is None:
                     start = 0
                 df.index = as_index(self._df.index[start])
             else:
->>>>>>> 6b8fd923
                 df.index = as_index(self._df.index[arg[0]])
         return df
 
