# Copyright (c) 2018, NVIDIA CORPORATION.

import pytest
from collections import OrderedDict

import numpy as np
import pandas as pd

from io import StringIO
from io import BytesIO

from cudf import read_csv
from cudf.io.csv import read_csv_strings
import cudf
import nvstrings
import gzip
import shutil


def make_numeric_dataframe(nrows, dtype):
    df = pd.DataFrame()
    df['col1'] = np.arange(nrows, dtype=dtype)
    df['col2'] = np.arange(1, 1 + nrows, dtype=dtype)
    return df


def make_datetime_dataframe():
    df = pd.DataFrame()
    df['col1'] = np.array(['31/10/2010', '05/03/2001', '20/10/1994',
                          '18/10/1990', '1/1/1970'])
    df['col2'] = np.array(['18/04/1995', '14/07/1994', '07/06/2006',
                          '16/09/2005', '2/2/1970'])
    return df


def make_numpy_mixed_dataframe():
    df = pd.DataFrame()
    df['Integer'] = np.array([2345, 11987, 9027, 9027])
    df['Date'] = np.array(['18/04/1995', '14/07/1994', '07/06/2006',
                          '16/09/2005'])
    df['Float'] = np.array([9.001, 8.343, 6, 2.781])
    df['Integer2'] = np.array([2345, 106, 2088, 789277])
    df['Category'] = np.array(['M', 'F', 'F', 'F'])
    return df


def make_all_numeric_dtypes_dataframe():
    df = pd.DataFrame()

    gdf_dtypes = ["float", "float32", "float64", "double", "short", "int",
                  "int32", "int64", "long"]

    np_dtypes = [np.float32, np.float32, np.float64, np.float64, np.int16,
                 np.int32, np.int32, np.int64, np.int64]

    for i in range(len(gdf_dtypes)):
        df[gdf_dtypes[i]] = np.arange(10, dtype=np_dtypes[i])

    return (
        df,
        OrderedDict(zip(gdf_dtypes, gdf_dtypes)),
        OrderedDict(zip(gdf_dtypes, np_dtypes))
    )


dtypes = [np.float64, np.float32, np.int64, np.int32]
dtypes_dict = {'1': np.float64, '2': np.float32, '3': np.int64, '4': np.int32}
nelem = [5, 25, 100]


@pytest.mark.parametrize('dtype', dtypes)
@pytest.mark.parametrize('nelem', nelem)
def test_csv_reader_numeric_data(dtype, nelem, tmpdir):

    fname = tmpdir.mkdir("gdf_csv").join("tmp_csvreader_file1.csv")

    df = make_numeric_dataframe(nelem, dtype)
    df.to_csv(fname, index=False, header=False)

    dtypes = [df[k].dtype for k in df.columns]
    out = read_csv(str(fname), names=list(df.columns.values), dtype=dtypes)

    assert len(out.columns) == len(df.columns)
    pd.util.testing.assert_frame_equal(df, out.to_pandas())


def test_csv_reader_datetime_data(tmpdir):

    fname = tmpdir.mkdir("gdf_csv").join('tmp_csvreader_file2.csv')

    df = make_datetime_dataframe()
    df.to_csv(fname, index=False, header=False)

    df_out = pd.read_csv(fname, names=['col1', 'col2'], parse_dates=[0, 1],
                         dayfirst=True)
    dtypes = ['date', 'date']
    out = read_csv(str(fname), names=list(df.columns.values), dtype=dtypes,
                   dayfirst=True)

    assert len(out.columns) == len(df_out.columns)
    pd.util.testing.assert_frame_equal(df_out, out.to_pandas())


def test_csv_reader_mixed_data_delimiter(tmpdir):

    fname = tmpdir.mkdir("gdf_csv").join('tmp_csvreader_file3.csv')

    df = make_numpy_mixed_dataframe()
    df.to_csv(fname, sep='|', index=False, header=False)

    out = read_csv(str(fname), delimiter='|', names=['1', '2', '3', '4', '5'],
                   dtype=['int64', 'date', 'float64', 'int64', 'category'],
                   dayfirst=True)
    df_out = pd.read_csv(fname, delimiter='|', names=['1', '2', '3', '4', '5'],
                         parse_dates=[1], dayfirst=True)

    assert len(out.columns) == len(df_out.columns)


def test_csv_reader_all_numeric_dtypes(tmpdir):

    # fname = os.path.abspath('cudf/tests/data/tmp_csvreader_file4.csv')
    fname = tmpdir.mkdir("gdf_csv").join("tmp_csvreader_file4.csv")

    df, gdf_dict, pd_dict = make_all_numeric_dtypes_dataframe()
    df.to_csv(fname, sep=',', index=False, header=False)

    out = read_csv(str(fname), delimiter=',', names=list(gdf_dict.keys()),
                   dtype=gdf_dict)
    df_out = pd.read_csv(fname, delimiter=',', names=list(pd_dict.keys()),
                         dtype=pd_dict, dayfirst=True)

    assert len(out.columns) == len(df_out.columns)
    pd.util.testing.assert_frame_equal(df_out, out.to_pandas())


def test_csv_reader_skiprows_skipfooter(tmpdir):

    fname = tmpdir.mkdir("gdf_csv").join("tmp_csvreader_file5.csv")

    df = make_numpy_mixed_dataframe()
    df.to_csv(fname, columns=['Integer', 'Date', 'Float'], index=False,
              header=False)

    # Using engine='python' to eliminate pandas warning of using python engine.
    df_out = pd.read_csv(fname, names=['1', '2', '3'], parse_dates=[1],
                         dayfirst=True, skiprows=1, skipfooter=1,
                         engine='python')
    out = read_csv(str(fname), names=['1', '2', '3'],
                   dtype=['int64', 'date', 'float64'], skiprows=1,
                   skipfooter=1, dayfirst=True)

    assert len(out.columns) == len(df_out.columns)
    assert len(out) == len(df_out)
    pd.util.testing.assert_frame_equal(df_out, out.to_pandas())


def test_csv_reader_negative_vals(tmpdir):
    fname = tmpdir.mkdir("gdf_csv").join("tmp_csvreader_file6.csv")

    names = ['0', '1', '2']
    dtypes = ['float32', 'float32', 'float32']
    lines = [','.join(names),
             '-181.5060,-185.37000,-3',
             '-127.6300,-230.54600,-9']

    with open(str(fname), 'w') as fp:
        fp.write('\n'.join(lines) + '\n')

    zero = [-181.5060, -127.6300]
    one = [-185.370, -230.54600]
    two = [-3, -9]

    df = read_csv(str(fname), names=names, dtype=dtypes, skiprows=1)

    np.testing.assert_allclose(zero, df['0'])
    np.testing.assert_allclose(one, df['1'])
    np.testing.assert_allclose(two, df['2'])


def test_csv_reader_strings(tmpdir):
    fname = tmpdir.mkdir("gdf_csv").join("tmp_csvreader_file7.csv")

    names = ['text', 'int']
    dtypes = ['str', 'int']
    lines = [','.join(names), 'a,0', 'b,0', 'c,0', 'd,0']

    with open(str(fname), 'w') as fp:
        fp.write('\n'.join(lines) + '\n')

    cols = read_csv_strings(str(fname), names=names, dtype=dtypes, skiprows=1,
                            decimal='.', thousands="'")

    assert(len(cols) == 2)
    assert(type(cols[0]) == nvstrings.nvstrings)
    assert(type(cols[1]) == cudf.Series)
    assert(cols[0].sublist([0]).to_host()[0] == 'a')
    assert(cols[0].sublist([1]).to_host()[0] == 'b')
    assert(cols[0].sublist([2]).to_host()[0] == 'c')
    assert(cols[0].sublist([3]).to_host()[0] == 'd')


def test_csv_reader_strings_quotechars(tmpdir):
    fname = tmpdir.mkdir("gdf_csv").join("tmp_csvreader_file8.csv")

    names = ['text', 'int']
    dtypes = ['str', 'int']
    lines = [','.join(names), '"a,\n",0', '"b ""c"" d",0', 'e,0', '"f,,!.,",0']

    with open(str(fname), 'w') as fp:
        fp.write('\n'.join(lines) + '\n')

    cols = read_csv_strings(str(fname), names=names, dtype=dtypes, skiprows=1,
                            quotechar='\"', quoting=True)

    assert(len(cols) == 2)
    assert(type(cols[0]) == nvstrings.nvstrings)
    assert(type(cols[1]) == cudf.Series)
    assert(cols[0].sublist([0]).to_host()[0] == 'a,\n')
    assert(cols[0].sublist([1]).to_host()[0] == 'b "c" d')
    assert(cols[0].sublist([2]).to_host()[0] == 'e')
    assert(cols[0].sublist([3]).to_host()[0] == 'f,,!.,')


def test_csv_reader_auto_column_detection(tmpdir):
    fname = tmpdir.mkdir("gdf_csv").join("tmp_csvreader_file9.csv")
    df = make_numpy_mixed_dataframe()
    df.to_csv(fname, columns=['Integer', 'Date', 'Float'], index=False,
              header=False)

    df_out = pd.read_csv(fname, parse_dates=[1], dayfirst=True)
    out = read_csv(str(fname), dayfirst=True)
    assert len(out.columns) == len(df_out.columns)
    assert len(out) == len(df_out)
    pd.util.testing.assert_frame_equal(df_out, out.to_pandas())
    # Check dtypes
    assert list(df_out.dtypes) == list(out.to_pandas().dtypes)


def test_csv_reader_usecols_int_char(tmpdir):
    fname = tmpdir.mkdir("gdf_csv").join("tmp_csvreader_file10.csv")
    df = make_numpy_mixed_dataframe()
    df.to_csv(fname, columns=['Integer', 'Date', 'Float', 'Integer2'],
              index=False, header=False)

    df_out = pd.read_csv(fname, usecols=[0, 1, 3], parse_dates=[1],
                         dayfirst=True)
    out = read_csv(str(fname), usecols=[0, 1, 3], dayfirst=True)
    print(df_out)
    print(out)
    assert len(out.columns) == len(df_out.columns)
    assert len(out) == len(df_out)
    pd.util.testing.assert_frame_equal(df_out, out.to_pandas(),
                                       check_names=False)


def test_csv_reader_mangle_dupe_cols_header(tmpdir):
    fname = tmpdir.mkdir("gdf_csv").join("tmp_csvreader_file11.csv")
    df = make_numpy_mixed_dataframe()
    df.to_csv(fname, columns=['Integer', 'Date', 'Float', 'Integer2'],
              index=False, header=False)

    # Default: header=0 when names not passed, mangle_dupe_cols = True
    df_out = pd.read_csv(fname, parse_dates=[1], dayfirst=True)
    out = read_csv(str(fname), dayfirst=True)
    assert len(out.columns) == len(df_out.columns)
    assert len(out) == len(df_out)
    # Compare mangled column names for duplicate names in header row
    assert list(df_out.columns.values) == list(out.columns.values)
    pd.util.testing.assert_frame_equal(df_out, out.to_pandas())

    # header = 3
    df_out = pd.read_csv(fname, parse_dates=[1], dayfirst=True, header=2)
    out = read_csv(str(fname), dayfirst=True, header=2)
    assert len(out.columns) == len(df_out.columns)
    # assert len(out) == len(df_out)
    # Compare column names
    assert list(df_out.columns.values) == list(out.columns.values)


def test_csv_reader_float_decimal(tmpdir):
    fname = tmpdir.mkdir("gdf_csv").join("tmp_csvreader_file12.csv")

    names = ['basic_32', 'basic_64', 'round', 'decimal_only']
    dtypes = ['float32', 'float64', 'float64', 'float32']
    lines = [';'.join(names),
             '1,2;1234,5678;12345;0,123',
             '3,4;3456,7890;67890;,456']

    with open(str(fname), 'w') as fp:
        fp.write('\n'.join(lines) + '\n')

    basic_32_ref = [1.2, 3.4]
    basic_64_ref = [1234.5678, 3456.7890]
    round_ref = [12345, 67890]
    decimal_only_ref = [0.123, 0.456]

    df = read_csv(str(fname), names=names, dtype=dtypes, skiprows=1,
                  delimiter=';', decimal=',')

    np.testing.assert_allclose(basic_32_ref, df['basic_32'])
    np.testing.assert_allclose(basic_64_ref, df['basic_64'])
    np.testing.assert_allclose(round_ref, df['round'])
    np.testing.assert_allclose(decimal_only_ref, df['decimal_only'])


def test_csv_reader_thousands(tmpdir):
    fname = tmpdir.mkdir("gdf_csv").join("tmp_csvreader_file13.csv")

    names = dtypes = ["float32", "float64", "int32", "int64"]
    lines = [','.join(names),
             "1'234.5, 1'234.567, 1'234'567, 1'234'567'890",
             "12'345.6, 123'456.7, 12'345, 123'456'789"]

    with open(str(fname), 'w') as fp:
        fp.write('\n'.join(lines) + '\n')

    f32_ref = [1234.5, 12345.6]
    f64_ref = [1234.567, 123456.7]
    int32_ref = [1234567, 12345]
    int64_ref = [1234567890, 123456789]

    df = read_csv(str(fname), names=names, dtype=dtypes, skiprows=1,
                  thousands="'")

    np.testing.assert_allclose(f32_ref, df['float32'])
    np.testing.assert_allclose(f64_ref, df['float64'])
    np.testing.assert_allclose(int32_ref, df['int32'])
    np.testing.assert_allclose(int64_ref, df['int64'])


def test_csv_reader_buffer():

    names = dtypes = ["float32", "int32", "date"]
    lines = [','.join(names),
             "1234.5, 1234567, 11/22/1995",
             "12345.6, 12345, 1/2/2002"]

    buffer = '\n'.join(lines) + '\n'

    f32_ref = [1234.5, 12345.6]
    int32_ref = [1234567, 12345]

    df_str = read_csv(StringIO(buffer),
                      names=names, dtype=dtypes, skiprows=1)
    np.testing.assert_allclose(f32_ref, df_str['float32'])
    np.testing.assert_allclose(int32_ref, df_str['int32'])
    assert("1995-11-22T00:00:00.000" == str(df_str['date'][0]))
    assert("2002-01-02T00:00:00.000" == str(df_str['date'][1]))

    df_bytes = read_csv(BytesIO(str.encode(buffer)),
                        names=names, dtype=dtypes, skiprows=1)
    np.testing.assert_allclose(f32_ref, df_bytes['float32'])
    np.testing.assert_allclose(int32_ref, df_bytes['int32'])
    assert("1995-11-22T00:00:00.000" == str(df_bytes['date'][0]))
    assert("2002-01-02T00:00:00.000" == str(df_bytes['date'][1]))


def test_csv_reader_buffer_strings():

    names = ['text', 'int']
    dtypes = ['str', 'int']
    lines = [','.join(names), 'a,0', 'b,0', 'c,0', 'd,0']

    buffer = '\n'.join(lines) + '\n'

    cols_str = read_csv_strings(StringIO(buffer),
                                names=names, dtype=dtypes, skiprows=1)
    assert(len(cols_str) == 2)
    assert(type(cols_str[0]) == nvstrings.nvstrings)
    assert(type(cols_str[1]) == cudf.Series)
    assert(cols_str[0].sublist([0]).to_host()[0] == 'a')
    assert(cols_str[0].sublist([1]).to_host()[0] == 'b')
    assert(cols_str[0].sublist([2]).to_host()[0] == 'c')
    assert(cols_str[0].sublist([3]).to_host()[0] == 'd')

    cols_bytes = read_csv_strings(BytesIO(str.encode(buffer)),
                                  names=names, dtype=dtypes, skiprows=1)
    assert(len(cols_bytes) == 2)
    assert(type(cols_bytes[0]) == nvstrings.nvstrings)
    assert(type(cols_bytes[1]) == cudf.Series)
    assert(cols_bytes[0].sublist([0]).to_host()[0] == 'a')
    assert(cols_bytes[0].sublist([1]).to_host()[0] == 'b')
    assert(cols_bytes[0].sublist([2]).to_host()[0] == 'c')
    assert(cols_bytes[0].sublist([3]).to_host()[0] == 'd')


def test_csv_reader_gzip_compression(tmpdir):

    fname = tmpdir.mkdir("gdf_csv").join('tmp_csvreader_file10.csv.gz')

    df = make_datetime_dataframe()
    df.to_csv(fname, index=False, header=False, compression='gzip')

    df_out = pd.read_csv(fname, names=['col1', 'col2'], parse_dates=[0, 1],
                         dayfirst=True, compression='gzip')
    dtypes = ['date', 'date']
    out = read_csv(str(fname), names=list(df.columns.values), dtype=dtypes,
                   dayfirst=True, compression='gzip')

    assert len(out.columns) == len(df_out.columns)
    pd.util.testing.assert_frame_equal(df_out, out.to_pandas())


@pytest.mark.parametrize('names, dtypes, data, trues, falses', [
    (['A', 'B'], ['int32', 'int32'], 'True,1\nFalse,2\nTrue,3', None, None),
    (['A', 'B'], ['int32', 'int32'], 'YES,1\nno,2\nyes,3\nNo,4\nYes,5',
        ["yes", "Yes", "YES"], ["no", "NO", "No"]),
    (['A', 'B'], ['int32', 'int32'], 'foo,bar\nbar,foo', ['foo'], ['bar'])
])
def test_csv_reader_bools(tmpdir, names, dtypes, data, trues, falses):
    fname = tmpdir.mkdir("gdf_csv").join("tmp_csvreader_file11.csv")

    lines = [','.join(names), data]

    with open(str(fname), 'w') as fp:
        fp.write('\n'.join(lines) + '\n')

    # Usage of true_values and false_values makes that column into bool type
    df_out = pd.read_csv(fname, names=names, skiprows=1,
                         dtype=(dtypes[0] if dtypes else None),
                         true_values=trues, false_values=falses)

    out = read_csv(str(fname), names=names, dtype=dtypes, skiprows=1,
                   true_values=trues, false_values=falses)

    assert len(out.columns) == len(df_out.columns)
    assert len(out) == len(df_out)


def test_csv_quotednumbers(tmpdir):
    fname = tmpdir.mkdir("gdf_csv").join("tmp_csvreader_file12.csv")

    names = ['integer', 'decimal']
    dtypes = ['int32', 'float32']
    lines = [','.join(names),
             '1,"3.14"', '"2","300"', '"3",10101.0101', '4,"6.28318"']

    with open(str(fname), 'w') as fp:
        fp.write('\n'.join(lines) + '\n')

    integer_ref = [1, 2, 3, 4]
    decimal_ref = [3.14, 300, 10101.0101, 6.28318]

    cols1 = read_csv(str(fname), names=names, dtype=dtypes, skiprows=1)
    cols2 = read_csv_strings(str(fname), names=names, dtype=dtypes, skiprows=1)

    assert(len(cols2) == 2)
    np.testing.assert_allclose(integer_ref, cols1['integer'])
    np.testing.assert_allclose(decimal_ref, cols1['decimal'])
    np.testing.assert_allclose(integer_ref, cols2[0])
    np.testing.assert_allclose(decimal_ref, cols2[1])


def test_csv_reader_nrows(tmpdir):
    fname = tmpdir.mkdir("gdf_csv").join("tmp_csvreader_file14.csv")

    names = ["int1", "int2"]
    dtypes = ["int32", "int32"]

    rows = 4000000
    read_rows = (rows*3)//4
    skip_rows = (rows - read_rows)//2
    sample_skip = 1000

    with open(str(fname), 'w') as fp:
        fp.write(','.join(names) + '\n')
        for i in range(rows):
            fp.write(str(i) + ', ' + str(2*i) + ' \n')

    # with specified names
    df = read_csv(str(fname),
                  names=names, dtype=dtypes,
                  skiprows=skip_rows + 1, nrows=read_rows)
    assert(df.shape == (read_rows, 2))
    for row in range(0, read_rows//sample_skip, sample_skip):
        assert(df['int1'][row] == row + skip_rows)
        assert(df['int2'][row] == 2 * (row + skip_rows))
    assert(df['int2'][read_rows - 1] == 2 * (read_rows - 1 + skip_rows))

    # with column name inference
    df = read_csv(str(fname),
                  dtype=dtypes,
                  skiprows=skip_rows + 1, nrows=read_rows)
    assert(df.shape == (read_rows, 2))
    assert(str(skip_rows) in list(df)[0])
    assert(str(2*skip_rows) in list(df)[1])
    for row in range(0, read_rows//sample_skip, sample_skip):
        assert(df[list(df)[0]][row] == row + skip_rows + 1)
        assert(df[list(df)[1]][row] == 2 * (row + skip_rows + 1))
    assert(df[list(df)[1]][read_rows - 1] == 2 * (read_rows + skip_rows))

    # nrows larger than the file
    df = read_csv(str(fname),
                  dtype=dtypes, nrows=rows*2)
    assert(df.shape == (rows, 2))
    for row in range(0, rows//sample_skip, sample_skip):
        assert(df['int1'][row] == row)
        assert(df['int2'][row] == 2 * row)
    assert(df['int2'][rows - 1] == 2 * (rows - 1))

    # nrows + skiprows larger than the file
    df = read_csv(str(fname),
                  dtype=dtypes, nrows=read_rows, skiprows=read_rows)
    assert(df.shape == (rows - read_rows, 2))

    # nrows equal to zero
    df = read_csv(str(fname),
                  dtype=dtypes,
                  nrows=0)
    print(df)
    assert(df.shape == (0, 2))

    # with both skipfooter and nrows - should throw
    with pytest.raises(ValueError):
        read_csv(str(fname),
                 nrows=read_rows, skipfooter=1)


<<<<<<< HEAD
@pytest.mark.parametrize('skip_rows', [0, 2, 4])
@pytest.mark.parametrize('header_row', [0, 2])
def test_csv_reader_skiprows_header(skip_rows, header_row):

    names = ['float_point', 'integer']
    dtypes = ['float64', 'int64']
    lines = [','.join(names),
             '1.2, 1',
             '2.3, 2',
             '3.4, 3',
             '4.5, 4',
             '5.6, 5',
             '6.7, 6']
    buffer = '\n'.join(lines) + '\n'

    cu_df = read_csv(StringIO(buffer), dtype=dtypes,
                     skiprows=skip_rows, header=header_row)
    pd_df = pd.read_csv(StringIO(buffer),
                        skiprows=skip_rows, header=header_row)

    assert(cu_df.shape == pd_df.shape)
    assert(list(cu_df.columns.values) == list(pd_df.columns.values))
=======
def test_csv_reader_gzip_compression_strings(tmpdir):
    fnamebase = tmpdir.mkdir("gdf_csv")
    fname = fnamebase.join("tmp_csvreader_file15.csv")
    fnamez = fnamebase.join("tmp_csvreader_file15.csv.gz")

    names = ['text', 'int']
    dtypes = ['str', 'int']
    lines = [','.join(names), 'a,0', 'b,0', 'c,0', 'd,0']

    with open(str(fname), 'w') as fp:
        fp.write('\n'.join(lines) + '\n')

    with open(str(fname), 'rb') as f_in, gzip.open(str(fnamez), 'wb') as f_out:
        shutil.copyfileobj(f_in, f_out)

    cols = read_csv_strings(str(fnamez), names=names, dtype=dtypes, skiprows=1,
                            decimal='.', thousands="'", compression='gzip')

    assert(len(cols) == 2)
    assert(type(cols[0]) == nvstrings.nvstrings)
    assert(type(cols[1]) == cudf.Series)
    assert(cols[0].sublist([0]).to_host()[0] == 'a')
    assert(cols[0].sublist([1]).to_host()[0] == 'b')
    assert(cols[0].sublist([2]).to_host()[0] == 'c')
    assert(cols[0].sublist([3]).to_host()[0] == 'd')
>>>>>>> d47902a5
<|MERGE_RESOLUTION|>--- conflicted
+++ resolved
@@ -517,7 +517,33 @@
                  nrows=read_rows, skipfooter=1)
 
 
-<<<<<<< HEAD
+def test_csv_reader_gzip_compression_strings(tmpdir):
+    fnamebase = tmpdir.mkdir("gdf_csv")
+    fname = fnamebase.join("tmp_csvreader_file15.csv")
+    fnamez = fnamebase.join("tmp_csvreader_file15.csv.gz")
+
+    names = ['text', 'int']
+    dtypes = ['str', 'int']
+    lines = [','.join(names), 'a,0', 'b,0', 'c,0', 'd,0']
+
+    with open(str(fname), 'w') as fp:
+        fp.write('\n'.join(lines) + '\n')
+
+    with open(str(fname), 'rb') as f_in, gzip.open(str(fnamez), 'wb') as f_out:
+        shutil.copyfileobj(f_in, f_out)
+
+    cols = read_csv_strings(str(fnamez), names=names, dtype=dtypes, skiprows=1,
+                            decimal='.', thousands="'", compression='gzip')
+
+    assert(len(cols) == 2)
+    assert(type(cols[0]) == nvstrings.nvstrings)
+    assert(type(cols[1]) == cudf.Series)
+    assert(cols[0].sublist([0]).to_host()[0] == 'a')
+    assert(cols[0].sublist([1]).to_host()[0] == 'b')
+    assert(cols[0].sublist([2]).to_host()[0] == 'c')
+    assert(cols[0].sublist([3]).to_host()[0] == 'd')
+
+
 @pytest.mark.parametrize('skip_rows', [0, 2, 4])
 @pytest.mark.parametrize('header_row', [0, 2])
 def test_csv_reader_skiprows_header(skip_rows, header_row):
@@ -539,31 +565,4 @@
                         skiprows=skip_rows, header=header_row)
 
     assert(cu_df.shape == pd_df.shape)
-    assert(list(cu_df.columns.values) == list(pd_df.columns.values))
-=======
-def test_csv_reader_gzip_compression_strings(tmpdir):
-    fnamebase = tmpdir.mkdir("gdf_csv")
-    fname = fnamebase.join("tmp_csvreader_file15.csv")
-    fnamez = fnamebase.join("tmp_csvreader_file15.csv.gz")
-
-    names = ['text', 'int']
-    dtypes = ['str', 'int']
-    lines = [','.join(names), 'a,0', 'b,0', 'c,0', 'd,0']
-
-    with open(str(fname), 'w') as fp:
-        fp.write('\n'.join(lines) + '\n')
-
-    with open(str(fname), 'rb') as f_in, gzip.open(str(fnamez), 'wb') as f_out:
-        shutil.copyfileobj(f_in, f_out)
-
-    cols = read_csv_strings(str(fnamez), names=names, dtype=dtypes, skiprows=1,
-                            decimal='.', thousands="'", compression='gzip')
-
-    assert(len(cols) == 2)
-    assert(type(cols[0]) == nvstrings.nvstrings)
-    assert(type(cols[1]) == cudf.Series)
-    assert(cols[0].sublist([0]).to_host()[0] == 'a')
-    assert(cols[0].sublist([1]).to_host()[0] == 'b')
-    assert(cols[0].sublist([2]).to_host()[0] == 'c')
-    assert(cols[0].sublist([3]).to_host()[0] == 'd')
->>>>>>> d47902a5
+    assert(list(cu_df.columns.values) == list(pd_df.columns.values))