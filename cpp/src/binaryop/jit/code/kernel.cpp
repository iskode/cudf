--- conflicted
+++ resolved
@@ -30,10 +30,7 @@
     #include <simt/limits>
     #include <cudf/utilities/bit.hpp>
     #include <cudf/wrappers/timestamps.hpp>
-<<<<<<< HEAD
-=======
     #include <cudf/wrappers/durations.hpp>
->>>>>>> b7245b10
     #include <cudf/fixed_point/fixed_point.hpp>
     #include "operation.h"
 
