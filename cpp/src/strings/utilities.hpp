/*
 * Copyright (c) 2019, NVIDIA CORPORATION.
 *
 * Licensed under the Apache License, Version 2.0 (the "License");
 * you may not use this file except in compliance with the License.
 * You may obtain a copy of the License at
 *
 *     http://www.apache.org/licenses/LICENSE-2.0
 *
 * Unless required by applicable law or agreed to in writing, software
 * distributed under the License is distributed on an "AS IS" BASIS,
 * WITHOUT WARRANTIES OR CONDITIONS OF ANY KIND, either express or implied.
 * See the License for the specific language governing permissions and
 * limitations under the License.
 */
#pragma once

#include <cuda_runtime.h>
#include <cudf/strings/strings_column_view.hpp>
#include <cudf/strings/string_view.cuh>

#include <rmm/thrust_rmm_allocator.h>

namespace cudf
{
namespace strings
{
namespace detail
{

/**
 * @brief Creates a temporary string_view object from a host string.
 *
 * @param[in] str Null-terminated, encoded string in CPU memory.
 * @param[in] stream Stream to execute any device code against.
 * @return Device object pointer.
 */
std::unique_ptr<string_view, std::function<void(string_view*)>>
    string_from_host( const char* str, cudaStream_t stream=0 );

/**
 * @brief Creates a string_view vector from a strings column.
 * This is useful for doing some intermediate vector operations.
 *
 * @param strings Strings column instance.
 * @param stream Stream to execute any device code against.
 * @return string_view vector
 */
rmm::device_vector<string_view> create_string_vector_from_column(
    cudf::strings_column_view strings,
    cudaStream_t stream=0 );

/**
 * @brief Creates an offsets column from a string_view vector.
 * This can be used to recreate the offsets child of a new
 * strings column from an intermediate strings vector.
 *
 * @param strings Strings column
 * @param stream Stream to execute any device code against.
 * @param mr Memory resource to use.
 * @return Offsets column
 */
std::unique_ptr<cudf::column> offsets_from_string_vector(
    const rmm::device_vector<string_view>& strings,
    cudaStream_t stream=0,
    rmm::mr::device_memory_resource* mr = rmm::mr::get_default_resource() );

/**
 * @brief Creates a chars column from a string_view vector.
 * This can be used to recreate the chars child of a new
 * strings column from an intermediate strings vector.
 *
 * @param strings Strings vector
 * @param d_offsets Offsets vector for placing strings into column's memory.
 * @param null_count Number of null strings.
 * @param stream Stream to execute any device code against.
 * @param mr Memory resource to use.
 * @return chars column
 */
std::unique_ptr<cudf::column> chars_from_string_vector(
    const rmm::device_vector<string_view>& strings,
    const int32_t* d_offsets, cudf::size_type null_count,
    cudaStream_t stream=0,
    rmm::mr::device_memory_resource* mr = rmm::mr::get_default_resource() );

/**
 * @brief Create a chars column to be a child of a strings column.
 * This will return the properly sized column to be filled in by the caller.
 *
 * @param strings_count Number of strings in the column.
 * @param null_count Number of null string entries in the column.
 * @param total_bytes Number of bytes for the chars column.
 * @param mr Memory resource to use.
 * @param stream Stream to use for any kernel calls.
 * @return chars child column for strings column
 */
std::unique_ptr<column> create_chars_child_column( cudf::size_type strings_count,
    cudf::size_type null_count, cudf::size_type total_bytes,
    rmm::mr::device_memory_resource* mr = rmm::mr::get_default_resource(),
    cudaStream_t stream = 0);

/**
 * @brief Create a strings column with no data for response to operations
 * invoked with an empty column.
 *
 * @param mr Memory resource to use.
 * @param stream Stream to use for any kernel calls.
 * @return Empty strings column
 */
std::unique_ptr<column> make_empty_strings_column(
    rmm::mr::device_memory_resource* mr = rmm::mr::get_default_resource(),
    cudaStream_t stream = 0);

// Type for the character flags table.
using character_flags_table_type = uint8_t;

/**
 * @brief Returns pointer to device memory that contains the static
 * characters flags table. On first call, this will copy the table into
 * device memory and is guaranteed to be thread-safe.
 *
 * This table is used to check the type of character like
 * alphanumeric, decimal, etc.
 *
 * @return Device memory pointer to character flags table.
 */
const character_flags_table_type* get_character_flags_table();

// Type for the character cases table.
using character_cases_table_type = uint16_t;

/**
 * @brief Returns pointer to device memory that contains the static
 * characters case table. On first call, this will copy the table into
 * device memory and is guaranteed to be thread-safe.
 *
 * This table is used to map upper and lower case characters with
 * their counterpart.
 *
 * @return Device memory pointer to character cases table.
 */
const character_cases_table_type* get_character_cases_table();

<<<<<<< HEAD
/**
 * @brief Converts UTF-8 string into fixed-width 32-bit character vector.
 * 
 * Each UTF-8 character is promoted into a 32-bit value.
 * The last entry in the returned vector will be a 0 value.
 *
 * @param str String encoded with UTF-8.
 * @return Fixed-width 32-bit character vector.
 */
std::vector<char32_t> string_to_char32_vector( std::string const& str );


=======
>>>>>>> bf525d08
} // namespace detail
} // namespace strings
} // namespace cudf<|MERGE_RESOLUTION|>--- conflicted
+++ resolved
@@ -141,21 +141,7 @@
  */
 const character_cases_table_type* get_character_cases_table();
 
-<<<<<<< HEAD
-/**
- * @brief Converts UTF-8 string into fixed-width 32-bit character vector.
- * 
- * Each UTF-8 character is promoted into a 32-bit value.
- * The last entry in the returned vector will be a 0 value.
- *
- * @param str String encoded with UTF-8.
- * @return Fixed-width 32-bit character vector.
- */
-std::vector<char32_t> string_to_char32_vector( std::string const& str );
 
-
-=======
->>>>>>> bf525d08
 } // namespace detail
 } // namespace strings
 } // namespace cudf