/*
 * Copyright (c) 2019, NVIDIA CORPORATION.
 *
 * Licensed under the Apache License, Version 2.0 (the "License");
 * you may not use this file except in compliance with the License.
 * You may obtain a copy of the License at
 *
 *     http://www.apache.org/licenses/LICENSE-2.0
 *
 * Unless required by applicable law or agreed to in writing, software
 * distributed under the License is distributed on an "AS IS" BASIS,
 * WITHOUT WARRANTIES OR CONDITIONS OF ANY KIND, either express or implied.
 * See the License for the specific language governing permissions and
 * limitations under the License.
 */

#include "column_utilities.hpp"

#include <cudf/column/column_view.hpp>
#include <cudf/dictionary/dictionary_column_view.hpp>
#include <cudf/table/row_operators.cuh>
#include <cudf/table/table_device_view.cuh>
#include <cudf/utilities/bit.hpp>
#include <cudf/strings/convert/convert_datetime.hpp>
#include <cudf/detail/copy.hpp>

#include <tests/utilities/cudf_gtest.hpp>
#include <tests/utilities/column_wrapper.hpp>

#include <thrust/equal.h>
#include <thrust/logical.h>

#include <gmock/gmock.h>
#include <numeric>

namespace cudf {
namespace test {

// Property comparison
template <bool check_exact_equality>
void column_property_comparison(cudf::column_view const& lhs, cudf::column_view const& rhs) {
  EXPECT_EQ(lhs.type(), rhs.type());
  EXPECT_EQ(lhs.size(), rhs.size());
  EXPECT_EQ(lhs.null_count(), rhs.null_count());
  if (lhs.size() > 0 and check_exact_equality) {
    EXPECT_EQ(lhs.nullable(), rhs.nullable());
  }
  EXPECT_EQ(lhs.num_children(), rhs.num_children());
}

void expect_column_properties_equal(column_view const& lhs, column_view const& rhs) {
  column_property_comparison<true>(lhs, rhs);
}

void expect_column_properties_equivalent(column_view const& lhs, column_view const& rhs) {
  column_property_comparison<false>(lhs, rhs);
}

class corresponding_rows_unequal {
  table_device_view d_lhs; 
  table_device_view d_rhs;
public:
  corresponding_rows_unequal(table_device_view d_lhs, table_device_view d_rhs)
  : d_lhs(d_lhs),
    d_rhs(d_rhs),
    comp(d_lhs, d_rhs)
  {
    CUDF_EXPECTS(d_lhs.num_columns() == 1 and d_rhs.num_columns() == 1,
                 "Unsupported number of columns");
  }
  
  struct typed_element_unequal {
    template <typename T>
    __device__ std::enable_if_t<std::is_floating_point<T>::value, bool>
    operator()(column_device_view const& lhs,
               column_device_view const& rhs,
               size_type index)
    {
      if (lhs.is_valid(index) and rhs.is_valid(index)) {
        int ulp = 4; // value taken from google test
        T x = lhs.element<T>(index);
        T y = rhs.element<T>(index);
        return std::abs(x-y) > std::numeric_limits<T>::epsilon() * std::abs(x+y) * ulp
            && std::abs(x-y) >= std::numeric_limits<T>::min();
      } else {
        // if either is null, then the inequality was checked already
        return true;
      }
    }

    template <typename T, typename... Args>
    __device__ std::enable_if_t<not std::is_floating_point<T>::value, bool>
    operator()(Args... args) {
      // Non-floating point inequality is checked already
      return true;
  }
  };
  
  cudf::experimental::row_equality_comparator<true> comp;
    
  __device__ bool operator()(size_type index) {
    if (not comp(index, index)) {
      return thrust::any_of(thrust::seq,
        thrust::make_counting_iterator(0),
        thrust::make_counting_iterator(d_lhs.num_columns()),
        [this, index] (auto i) {
          auto lhs_col = this->d_lhs.column(i);
          auto rhs_col = this->d_rhs.column(i);
          return experimental::type_dispatcher(lhs_col.type(), 
                                               typed_element_unequal{},
                                               lhs_col, rhs_col, index);
        });
    }
    return false;
  }
};

class corresponding_rows_not_equivalent {
  table_device_view d_lhs; 
  table_device_view d_rhs;
public:
  corresponding_rows_not_equivalent(table_device_view d_lhs, table_device_view d_rhs)
  : d_lhs(d_lhs),
    d_rhs(d_rhs),
    comp(d_lhs, d_rhs)
  {
    CUDF_EXPECTS(d_lhs.num_columns() == 1 and d_rhs.num_columns() == 1,
                 "Unsupported number of columns");
  }
  
  struct typed_element_not_equivalent {
    template <typename T>
    __device__ std::enable_if_t<std::is_floating_point<T>::value, bool>
    operator()(column_device_view const& lhs,
               column_device_view const& rhs,
               size_type index)
    {
      if (lhs.is_valid(index) and rhs.is_valid(index)) {
        int ulp = 4; // value taken from google test
        T x = lhs.element<T>(index);
        T y = rhs.element<T>(index);
        return std::abs(x-y) > std::numeric_limits<T>::epsilon() * std::abs(x+y) * ulp
            && std::abs(x-y) >= std::numeric_limits<T>::min();
      } else {
        // if either is null, then the inequality was checked already
        return true;
      }
    }

    template <typename T, typename... Args>
    __device__ std::enable_if_t<not std::is_floating_point<T>::value, bool>
    operator()(Args... args) {
      // Non-floating point inequality is checked already
      return true;
    }
  };
  
  cudf::experimental::row_equality_comparator<true> comp;
    
  __device__ bool operator()(size_type index) {
    if (not comp(index, index)) {
      auto lhs_col = this->d_lhs.column(0);
      auto rhs_col = this->d_rhs.column(0);
      return experimental::type_dispatcher(lhs_col.type(), 
                                           typed_element_not_equivalent{},
                                           lhs_col, rhs_col, index);
    }
    return false;
  }
};

namespace {

template <bool check_exact_equality>
void column_comparison(cudf::column_view const& lhs, cudf::column_view const& rhs,
                       bool print_all_differences) {
  column_property_comparison<check_exact_equality>(lhs, rhs);

  using ComparatorType = std::conditional_t<check_exact_equality, 
                                            corresponding_rows_unequal,
                                            corresponding_rows_not_equivalent>;

  auto d_lhs = cudf::table_device_view::create(table_view{{lhs}});
  auto d_rhs = cudf::table_device_view::create(table_view{{rhs}});

  // TODO (dm): handle floating point equality
  thrust::device_vector<int> differences(lhs.size());

  auto diff_iter = thrust::copy_if(thrust::device,
                                   thrust::make_counting_iterator(0),
                                   thrust::make_counting_iterator(lhs.size()),
                                   differences.begin(),
                                   ComparatorType(*d_lhs, *d_rhs));

  CUDA_TRY(cudaDeviceSynchronize());

  differences.resize(thrust::distance(differences.begin(), diff_iter));

  if (diff_iter > differences.begin()) {
    if (print_all_differences) {
      //
      //  If there are differences, display them all
      //
      std::ostringstream buffer;
      buffer << "differences:" << std::endl;
      
      cudf::table_view source_table ({lhs, rhs});

      fixed_width_column_wrapper<int32_t> diff_column(differences.begin(), differences.end());

      std::unique_ptr<cudf::experimental::table> diff_table = cudf::experimental::gather(source_table,
											 diff_column);
      
      //
      //  Need to pull back the differences
      //
      std::vector<std::string> h_left_strings = to_strings(diff_table->get_column(0));
      std::vector<std::string> h_right_strings = to_strings(diff_table->get_column(1));

      for (size_t i = 0 ; i < differences.size() ; ++i) {
          buffer << "lhs[" << differences[i] << "] = " << h_left_strings[i]
                 << ", rhs[" << differences[i] << "] = " << h_right_strings[i] << std::endl;
      }

      EXPECT_EQ(differences.size(), size_t{0}) << buffer.str();
    } else {
      //
      //  If there are differences, just display the first one
      //
      int index = differences[0];

      auto diff_lhs = cudf::experimental::detail::slice(lhs, index, index+1);
      auto diff_rhs = cudf::experimental::detail::slice(rhs, index, index+1);

      std::vector<std::string> h_left_strings = to_strings(diff_lhs);
      std::vector<std::string> h_right_strings = to_strings(diff_rhs);

      EXPECT_EQ(differences.size(), size_t{0}) << "first difference: "
                                               << "lhs[" << index << "] = "
                                               << to_string(diff_lhs, "")
                                               << ", rhs[" << index << "] = "
                                               << to_string(diff_rhs, "");
    }
  }
}

} // namespace anonymous

void expect_columns_equal(cudf::column_view const& lhs, cudf::column_view const& rhs,
                          bool print_all_differences) 
{
  column_comparison<true>(lhs, rhs, print_all_differences);
}

void expect_columns_equivalent(cudf::column_view const& lhs,
                               cudf::column_view const& rhs,
                               bool print_all_differences) 
{
  column_comparison<false>(lhs, rhs, print_all_differences);
}

// Bitwise equality
void expect_equal_buffers(void const* lhs, void const* rhs,
                          std::size_t size_bytes) {
  if (size_bytes > 0) {
    EXPECT_NE(nullptr, lhs);
    EXPECT_NE(nullptr, rhs);
  }
  auto typed_lhs = static_cast<char const*>(lhs);
  auto typed_rhs = static_cast<char const*>(rhs);
  EXPECT_TRUE(thrust::equal(thrust::device, typed_lhs, typed_lhs + size_bytes,
                            typed_rhs));
}

// copy column bitmask to host (used by to_host())
std::vector<bitmask_type> bitmask_to_host(cudf::column_view const& c) {
  if (c.nullable()) {
    auto num_bitmasks = bitmask_allocation_size_bytes(c.size()) / sizeof(bitmask_type);
    std::vector<bitmask_type> host_bitmask(num_bitmasks);
    if (c.offset()==0) {
        CUDA_TRY(cudaMemcpy(host_bitmask.data(), c.null_mask(), num_bitmasks * sizeof(bitmask_type),
                            cudaMemcpyDeviceToHost));
    } else {
        auto mask = copy_bitmask(c.null_mask(), c.offset(), c.offset()+c.size());
        CUDA_TRY(cudaMemcpy(host_bitmask.data(), mask.data(), num_bitmasks * sizeof(bitmask_type),
                            cudaMemcpyDeviceToHost));
    }

    return host_bitmask;
  }
  else {
    return std::vector<bitmask_type>{};
  }
}


struct column_view_printer {
  template <typename Element, typename std::enable_if_t<is_numeric<Element>()>* = nullptr>
  void operator()(cudf::column_view const& col, std::vector<std::string> & out) {
    auto h_data = cudf::test::to_host<Element>(col);

    out.resize(col.size());

    if (col.nullable()) {
      std::transform(thrust::make_counting_iterator(size_type{0}),
                     thrust::make_counting_iterator(col.size()),
                     out.begin(),
                     [&h_data](auto idx) {
                       return bit_is_set(h_data.second.data(), idx) ? std::to_string(h_data.first[idx]) : std::string("NULL");
                     });
    } else {
      std::transform(h_data.first.begin(), h_data.first.end(), out.begin(), [](Element el) {
          return std::to_string(el);
        });
    }
  }

  template <typename Element, typename std::enable_if_t<is_timestamp<Element>()>* = nullptr>
  void operator()(cudf::column_view const& col, std::vector<std::string> & out) {
    //
    //  For timestamps, convert timestamp column to column of strings, then
    //  call string version
    //
    auto col_as_strings = cudf::strings::from_timestamps(col);

    this->template operator()<cudf::string_view>(*col_as_strings, out);
  }

  template <typename Element, typename std::enable_if_t<std::is_same<Element, cudf::string_view>::value>* = nullptr>
  void operator()(cudf::column_view const& col, std::vector<std::string> & out) {
    //
    //  Implementation for strings, call special to_host variant
    //
    auto h_data = cudf::test::to_host<std::string>(col);

    out.resize(col.size());
    if (col.nullable()) {
      std::transform(thrust::make_counting_iterator(size_type{0}),
                     thrust::make_counting_iterator(col.size()),
                     out.begin(),
                     [&h_data](auto idx) {
                       return bit_is_set(h_data.second.data(), idx) ? h_data.first[idx] : std::string("NULL");
                     });
    } else {
      out = std::move(h_data.first);
    }
  }

  template <typename Element, typename std::enable_if_t<std::is_same<Element, cudf::dictionary32>::value>* = nullptr>
  void operator()(cudf::column_view const& col, std::vector<std::string> & out) {
    cudf::dictionary_column_view dictionary(col);
    if( col.size()==0 )
      return;
    std::vector<std::string> keys = to_strings(dictionary.keys());
    std::vector<std::string> indices = to_strings(dictionary.indices());
    out.insert(out.end(),keys.begin(),keys.end());
    if( !indices.empty() )
    {
      std::string first = "\x08 : " + indices.front(); // use : as delimiter
      out.push_back(first);                            // between keys and indices
      out.insert(out.end(),indices.begin()+1,indices.end());
    }
  }
};

std::vector<std::string> to_strings(cudf::column_view const& col) {
  std::vector<std::string> reply;

  cudf::experimental::type_dispatcher(col.type(),
                                      column_view_printer{}, 
                                      col,
                                      reply);

  return reply;
}

std::string to_string(cudf::column_view const& col, std::string const& delimiter) {

  std::ostringstream buffer;
  std::vector<std::string> h_data = to_strings(col);
<<<<<<< HEAD
  if( !h_data.empty() )
  {
    std::copy(h_data.begin(), h_data.end() - 1, std::ostream_iterator<std::string>(buffer, delimiter.c_str()));
    buffer << h_data.back();
  }
=======

  std::copy(h_data.begin(), h_data.end() - (!h_data.empty()), std::ostream_iterator<std::string>(buffer, delimiter.c_str()));
  if (!h_data.empty())
    buffer << h_data.back();
>>>>>>> ac143f10

  return buffer.str();
}

void print(cudf::column_view const& col, std::ostream &os, std::string const& delimiter) {
  os << to_string(col, delimiter);
}

bool validate_host_masks(std::vector<bitmask_type> const& expected_mask,
                         std::vector<bitmask_type> const& got_mask,
                         size_type number_of_elements) {

    return std::all_of(thrust::make_counting_iterator(0), thrust::make_counting_iterator(number_of_elements),
            [&expected_mask, &got_mask](auto index){
                return cudf::bit_is_set(expected_mask.data(), index) == cudf::bit_is_set(got_mask.data(), index);
            });
}

}  // namespace test
}  // namespace cudf<|MERGE_RESOLUTION|>--- conflicted
+++ resolved
@@ -378,18 +378,10 @@
 
   std::ostringstream buffer;
   std::vector<std::string> h_data = to_strings(col);
-<<<<<<< HEAD
-  if( !h_data.empty() )
-  {
-    std::copy(h_data.begin(), h_data.end() - 1, std::ostream_iterator<std::string>(buffer, delimiter.c_str()));
-    buffer << h_data.back();
-  }
-=======
 
   std::copy(h_data.begin(), h_data.end() - (!h_data.empty()), std::ostream_iterator<std::string>(buffer, delimiter.c_str()));
   if (!h_data.empty())
     buffer << h_data.back();
->>>>>>> ac143f10
 
   return buffer.str();
 }
