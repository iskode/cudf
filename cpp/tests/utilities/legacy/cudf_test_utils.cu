--- conflicted
+++ resolved
@@ -140,18 +140,11 @@
    * @param rhs The right column for comparison
    * @param nulls_are_equal Desired behavior for whether or not nulls are
    * treated as equal to other nulls. Defaults to true.
-<<<<<<< HEAD
    **/
-  __host__ __device__ elements_equal(gdf_column lhs, gdf_column rhs,
-                                     bool nulls_are_equal = true)
-      : lhs_col{lhs}, rhs_col{rhs}, nulls_are_equivalent{nulls_are_equal} {}
-=======
-   *---------------------------------------------------------------------------**/
   __host__ __device__ elements_equal(gdf_column lhs, gdf_column rhs, bool nulls_are_equal = true)
     : lhs_col{lhs}, rhs_col{rhs}, nulls_are_equivalent{nulls_are_equal}
   {
   }
->>>>>>> cfb1f6b6
 
   __device__ bool operator()(cudf::size_type row)
   {
@@ -172,7 +165,6 @@
 }  // namespace
 
 /**
- * ---------------------------------------------------------------------------*
  * @brief Compare two gdf_columns on all fields, including pairwise comparison
  * of data and valid arrays
  *
@@ -180,7 +172,7 @@
  * @param left The left column
  * @param right The right column
  * @return bool Whether or not the columns are equal
- * ---------------------------------------------------------------------------**/
+ **/
 template <typename T>
 bool gdf_equal_columns(gdf_column const& left, gdf_column const& right)
 {
