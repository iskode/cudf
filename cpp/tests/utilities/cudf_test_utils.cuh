--- conflicted
+++ resolved
@@ -38,59 +38,12 @@
 using gdf_col_pointer = typename std::unique_ptr<gdf_column, 
                                                  std::function<void(gdf_column*)>>;
 
-<<<<<<< HEAD
-namespace {
-
-struct column_printer {
-  template <typename ColumnType>
-  void operator()(gdf_column const* the_column) {
-
-    gdf_size_type const num_rows{the_column->size};
-
-    ColumnType const* col_data{
-        static_cast<ColumnType const*>(the_column->data)};
-
-    std::vector<ColumnType> h_data(num_rows);
-    cudaMemcpy(h_data.data(), col_data, num_rows * sizeof(ColumnType),
-               cudaMemcpyDeviceToHost);
-
-    gdf_size_type const num_masks{gdf_get_num_chars_bitmask(num_rows)};
-    std::vector<gdf_valid_type> h_mask(num_masks, ~gdf_valid_type{0});
-    if (nullptr != the_column->valid) {
-      cudaMemcpy(h_mask.data(), the_column->valid,
-                 num_masks * sizeof(gdf_valid_type), cudaMemcpyDeviceToHost);
-    }
-
-
-    for (gdf_size_type i = 0; i < num_rows; ++i) {
-
-      // If the element is valid, print it's value
-      if (true == gdf_is_valid(h_mask.data(), i)) {
-        std::cout << h_data[i] << " ";
-      }
-      // Otherwise, print an @ to represent a null value
-      else {
-        std::cout << "@"
-                  << " ";
-      }
-    }
-    std::cout << std::endl;
-  }
-};
-}
-
-inline void print_gdf_column(gdf_column const * the_column)
-{
-    cudf::type_dispatcher(the_column->dtype, column_printer{}, the_column);
-}
-=======
 /**---------------------------------------------------------------------------*
  * @brief prints column data from a column on device
  * 
  * @param the_column host pointer to gdf_column object
  *---------------------------------------------------------------------------**/
 void print_gdf_column(gdf_column const * the_column);
->>>>>>> 241aa170
 
 /** ---------------------------------------------------------------------------*
  * @brief prints validity data from either a host or device pointer
@@ -98,33 +51,8 @@
  * @param validity_mask The validity bitmask to print
  * @param num_rows The length of the column (not the bitmask) in rows
  * ---------------------------------------------------------------------------**/
-<<<<<<< HEAD
-inline void print_valid_data(const gdf_valid_type *validity_mask, 
-                      const size_t num_rows)
-{
-  cudaError_t error;
-  cudaPointerAttributes attrib;
-  cudaPointerGetAttributes(&attrib, validity_mask);
-  error = cudaGetLastError();
-
-  const size_t num_masks = gdf_get_num_chars_bitmask(num_rows);
-  std::vector<gdf_valid_type> h_mask(num_masks);
-  if (error != cudaErrorInvalidValue && attrib.memoryType == cudaMemoryTypeDevice)
-    cudaMemcpy(h_mask.data(), validity_mask, num_masks * sizeof(gdf_valid_type), cudaMemcpyDeviceToHost);
-  else
-    memcpy(h_mask.data(), validity_mask, num_masks * sizeof(gdf_valid_type));
-
-  std::transform(h_mask.begin(), h_mask.end(), std::ostream_iterator<std::string>(std::cout, " "), 
-                 [](gdf_valid_type x){ 
-                   auto bits = std::bitset<GDF_VALID_BITSIZE>(x).to_string('@'); 
-                   return std::string(bits.rbegin(), bits.rend());  
-                 });
-  std::cout << std::endl;
-}
-=======
 void print_valid_data(const gdf_valid_type *validity_mask, 
                       const size_t num_rows);
->>>>>>> 241aa170
 
 /* --------------------------------------------------------------------------*/
 /**
