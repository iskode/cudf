--- conflicted
+++ resolved
@@ -3,11 +3,8 @@
 ## New Features
 
 ## Improvements
-<<<<<<< HEAD
 - PR #4486 Remove explicit template parameter from detail::scatter.
-=======
 - PR #4471 Consolidate partitioning functionality into a single header.
->>>>>>> ecc59da8
 
 ## Bug Fixes
 - PR #4386 Update Java package to 0.14
