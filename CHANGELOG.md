--- conflicted
+++ resolved
@@ -80,9 +80,6 @@
 - PR #2742 IO Readers: Fix possible silent failures when creating `NvStrings` instance
 - PR #2753 Fix java quantile API calls
 - PR #2762 Fix validity processing for time in java
-<<<<<<< HEAD
-- PR #2765 Fix Java inequality comparisons for string category
-=======
 - PR #2796 Fix handling string slicing and other nvstrings delegated methods with dask
 - PR #2769 Fix link to API docs in README.md
 - PR #2772 Handle multiindex pandas Series #2772
@@ -93,7 +90,7 @@
 - PR #2794 Fix async race in NVCategory::get_value and get_value_bounds
 - PR #2795 Fix java build/cast error
 - PR #2496 Fix improper merge of two dataframes when names differ
->>>>>>> 65268e72
+- PR #2765 Fix Java inequality comparisons for string category
 
 
 # cuDF 0.9.0 (21 Aug 2019)
