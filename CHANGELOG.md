--- conflicted
+++ resolved
@@ -33,11 +33,8 @@
 - PR #2446 Add __array_function__ for index
 - PR #2437 ORC reader: Add 'use_np_dtypes' option
 - PR #2382 Add CategoricalAccessor add, remove, rename, and ordering methods
-<<<<<<< HEAD
 - PR #2464 Native implement `__cuda_array_interface__` for Series/Index/Column objects
-=======
 - PR #2425 Allow rolling window to accept array-based user-defined functions
->>>>>>> e2fe47bd
 - PR #2442 Add __setitem__
 - PR #2449 Java column vector: added support for getting byte count of strings in a ColumnVector
 - PR #2492 Add groupby.size() method
