--- conflicted
+++ resolved
@@ -21,13 +21,11 @@
 - PR #3192 Add dtype param to cast `DataFrame` on init
 - PR #3222 Add nvtext character tokenizer
 - PR #3223 Java expose underlying buffers
-- PR #3255 Add utility to print column
 - PR #3300 Add `DataFrame.insert`
 - PR #3263 Define and implement new `valid_if`
 - PR #3278 Add `to_host` utility to copy `column_view` to host
 - PR #3087 Add new cudf::experimental bool8 wrapper
 - PR #3219 Construct column from column_view
-- PR #3229 Define and implement new search APIs
 - PR #3308 java add API for memory usage callbacks
 - PR #2691 Row-wise reduction and scan operations via CuPy
 - PR #3291 Add normalize_nans_and_zeros
@@ -36,7 +34,6 @@
 - PR #3368 Enable dropna argument in dask_cudf groupby
 - PR #3298 add null replacement iterator for column_device_view
 - PR #3396 Update device_atomics with new bool8 and timestamp specializations
-- PR #3393 Implement df.cov and enable covariance/correlation in dask_cudf
 
 ## Improvements
 
@@ -131,11 +128,8 @@
 - PR #3382 Add fill function for strings column
 - PR #3391 Move device_atomics_tests.cu files to legacy
 - PR #3389 Move quantiles.hpp + group_quantiles.hpp files to legacy
-<<<<<<< HEAD
+- PR #3398 Move reshape.hpp files to legacy
 - PR #3214 Port unary to libcudf++
-=======
-- PR #3398 Move reshape.hpp files to legacy
->>>>>>> ec5d7914
 
 ## Bug Fixes
 
@@ -174,7 +168,7 @@
 - PR #3318 Revert arrow to 0.15.0 temporarily to unblock downstream projects CI
 - PR #3317 Fix index-argument bug in dask_cudf parquet reader
 - PR #3323 Fix `insert` non-assert test case
-- PR #3341 Fix `Series` constructor converting NoneType to "None"
+- PR #3341 Fix `Series` constructor converting NoneType to "None" 
 - PR #3326 Fix and test for detail::gather map iterator type inference
 - PR #3334 Remove zero-size exception check from make_strings_column factories
 - PR #3333 Fix compilation issues with `constexpr` functions not marked `__device__`
@@ -185,7 +179,7 @@
 - PR #3386 Removing external includes from `column_view.hpp`
 - PR #3369 Add write_partition to dask_cudf to fix to_parquet bug
 - PR #3388 Support getitem with bools when DataFrame has a MultiIndex
-- PR #3408 Fix String and Column (De-)Serialization
+
 
 # cuDF 0.10.0 (16 Oct 2019)
 
