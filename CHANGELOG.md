--- conflicted
+++ resolved
@@ -65,16 +65,13 @@
 - PR #3205 Move transform files to legacy
 - PR #3202 Rename and move error.hpp to public headers
 - PR #2878 Use upstream merge code in dask_cudf
-<<<<<<< HEAD
-- PR #3239 Adding floating point specialization to comparators for NaNs
-=======
 - PR #3231 Add `column::release()` to give up ownership of contents.
 - PR #3157 Use enum class rather than enum for mask_allocation_policy
 - PR #3245 Move binaryop files to legacy
 - PR #3241 Move stream_compaction files to legacy
 - PR #3166 Move reductions to legacy
 - PR #3261 Small cleanup: remove `== true`
->>>>>>> bd00d5d5
+- PR #3239 Adding floating point specialization to comparators for NaNs
 
 ## Bug Fixes
 
