--- conflicted
+++ resolved
@@ -27,12 +27,9 @@
 - PR #2221 MultiIndex Full Indexing - Support iloc and wildcards for loc
 - PR #2429 Java column vector: added support for getting length of strings in a ColumnVector 
 - PR #2415 Revamp `value_counts` to use groupby count series of any type
-<<<<<<< HEAD
 - PR #2446 Add __array_function__ for index
-=======
 - PR #2437 ORC reader: Add 'use_np_dtypes' option
 - PR #2382 Add CategoricalAccessor add, remove, rename, and ordering methods
->>>>>>> 4f07a039
 
 ## Improvements
 
