
# cuDF 0.5.0 (Date TBD)

## New Features

- PR #411 added null support to gdf_order_by (new API) and cudf_table::sort
- PR #525 Added GitHub Issue templates for bugs, documentation, new features, and questions
- PR #501 CSV Reader: Add support for user-specified decimal point and thousands separator to read_csv_strings()
- PR #455 CSV Reader: Add support for user-specified decimal point and thousands separator to read_csv()
- PR #439 add `DataFrame.drop` method similar to pandas
- PR #505 CSV Reader: Add support for user-specified boolean values
- PR #350 Implemented Series replace function
- PR #490 Added print_env.sh script to gather relevant environment details when reporting cuDF issues
- PR #474 add ZLIB-based GZIP/ZIP support to `read_csv()`
- PR #491 Add CI test script to check for updates to CHANGELOG.md in PRs
- PR #550 Add CI test script to check for style issues in PRs
- PR #558 Add CI scripts for cpu-based conda and gpu-based test builds
- PR #524 Add Boolean Indexing
- PR #564 Update python `sort_values` method to use updated libcudf `gdf_order_by` API
- PR #509 CSV Reader: Input CSV file can now be passed in as a text or a binary buffer
- PR #607 Add `__iter__` and iteritems to DataFrame class
- PR #600 Enable deep or shallow copy
- PR #635 Add Doxygen template
- PR #649 Add `cudf.from_pandas` function
- PR #633 CSV Reader: Add support for the nrows parameter to specify the number of rows to read from the input file

## Improvements

- PR #426 Removed sort-based groupby and refactored existing groupby APIs. Also improves C++/CUDA compile time
- PR #454 Improve CSV reader docs and examples
- PR #465 Added templated C++ API for RMM to avoid explicit cast to `void**`
- PR #513 `.gitignore` tweaks
- PR #521 Add `assert_eq` function for testing
- PR #502 Simplify Dockerfile for local dev, eliminate old conda/pip envs
- PR #549 Adds `-rdynamic` compiler flag to nvcc for Debug builds
- PR #472 RMM: Created centralized rmm::device_vector alias and rmm::exec_policy
- PR #500 Improved the concurrent hash map class to support partitioned (multi-pass) hash table building
- PR #617 Added .dockerignore file. Prevents adding stale cmake cache files to the docker container
- PR #658 Reduced `JOIN_TEST` time by isolating overflow test of hash table size computation
- PR #651 Remove noqa marks in `__init__.py` files
- PR #671 CSV Reader: uncompressed buffer input can be parsed without explicitly specifying compression as None

## Bug Fixes

- PR #569 CSV Reader: Fix days being off-by-one when parsing some dates
- PR #531 CSV Reader: Fix incorrect parsing of quoted numbers
- PR #465 Added templated C++ API for RMM to avoid explicit cast to `void**`
- PR #473 Added missing <random> include
- PR #478 CSV Reader: Add api support for auto column detection, header, mangle_dupe_cols, usecols
- PR #495 Updated README to correct where cffi pytest should be executed
- PR #501 Fix the intermittent segfault caused by the `thousands` and `compression` parameters in the csv reader
- PR #502 Simplify Dockerfile for local dev, eliminate old conda/pip envs
- PR #512 fix bug for `on` parameter in `DataFrame.merge` to allow for None or single column name
- PR #511 Updated python/cudf/bindings/join.pyx to fix cudf merge printing out dtypes
- PR #513 `.gitignore` tweaks
- PR #521 Add `assert_eq` function for testing
- PR #537 Fix CMAKE_CUDA_STANDARD_REQURIED typo in CMakeLists.txt
- PR #545 Temporarily disable csv reader thousands test to prevent segfault (test re-enabled in PR #501)
- PR #559 Fix Assertion error while using `applymap` to change the output dtype
- PR #575 Update `print_env.sh` script to better handle missing commands
- PR #612 Prevent an exception from occuring with true division on integer series.
- PR #630 Fix deprecation warning for `pd.core.common.is_categorical_dtype`
- PR #622 Fix Series.append() behaviour when appending values with different numeric dtype
- PR #644 Fix return type and column support of dataframe.quantile()
- PR #634 Fix create `DataFrame.from_pandas()` with numeric column names
- PR #654 Add resolution check for GDF_TIMESTAMP in Join
- PR #648 Enforce one-to-one copy required when using `numba>=0.42.0`
- PR #645 Fix cmake build type handling not setting debug options when CMAKE_BUILD_TYPE=="Debug"
- PR #665 Reworked the hash map to add a way to report the destination partition for a key
- PR #670 CMAKE: Fix env include path taking precedence over libcudf source headers
<<<<<<< HEAD
- PR #674 Check for gdf supported column types
=======
- PR #677 Fix 'gdf_csv_test_Dates' gtest failure due to missing nrows parameter
>>>>>>> 1854bdd7


# cuDF 0.4.0 (05 Dec 2018)

## New Features

- PR #398 add pandas-compatible `DataFrame.shape()` and `Series.shape()`
- PR #394 New documentation feature "10 Minutes to cuDF"
- PR #361 CSV Reader: Add support for strings with delimiters

## Improvements

 - PR #436 Improvements for type_dispatcher and wrapper structs
 - PR #429 Add CHANGELOG.md (this file)
 - PR #266 use faster CUDA-accelerated DataFrame column/Series concatenation.
 - PR #379 new C++ `type_dispatcher` reduces code complexity in supporting many data types.
 - PR #349 Improve performance for creating columns from memoryview objects
 - PR #445 Update reductions to use type_dispatcher. Adds integer types support to sum_of_squares.
 - PR #448 Improve installation instructions in README.md
 - PR #456 Change default CMake build to Release, and added option for disabling compilation of tests

## Bug Fixes

 - PR #444 Fix csv_test CUDA too many resources requested fail.
 - PR #396 added missing output buffer in validity tests for groupbys.
 - PR #408 Dockerfile updates for source reorganization
 - PR #437 Add cffi to Dockerfile conda env, fixes "cannot import name 'librmm'"
 - PR #417 Fix `map_test` failure with CUDA 10
 - PR #414 Fix CMake installation include file paths
 - PR #418 Properly cast string dtypes to programmatic dtypes when instantiating columns
 - PR #427 Fix and tests for Concatenation illegal memory access with nulls


# cuDF 0.3.0 (23 Nov 2018)

## New Features

 - PR #336 CSV Reader string support

## Improvements

 - PR #354 source code refactored for better organization. CMake build system overhaul. Beginning of transition to Cython bindings.
 - PR #290 Add support for typecasting to/from datetime dtype
 - PR #323 Add handling pyarrow boolean arrays in input/out, add tests
 - PR #325 GDF_VALIDITY_UNSUPPORTED now returned for algorithms that don't support non-empty valid bitmasks
 - PR #381 Faster InputTooLarge Join test completes in ms rather than minutes.
 - PR #373 .gitignore improvements
 - PR #367 Doc cleanup & examples for DataFrame methods
 - PR #333 Add Rapids Memory Manager documentation
 - PR #321 Rapids Memory Manager adds file/line location logging and convenience macros
 - PR #334 Implement DataFrame `__copy__` and `__deepcopy__`
 - PR #271 Add NVTX ranges to pygdf
 - PR #311 Document system requirements for conda install

## Bug Fixes

 - PR #337 Retain index on `scale()` function
 - PR #344 Fix test failure due to PyArrow 0.11 Boolean handling
 - PR #364 Remove noexcept from managed_allocator;  CMakeLists fix for NVstrings
 - PR #357 Fix bug that made all series be considered booleans for indexing
 - PR #351 replace conda env configuration for developers
 - PRs #346 #360 Fix CSV reading of negative numbers
 - PR #342 Fix CMake to use conda-installed nvstrings
 - PR #341 Preserve categorical dtype after groupby aggregations
 - PR #315 ReadTheDocs build update to fix missing libcuda.so
 - PR #320 FIX out-of-bounds access error in reductions.cu
 - PR #319 Fix out-of-bounds memory access in libcudf count_valid_bits
 - PR #303 Fix printing empty dataframe


# cuDF 0.2.0 and cuDF 0.1.0

These were initial releases of cuDF based on previously separate pyGDF and libGDF libraries.
<|MERGE_RESOLUTION|>--- conflicted
+++ resolved
@@ -68,11 +68,8 @@
 - PR #645 Fix cmake build type handling not setting debug options when CMAKE_BUILD_TYPE=="Debug"
 - PR #665 Reworked the hash map to add a way to report the destination partition for a key
 - PR #670 CMAKE: Fix env include path taking precedence over libcudf source headers
-<<<<<<< HEAD
 - PR #674 Check for gdf supported column types
-=======
 - PR #677 Fix 'gdf_csv_test_Dates' gtest failure due to missing nrows parameter
->>>>>>> 1854bdd7
 
 
 # cuDF 0.4.0 (05 Dec 2018)
