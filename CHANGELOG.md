# cuDF 0.13.0 (Date TBD)

## New Features

- PR #3577 Add initial dictionary support to column classes
- PR #3777 Add support for dictionary column in gather
- PR #3693 add string support, skipna to scan operation
- PR #3662 Define and implement `shift`.
- PR #3861 Added Series.sum feature for String
- PR #4069 Added cast of numeric columns from/to String
- PR #3681 Add cudf::experimental::boolean_mask_scatter
- PR #4040 Add support for n-way merge of sorted tables
- PR #4053 Multi-column quantiles.
- PR #4100 Add set_keys function for dictionary columns
- PR #3894 Add remove_keys functions for dictionary columns
- PR #4107 Add groupby nunique aggregation
<<<<<<< HEAD
- PR #4235 Port nvtx.pyx to use non-legacy libcudf APIs
=======
- PR #4153 Support Dask serialization protocol on cuDF objects
- PR #4127 Add python API for n-way sorted merge (merge_sorted)
- PR #4164 Add Buffer "constructor-kwargs" header
- PR #4159 Add COUNT aggregation that includes null values
- PR #4190 Add libcudf++ transpose Cython implementation
- PR #4217 Add libcudf++ quantiles Cython implementation
- PR #4216 Add cudf.Scalar Python type
>>>>>>> dad84790

## Improvements

- PR #3525 build.sh option to disable nvtx
- PR #3748 Optimize hash_partition using shared memory
- PR #3808 Optimize hash_partition using shared memory and cub block scan
- PR #3698 Add count_(un)set_bits functions taking multiple ranges and updated slice to compute null counts at once.
- PR #3909 Move java backend to libcudf++
- PR #3971 Adding `as_table` to convert Column to Table in python
- PR #3910 Adding sinh, cosh, tanh, asinh, acosh, atanh cube root and rint unary support.
- PR #3972 Add Java bindings for left_semi_join and left_anti_join
- PR #3975 Simplify and generalize data handling in `Buffer`
- PR #3985 Update RMM include files and remove extraneously included header files.
- PR #3601 Port UDF functionality for rolling windows to libcudf++
- PR #3911 Adding null boolean handling for copy_if_else
- PR #4003 Drop old `to_device` utility wrapper function
- PR #4002 Adding to_frame and fix for categorical column issue
- PR #4009 build script update to enable cudf build without installing
- PR #3897 Port cuIO JSON reader to cudf::column types
- PR #4008 Eliminate extra copy in column constructor
- PR #4013 Add cython definition for io readers cudf/io/io_types.hpp
- PR #4014 ORC/Parquet: add count parameter to stripe/rowgroup-based reader API
- PR #3880 Add aggregation infrastructure support for cudf::reduce
- PR #4059 Add aggregation infrastructure support for cudf::scan 
- PR #4021 Change quantiles signature for clarity.
- PR #4057 Handle offsets in cython Column class
- PR #4045 Reorganize `libxx` directory
- PR #4029 Port stream_compaction.pyx to use libcudf++ APIs
- PR #4031 Docs build scripts and instructions update
- PR #4062 Improve how java classifiers are produced
- PR #4038 JNI and Java support for is_nan and is_not_nan
- PR #3786 Adding string support to rolling_windows
- PR #4067 Removed unused `CATEGORY` type ID.
- PR #3891 Port NVStrings (r)split_record to contiguous_(r)split_record
- PR #4070 Port NVText normalize_spaces to use libcudf strings column
- PR #4072 Allow round_robin_partition to single partition
- PR #4064 Add cudaGetDeviceCount to JNI layer
<<<<<<< HEAD
=======
- PR #4075 Port nvtext ngrams-tokenize to libcudf++
- PR #4087 Add support for writing large Parquet files in a chunked manner.
- PR #3716 Update cudf.to_parquet to use new GPU accelerated Parquet writer
>>>>>>> dad84790
- PR #4083 Use two partitions in test_groupby_multiindex_reset_index
- PR #4071 Add Java bindings for round robin partition
- PR #4079 Simply use `mask.size` to create the array view
- PR #4092 Keep mask on GPU for bit unpacking
- PR #4081 Copy from `Buffer`'s pointer directly to host
- PR #4105 Change threshold of using optimized hash partition code
- PR #4101 Redux serialize `Buffer` directly with `__cuda_array_interface__`
- PR #4098 Remove legacy calls from libcudf strings column code
- PR #4111 Use `Buffer`'s to serialize `StringColumn`
- PR #4113 Get `len` of `StringColumn`s without `nvstrings`
<<<<<<< HEAD
=======
- PR #4147 Remove workaround for UNKNOWN_NULL_COUNT in contiguous_split.
- PR #4130 Renames in-place `cudf::experimental::fill` to `cudf::experimental::fill_in_place`
- PR #4136 Add `Index.names` property
- PR #4139 Port rolling.pyx to new libcudf APIs
- PR #4143 Renames in-place `cudf::experimental::copy_range` to `cudf::experimental::copy_range_in_place`
- PR #4144 Release GIL when calling libcudf++ functions
- PR #4082 Rework MultiColumns in cuDF
- PR #4149 Use "type-serialized" for pickled types like Dask
- PR #4171 Split java host and device vectors to make a vector truly immutable
- PR #4167 Port `search` to libcudf++ (support multi-column searchsorted)
- PR #4163 Assert Dask CUDA serializers have `Buffer` frames
- PR #4165 List serializable classes once
- PR #4168 IO readers: do not create null mask for non-nullable columns
- PR #4177 Use `uint8` type for host array copy of `Buffer`
- PR #4183 Update Google Test Execution
- PR #4182 Rename cuDF serialize functions to be more generic
- PR #4176 Add option to parallelize setup.py's cythonize
- PR #4191 Porting sort.pyx to use new libcudf APIs
- PR #4196 reduce CHANGELOG.md merge conflicts
- PR #4197 Added notebook testing to gpuCI gpu build
- PR #4204 Port nvtext create-ngrams function
- PR #4219 Port dlpack.pyx to use new libcudf APIs
- PR #4225 Remove stale notebooks
- PR #4233 Porting replace.pyx to use new libcudf APIs
- PR #4223 Fix a few of the Cython warnings
- PR #4234 Add BUILD_LEGACY_TESTS cmake option
>>>>>>> dad84790

## Bug Fixes

- PR #3888 Drop `ptr=None` from `DeviceBuffer` call
- PR #3976 Fix string serialization and memory_usage method to be consistent
- PR #3902 Fix conversion of large size GPU array to dataframe
- PR #3953 Fix overflow in column_buffer when computing the device buffer size
- PR #3959 Add missing hash-dispatch function for cudf.Series
- PR #3970 Fix for Series Pickle
- PR #3964 Restore legacy NVStrings and NVCategory dependencies in Java jar
- PR #3982 Fix java unary op enum and add missing ops
- PR #3999 Fix issue serializing empty string columns (java)
- PR #3979 Add `name` to Series serialize and deserialize
- PR #4005 Fix null mask allocation bug in gather_bitmask
- PR #4000 Fix dask_cudf sort_values performance for single partitions
- PR #4007 Fix for copy_bitmask issue with uninitialized device_buffer
- PR #4037 Fix JNI quantile compile issue
- PR #4054 Fixed JNI to deal with reduction API changes
- PR #4052 Fix for round-robin when num_partitions divides nrows.
- PR #4061 Add NDEBUG guard on `constexpr_assert`.
- PR #4049 Fix `cudf::split` issue returning one less than expected column vectors
- PR #4065 Parquet writer: fix for out-of-range dictionary indices
- PR #4066 Fixed mismatch with dtype enums
- PR #4078 Fix joins for when column_in_common input parameter is empty
- PR #4080 Fix multi-index dask test with sort issue
- PR #4084 Update Java for removal of CATEGORY type
- PR #4086 ORC reader: fix potentially incorrect timestamp decoding in the last rowgroup
- PR #4089 Fix dask groupby mutliindex test case issues in join
- PR #4097 Fix strings concatenate logic with column offsets
- PR #4076 All null string entries should have null data buffer
- PR #4109 Use rmm::device_vector instead of thrust::device_vector
- PR #4113 Use `.nvstrings` in `StringColumn.sum(...)`
- PR #4116 Fix a bug in contiguous_split() where tables with mixed column types could corrupt string output
- PR #4125 Fix type enum to account for added Dictionary type in `types.hpp`
<<<<<<< HEAD
=======
- PR #4132 Fix `hash_partition` null mask allocation
- PR #4137 Update Java for mutating fill and rolling window changes
- PR #4184 Add missing except+ to Cython bindings
- PR #4141 Fix NVStrings test_convert failure in 10.2 build
- PR #4158 Fix merge issue with empty table return if one of the two tables are empty
- PR #4162 Properly handle no index metadata generation for to_parquet
- PR #4175 Fix `__sizeof__` calculation in `StringColumn`
- PR #4155 Update groupby group_offsets size and fix unnecessary device dispatch.
- PR #4186 Fix from_timestamps 12-hour specifiers support
- PR #4198 Fix constructing `RangeIndex` from `range`
- PR #4192 Parquet writer: fix OOB read when computing string hash
- PR #4201 Fix java window tests
- PR #4199 Fix potential race condition in memcpy_block
- PR #4221 Fix series dict alignment to not drop index name
- PR #4218 Fix `get_aggregation` definition with `except *`
- PR #4215 Fix performance regression in strings::detail::concatenate
- PR #4214 Alter ValueError exception for GPU accelerated Parquet writer to properly report `categorical` columns are not supported.
- PR #4232 Fix handling empty tuples of children in string columns
- PR #4222 Fix no-return compile error in binop-null-test
- PR #4245 Fix race condition in parquet reader
- PR #4258 Fix dask-cudf losing index name in `reset_index`
>>>>>>> dad84790


# cuDF 0.12.0 (04 Feb 2020)

## New Features

- PR #3759 Updated 10 Minutes with clarification on how `dask_cudf` uses `cudf` API
- PR #3224 Define and implement new join APIs.
- PR #3284 Add gpu-accelerated parquet writer
- PR #3254 Python redesign for libcudf++
- PR #3336 Add `from_dlpack` and `to_dlpack`
- PR #3555 Add column names support to libcudf++ io readers and writers
- PR #3527 Add string functionality for merge API
- PR #3610 Add memory_usage to DataFrame and Series APIs
- PR #3557 Add contiguous_split() function. 
- PR #3619 Support CuPy 7
- PR #3604 Add nvtext ngrams-tokenize function
- PR #3403 Define and implement new stack + tile APIs
- PR #3627 Adding cudf::sort and cudf::sort_by_key
- PR #3597 Implement new sort based groupby
- PR #3776 Add column equivalence comparator (using epsilon for float equality)
- PR #3667 Define and implement round-robin partition API.
- PR #3690 Add bools_to_mask
- PR #3761 Introduce a Frame class and make Index, DataFrame and Series subclasses
- PR #3538 Define and implement left semi join and left anti join
- PR #3683 Added support for multiple delimiters in `nvtext.token_count()`
- PR #3792 Adding is_nan and is_notnan
- PR #3594 Adding clamp support to libcudf++

## Improvements

- PR #3124 Add support for grand-children in cudf column classes
- PR #3292 Port NVStrings regex contains function
- PR #3409 Port NVStrings regex replace function
- PR #3417 Port NVStrings regex findall function
- PR #3351 Add warning when filepath resolves to multiple files in cudf readers
- PR #3370 Port NVStrings strip functions
- PR #3453 Port NVStrings IPv4 convert functions to cudf strings column
- PR #3441 Port NVStrings url encode/decode to cudf strings column
- PR #3364 Port NVStrings split functions
- PR #3463 Port NVStrings partition/rpartition to cudf strings column
- PR #3502 ORC reader: add option to read DECIMALs as INT64
- PR #3461 Add a new overload to allocate_like() that takes explicit type and size params.
- PR #3590 Specialize hash functions for floating point
- PR #3569 Use `np.asarray` in `StringColumn.deserialize`
- PR #3553 Support Python NoneType in numeric binops
- PR #3511 Support DataFrame / Series mixed arithmetic
- PR #3567 Include `strides` in `__cuda_array_interface__`
- PR #3608 Update OPS codeowner group name
- PR #3431 Port NVStrings translate to cudf strings column
- PR #3507 Define and implement new binary operation APIs
- PR #3620 Add stream parameter to unary ops detail API
- PR #3593 Adding begin/end for mutable_column_device_view
- PR #3587 Merge CHECK_STREAM & CUDA_CHECK_LAST to CHECK_CUDA
- PR #3733 Rework `hash_partition` API
- PR #3655 Use move with make_pair to avoid copy construction
- PR #3402 Define and implement new quantiles APIs
- PR #3612 Add ability to customize the JIT kernel cache path
- PR #3647 Remove PatchedNumbaDeviceArray with CuPy 6.6.0
- PR #3641 Remove duplicate definitions of CUDA_DEVICE_CALLABLE
- PR #3640 Enable memory_usage in dask_cudf (also adds pd.Index from_pandas)
- PR #3654 Update Jitify submodule ref to include gcc-8 fix
- PR #3639 Define and implement `nans_to_nulls`
- PR #3561 Rework contains implementation in search
- PR #3616 Add aggregation infrastructure for argmax/argmin.
- PR #3673 Parquet reader: improve rounding of timestamp conversion to seconds
- PR #3699 Stringify libcudacxx headers for binary op JIT
- PR #3697 Improve column insert performance for wide frames
- PR #3653 Make `gather_bitmask_kernel` more reusable.
- PR #3710 Remove multiple CMake configuration steps from root build script
- PR #3657 Define and implement compiled binops for string column comparisons
- PR #3520 Change read_parquet defaults and add warnings
- PR #3780 Java APIs for selecting a GPU
- PR #3796 Improve on round-robin with the case when number partitions greater than number of rows.
- PR #3805 Avoid CuPy 7.1.0 for now
- PR #3758 detail::scatter variant with map iterator support
- PR #3882 Fail loudly when creating a StringColumn from nvstrings with > MAX_VAL(int32) bytes
- PR #3823 Add header file for detail search functions
- PR #2438 Build GBench Benchmarks in CI
- PR #3713 Adding aggregation support to rolling_window
- PR #3875 Add abstract sink for IO writers, used by ORC and Parquet writers for now
- PR #3916 Refactor gather bindings

## Bug Fixes

- PR #3618 Update 10 minutes to cudf and cupy to hide warning that were being shown in the docs
- PR #3550 Update Java package to 0.12
- PR #3549 Fix index name issue with iloc with RangeIndex
- PR #3562 Fix 4GB limit for gzipped-compressed csv files
- PR #2981 enable build.sh to build all targets without installation
- PR #3563 Use `__cuda_array_interface__` for serialization
- PR #3564 Fix cuda memory access error in gather_bitmask_kernel
- PR #3548 Replaced CUDA_RT_CALL with CUDA_TRY
- PR #3486 Pandas > 0.25 compatability
- PR #3622 Fix new warnings and errors when building with gcc-8
- PR #3588 Remove avro reader column order reversal
- PR #3629 Fix hash map test failure
- PR #3637 Fix sorted set_index operations in dask_cudf
- PR #3663 Fix libcudf++ ORC reader microseconds and milliseconds conversion
- PR #3668 Fixing CHECK_CUDA debug build issue
- PR #3684 Fix ends_with logic for matching string case
- PR #3691 Fix create_offsets to handle offset correctly
- PR #3687 Fixed bug while passing input GPU memory pointer in `nvtext.scatter_count()`
- PR #3701 Fix hash_partition hashing all columns instead of columns_to_hash
- PR #3694 Allow for null columns parameter in `csv_writer`
- PR #3706 Removed extra type-dispatcher call from merge
- PR #3704 Changed the default delimiter to `whitespace` for nvtext methods.
- PR #3741 Construct DataFrame from dict-of-Series with alignment
- PR #3724 Update rmm version to match release
- PR #3743 Fix for `None` data in `__array_interface__`
- PR #3731 Fix performance of zero sized dataframe slice
- PR #3709 Fix inner_join incorrect result issue
- PR #3734 Update numba to 0.46 in conda files
- PR #3738 Update libxx cython types.hpp path
- PR #3672 Fix to_host issue with column_view having offset
- PR #3730 CSV reader: Set invalid float values to NaN/null
- PR #3670 Floor when casting between timestamps of different precisions
- PR #3728 Fix apply_boolean_mask issue with non-null string column
- PR #3769 Don't look for a `name` attribute in column
- PR #3783 Bind cuDF operators to Dask Dataframe
- PR #3775 Fix segfault when reading compressed CSV files larger than 4GB
- PR #3799 Align indices of Series inputs when adding as columns to DataFrame
- PR #3803 Keep name when unpickling Index objects
- PR #3804 Fix cuda crash in AVRO reader
- PR #3766 Remove references to cudf::type_id::CATEGORY from IO code
- PR #3817 Don't always deepcopy an index
- PR #3821 Fix OOB read in gpuinflate prefetcher
- PR #3829 Parquet writer: fix empty dataframe causing cuda launch errors
- PR #3835 Fix memory leak in Cython when dealing with nulls in string columns
- PR #3866 Remove unnecessary if check in NVStrings.create_offsets
- PR #3858 Fixes the broken debug build after #3728
- PR #3850 Fix merge typecast scope issue and resulting memory leak
- PR #3855 Fix MultiColumn recreation with reset_index
- PR #3869 Fixed size calculation in NVStrings::byte_count()
- PR #3868 Fix apply_grouped moving average example
- PR #3900 Properly link `NVStrings` and `NVCategory` into tests
- PR #3868 Fix apply_grouped moving average example
- PR #3871 Fix `split_out` error
- PR #3886 Fix string column materialization from column view
- PR #3893 Parquet reader: fix segfault reading empty parquet file
- PR #3931 Dask-cudf groupby `.agg` multicolumn handling fix
- PR #4017 Fix memory leaks in `GDF_STRING` cython handling and `nans_to_nulls` cython


# cuDF 0.11.0 (11 Dec 2019)

## New Features

- PR #2905 Added `Series.median()` and null support for `Series.quantile()`
- PR #2930 JSON Reader: Support ARROW_RANDOM_FILE input
- PR #2956 Add `cudf::stack` and `cudf::tile`
- PR #2980 Added nvtext is_vowel/is_consonant functions
- PR #2987 Add `inplace` arg to `DataFrame.reset_index` and `Series`
- PR #3011 Added libcudf++ transition guide
- PR #3129 Add strings column factory from `std::vector`s
- PR #3054 Add parquet reader support for decimal data types
- PR #3022 adds DataFrame.astype for cuDF dataframes
- PR #2962 Add isnull(), notnull() and related functions
- PR #3025 Move search files to legacy
- PR #3068 Add `scalar` class
- PR #3094 Adding `any` and `all` support from libcudf
- PR #3130 Define and implement new `column_wrapper`
- PR #3143 Define and implement new copying APIs `slice` and `split`
- PR #3161 Move merge files to legacy
- PR #3079 Added support to write ORC files given a local path
- PR #3192 Add dtype param to cast `DataFrame` on init
- PR #3213 Port cuIO to libcudf++
- PR #3222 Add nvtext character tokenizer
- PR #3223 Java expose underlying buffers
- PR #3300 Add `DataFrame.insert`
- PR #3263 Define and implement new `valid_if`
- PR #3278 Add `to_host` utility to copy `column_view` to host
- PR #3087 Add new cudf::experimental bool8 wrapper
- PR #3219 Construct column from column_view
- PR #3250 Define and implement new merge APIs
- PR #3144 Define and implement new hashing APIs `hash` and `hash_partition`
- PR #3229 Define and implement new search APIs
- PR #3308 java add API for memory usage callbacks
- PR #2691 Row-wise reduction and scan operations via CuPy
- PR #3291 Add normalize_nans_and_zeros
- PR #3187 Define and implement new replace APIs
- PR #3356 Add vertical concatenation for table/columns
- PR #3344 java split API
- PR #2791 Add `groupby.std()`
- PR #3368 Enable dropna argument in dask_cudf groupby
- PR #3298 add null replacement iterator for column_device_view
- PR #3297 Define and implement new groupby API.
- PR #3396 Update device_atomics with new bool8 and timestamp specializations
- PR #3411 Java host memory management API
- PR #3393 Implement df.cov and enable covariance/correlation in dask_cudf
- PR #3401 Add dask_cudf ORC writer (to_orc)
- PR #3331 Add copy_if_else
- PR #3427 Define and Implement new multi-search API
- PR #3442 Add Bool-index + Multi column + DataFrame support for set-item
- PR #3172 Define and implement new fill/repeat/copy_range APIs
- PR #3490 Add pair iterators for columns
- PR #3497 Add DataFrame.drop(..., inplace=False) argument
- PR #3469 Add string functionality for replace API
- PR #3273 Define and implement new reduction APIs

## Improvements

- PR #2904 Move gpu decompressors to cudf::io namespace
- PR #2977 Moved old C++ test utilities to legacy directory.
- PR #2965 Fix slow orc reader perf with large uncompressed blocks
- PR #2995 Move JIT type utilities to legacy directory
- PR #2927 Add ``Table`` and ``TableView`` extension classes that wrap legacy cudf::table
- PR #3005 Renames `cudf::exp` namespace to `cudf::experimental`
- PR #3008 Make safe versions of `is_null` and `is_valid` in `column_device_view`
- PR #3026 Move fill and repeat files to legacy
- PR #3027 Move copying.hpp and related source to legacy folder
- PR #3014 Snappy decompression optimizations
- PR #3032 Use `asarray` to coerce indices to a NumPy array
- PR #2996 IO Readers: Replace `cuio::device_buffer` with `rmm::device_buffer`
- PR #3051 Specialized hash function for strings column
- PR #3065 Select and Concat for cudf::experimental::table
- PR #3080 Move `valid_if.cuh` to `legacy/`
- PR #3052 Moved replace.hpp functionality to legacy
- PR #3091 Move join files to legacy
- PR #3092 Implicitly init RMM if Java allocates before init
- PR #3029 Update gdf_ numeric types with stdint and move to cudf namespace
- PR #3052 Moved replace.hpp functionality to legacy
- PR #2955 Add cmake option to only build for present GPU architecture
- PR #3070 Move functions.h and related source to legacy
- PR #2951 Allow set_index to handle a list of column names
- PR #3093 Move groupby files to legacy
- PR #2988 Removing GIS functionality (now part of cuSpatial library)
- PR #3067 Java method to return size of device memory buffer
- PR #3083 Improved some binary operation tests to include null testing.
- PR #3084 Update to arrow-cpp and pyarrow 0.15.0
- PR #3071 Move cuIO to legacy
- PR #3126 Round 2 of snappy decompression optimizations
- PR #3046 Define and implement new copying APIs `empty_like` and `allocate_like`
- PR #3128 Support MultiIndex in DataFrame.join
- PR #2971 Added initial gather and scatter methods for strings_column_view
- PR #3133 Port NVStrings to cudf column: count_characters and count_bytes
- PR #2991 Added strings column functions concatenate and join_strings
- PR #3028 Define and implement new `gather` APIs.
- PR #3135 Add nvtx utilities to cudf::nvtx namespace
- PR #3021 Java host side concat of serialized buffers
- PR #3138 Move unary files to legacy
- PR #3170 Port NVStrings substring functions to cudf strings column
- PR #3159 Port NVStrings is-chars-types function to cudf strings column
- PR #3154 Make `table_view_base.column()` const and add `mutable_table_view.column()`
- PR #3175 Set cmake cuda version variables
- PR #3171 Move deprecated error macros to legacy
- PR #3191 Port NVStrings integer convert ops to cudf column
- PR #3189 Port NVStrings find ops to cudf column
- PR #3352 Port NVStrings convert float functions to cudf strings column
- PR #3193 Add cuPy as a formal dependency
- PR #3195 Support for zero columned `table_view`
- PR #3165 Java device memory size for string category
- PR #3205 Move transform files to legacy
- PR #3202 Rename and move error.hpp to public headers
- PR #2878 Use upstream merge code in dask_cudf
- PR #3217 Port NVStrings upper and lower case conversion functions
- PR #3350 Port NVStrings booleans convert functions
- PR #3231 Add `column::release()` to give up ownership of contents.
- PR #3157 Use enum class rather than enum for mask_allocation_policy
- PR #3232 Port NVStrings datetime conversion to cudf strings column
- PR #3136 Define and implement new transpose API
- PR #3237 Define and implement new transform APIs
- PR #3245 Move binaryop files to legacy
- PR #3241 Move stream_compaction files to legacy
- PR #3166 Move reductions to legacy
- PR #3261 Small cleanup: remove `== true`
- PR #3271 Update rmm API based on `rmm.reinitialize(...)` change
- PR #3266 Remove optional checks for CuPy
- PR #3268 Adding null ordering per column feature when sorting
- PR #3239 Adding floating point specialization to comparators for NaNs
- PR #3270 Move predicates files to legacy
- PR #3281 Add to_host specialization for strings in column test utilities
- PR #3282 Add `num_bitmask_words`
- PR #3252 Add new factory methods to include passing an existing null mask
- PR #3288 Make `bit.cuh` utilities usable from host code.
- PR #3287 Move rolling windows files to legacy
- PR #3182 Define and implement new unary APIs `is_null` and `is_not_null`
- PR #3314 Drop `cython` from run requirements
- PR #3301 Add tests for empty column wrapper.
- PR #3294 Update to arrow-cpp and pyarrow 0.15.1
- PR #3310 Add `row_hasher` and `element_hasher` utilities
- PR #3272 Support non-default streams when creating/destroying hash maps
- PR #3286 Clean up the starter code on README
- PR #3332 Port NVStrings replace to cudf strings column
- PR #3354 Define and implement new `scatter` APIs
- PR #3322 Port NVStrings pad operations to cudf strings column
- PR #3345 Add cache member for number of characters in string_view class
- PR #3299 Define and implement new `is_sorted` APIs
- PR #3328 Partition by stripes in dask_cudf ORC reader
- PR #3243 Use upstream join code in dask_cudf
- PR #3371 Add `select` method to `table_view`
- PR #3309 Add java and JNI bindings for search bounds
- PR #3305 Define and implement new rolling window APIs
- PR #3380 Concatenate columns of strings
- PR #3382 Add fill function for strings column
- PR #3391 Move device_atomics_tests.cu files to legacy
- PR #3303 Define and implement new stream compaction APIs `copy_if`, `drop_nulls`,
           `apply_boolean_mask`, `drop_duplicate` and `unique_count`.
- PR #3387 Strings column gather function
- PR #3440 Strings column scatter function
- PR #3389 Move quantiles.hpp + group_quantiles.hpp files to legacy
- PR #3397 Port unary cast to libcudf++
- PR #3398 Move reshape.hpp files to legacy
- PR #3395 Port NVStrings regex extract to cudf strings column
- PR #3423 Port NVStrings htoi to cudf strings column
- PR #3425 Strings column copy_if_else implementation
- PR #3422 Move utilities to legacy
- PR #3201 Define and implement new datetime_ops APIs
- PR #3421 Port NVStrings find_multiple to cudf strings column
- PR #3448 Port scatter_to_tables to libcudf++
- PR #3458 Update strings sections in the transition guide
- PR #3462 Add `make_empty_column` and update `empty_like`.
- PR #3465 Port `aggregation` traits and utilities.
- PR #3214 Define and implement new unary operations APIs
- PR #3475 Add `bitmask_to_host` column utility
- PR #3487 Add is_boolean trait and random timestamp generator for testing
- PR #3492 Small cleanup (remove std::abs) and comment
- PR #3407 Allow multiple row-groups per task in dask_cudf read_parquet
- PR #3512 Remove unused CUDA conda labels
- PR #3500 cudf::fill()/cudf::repeat() support for strings columns.
- PR #3438 Update scalar and scalar_device_view to better support strings
- PR #3414 Add copy_range function for strings column
- PR #3685 Add string support to contiguous_split.
- PR #3471 Add scalar/column, column/scalar and scalar/scalar overloads to copy_if_else.
- PR #3451 Add support for implicit typecasting of join columns

## Bug Fixes

- PR #2895 Fixed dask_cudf group_split behavior to handle upstream rearrange_by_divisions
- PR #3048 Support for zero columned tables
- PR #3030 Fix snappy decoding regression in PR #3014
- PR #3041 Fixed exp to experimental namespace name change issue
- PR #3056 Add additional cmake hint for finding local build of RMM files
- PR #3060 Move copying.hpp includes to legacy
- PR #3139 Fixed java RMM auto initalization
- PR #3141 Java fix for relocated IO headers
- PR #3149 Rename column_wrapper.cuh to column_wrapper.hpp
- PR #3168 Fix mutable_column_device_view head const_cast
- PR #3199 Update JNI includes for legacy moves
- PR #3204 ORC writer: Fix ByteRLE encoding of NULLs
- PR #2994 Fix split_out-support but with hash_object_dispatch
- PR #3212 Fix string to date casting when format is not specified
- PR #3218 Fixes `row_lexicographic_comparator` issue with handling two tables
- PR #3228 Default initialize RMM when Java native dependencies are loaded
- PR #3012 replacing instances of `to_gpu_array` with `mem`
- PR #3236 Fix Numba 0.46+/CuPy 6.3 interface compatibility
- PR #3276 Update JNI includes for legacy moves
- PR #3256 Fix orc writer crash with multiple string columns
- PR #3211 Fix breaking change caused by rapidsai/rmm#167
- PR #3265 Fix dangling pointer in `is_sorted`
- PR #3267 ORC writer: fix incorrect ByteRLE encoding of long literal runs
- PR #3277 Fix invalid reference to deleted temporary in `is_sorted`.
- PR #3274 ORC writer: fix integer RLEv2 mode2 unsigned base value encoding
- PR #3279 Fix shutdown hang issues with pinned memory pool init executor
- PR #3280 Invalid children check in mutable_column_device_view
- PR #3289 fix java memory usage API for empty columns
- PR #3293 Fix loading of csv files zipped on MacOS (disabled zip min version check)
- PR #3295 Fix storing storing invalid RMM exec policies.
- PR #3307 Add pd.RangeIndex to from_pandas to fix dask_cudf meta_nonempty bug
- PR #3313 Fix public headers including non-public headers
- PR #3318 Revert arrow to 0.15.0 temporarily to unblock downstream projects CI
- PR #3317 Fix index-argument bug in dask_cudf parquet reader
- PR #3323 Fix `insert` non-assert test case
- PR #3341 Fix `Series` constructor converting NoneType to "None"
- PR #3326 Fix and test for detail::gather map iterator type inference
- PR #3334 Remove zero-size exception check from make_strings_column factories
- PR #3333 Fix compilation issues with `constexpr` functions not marked `__device__`
- PR #3340 Make all benchmarks use cudf base fixture to initialize RMM pool
- PR #3337 Fix Java to pad validity buffers to 64-byte boundary
- PR #3362 Fix `find_and_replace` upcasting series for python scalars and lists
- PR #3357 Disabling `column_view` iterators for non fixed-width types
- PR #3383 Fix : properly compute null counts for rolling_window.
- PR #3386 Removing external includes from `column_view.hpp`
- PR #3369 Add write_partition to dask_cudf to fix to_parquet bug
- PR #3388 Support getitem with bools when DataFrame has a MultiIndex
- PR #3408 Fix String and Column (De-)Serialization
- PR #3372 Fix dask-distributed scatter_by_map bug
- PR #3419 Fix a bug in parse_into_parts (incomplete input causing walking past the end of string).
- PR #3413 Fix dask_cudf read_csv file-list bug
- PR #3416 Fix memory leak in ColumnVector when pulling strings off the GPU
- PR #3424 Fix benchmark build by adding libcudacxx to benchmark's CMakeLists.txt
- PR #3435 Fix diff and shift for empty series
- PR #3439 Fix index-name bug in StringColumn concat
- PR #3445 Fix ORC Writer default stripe size
- PR #3459 Fix printing of invalid entries
- PR #3466 Fix gather null mask allocation for invalid index
- PR #3468 Fix memory leak issue in `drop_duplicates`
- PR #3474 Fix small doc error in capitalize Docs
- PR #3491 Fix more doc errors in NVStrings
- PR #3478 Fix as_index deep copy via Index.rename inplace arg
- PR #3476 Fix ORC reader timezone conversion
- PR #3188 Repr slices up large DataFrames
- PR #3519 Fix strings column concatenate handling zero-sized columns
- PR #3530 Fix copy_if_else test case fail issue
- PR #3523 Fix lgenfe issue with debug build
- PR #3532 Fix potential use-after-free in cudf parquet reader
- PR #3540 Fix unary_op null_mask bug and add missing test cases
- PR #3559 Use HighLevelGraph api in DataFrame constructor (Fix upstream compatibility)
- PR #3572 Fix CI Issue with hypothesis tests that are flaky


# cuDF 0.10.0 (16 Oct 2019)

## New Features

- PR #2423 Added `groupby.quantile()`
- PR #2522 Add Java bindings for NVStrings backed upper and lower case mutators
- PR #2605 Added Sort based groupby in libcudf
- PR #2607 Add Java bindings for parsing JSON
- PR #2629 Add dropna= parameter to groupby
- PR #2585 ORC & Parquet Readers: Remove millisecond timestamp restriction
- PR #2507 Add GPU-accelerated ORC Writer
- PR #2559 Add Series.tolist()
- PR #2653 Add Java bindings for rolling window operations
- PR #2480 Merge `custreamz` codebase into `cudf` repo
- PR #2674 Add __contains__ for Index/Series/Column
- PR #2635 Add support to read from remote and cloud sources like s3, gcs, hdfs
- PR #2722 Add Java bindings for NVTX ranges
- PR #2702 Add make_bool to dataset generation functions
- PR #2394 Move `rapidsai/custrings` into `cudf`
- PR #2734 Final sync of custrings source into cudf
- PR #2724 Add libcudf support for __contains__
- PR #2777 Add python bindings for porter stemmer measure functionality
- PR #2781 Add issorted to is_monotonic
- PR #2685 Add cudf::scatter_to_tables and cython binding
- PR #2743 Add Java bindings for NVStrings timestamp2long as part of String ColumnVector casting
- PR #2785 Add nvstrings Python docs
- PR #2786 Add benchmarks option to root build.sh
- PR #2802 Add `cudf::repeat()` and `cudf.Series.repeat()`
- PR #2773 Add Fisher's unbiased kurtosis and skew for Series/DataFrame
- PR #2748 Parquet Reader: Add option to specify loading of PANDAS index
- PR #2807 Add scatter_by_map to DataFrame python API
- PR #2836 Add nvstrings.code_points method
- PR #2844 Add Series/DataFrame notnull
- PR #2858 Add GTest type list utilities
- PR #2870 Add support for grouping by Series of arbitrary length
- PR #2719 Series covariance and Pearson correlation
- PR #2207 Beginning of libcudf overhaul: introduce new column and table types
- PR #2869 Add `cudf.CategoricalDtype`
- PR #2838 CSV Reader: Support ARROW_RANDOM_FILE input
- PR #2655 CuPy-based Series and Dataframe .values property
- PR #2803 Added `edit_distance_matrix()` function to calculate pairwise edit distance for each string on a given nvstrings object.
- PR #2811 Start of cudf strings column work based on 2207
- PR #2872 Add Java pinned memory pool allocator
- PR #2969 Add findAndReplaceAll to ColumnVector
- PR #2814 Add Datetimeindex.weekday
- PR #2999 Add timestamp conversion support for string categories
- PR #2918 Add cudf::column timestamp wrapper types

## Improvements

- PR #2578 Update legacy_groupby to use libcudf group_by_without_aggregation
- PR #2581 Removed `managed` allocator from hash map classes.
- PR #2571 Remove unnecessary managed memory from gdf_column_concat
- PR #2648 Cython/Python reorg
- PR #2588 Update Series.append documentation
- PR #2632 Replace dask-cudf set_index code with upstream
- PR #2682 Add cudf.set_allocator() function for easier allocator init
- PR #2642 Improve null printing and testing
- PR #2747 Add missing Cython headers / cudftestutil lib to conda package for cuspatial build
- PR #2706 Compute CSV format in device code to speedup performance
- PR #2673 Add support for np.longlong type
- PR #2703 move dask serialization dispatch into cudf
- PR #2728 Add YYMMDD to version tag for nightly conda packages
- PR #2729 Handle file-handle input in to_csv
- PR #2741 CSV Reader: Move kernel functions into its own file
- PR #2766 Improve nvstrings python cmake flexibility
- PR #2756 Add out_time_unit option to csv reader, support timestamp resolutions
- PR #2771 Stopgap alias for to_gpu_matrix()
- PR #2783 Support mapping input columns to function arguments in apply kernels
- PR #2645 libcudf unique_count for Series.nunique
- PR #2817 Dask-cudf: `read_parquet` support for remote filesystems
- PR #2823 improve java data movement debugging
- PR #2806 CSV Reader: Clean-up row offset operations
- PR #2640 Add dask wait/persist exmaple to 10 minute guide
- PR #2828 Optimizations of kernel launch configuration for `DataFrame.apply_rows` and `DataFrame.apply_chunks`
- PR #2831 Add `column` argument to `DataFrame.drop`
- PR #2775 Various optimizations to improve __getitem__ and __setitem__ performance
- PR #2810 cudf::allocate_like can optionally always allocate a mask.
- PR #2833 Parquet reader: align page data allocation sizes to 4-bytes to satisfy cuda-memcheck
- PR #2832 Using the new Python bindings for UCX
- PR #2856 Update group_split_cudf to use scatter_by_map
- PR #2890 Optionally keep serialized table data on the host.
- PR #2778 Doc: Updated and fixed some docstrings that were formatted incorrectly.
- PR #2830 Use YYMMDD tag in custreamz nightly build
- PR #2875 Java: Remove synchronized from register methods in MemoryCleaner
- PR #2887 Minor snappy decompression optimization
- PR #2899 Use new RMM API based on Cython
- PR #2788 Guide to Python UDFs
- PR #2919 Change java API to use operators in groupby namespace
- PR #2909 CSV Reader: Avoid row offsets host vector default init
- PR #2834 DataFrame supports setting columns via attribute syntax `df.x = col`
- PR #3147 DataFrame can be initialized from rows via list of tuples
- PR #3539 Restrict CuPy to 6

## Bug Fixes

- PR #2584 ORC Reader: fix parsing of `DECIMAL` index positions
- PR #2619 Fix groupby serialization/deserialization
- PR #2614 Update Java version to match
- PR #2601 Fixes nlargest(1) issue in Series and Dataframe
- PR #2610 Fix a bug in index serialization (properly pass DeviceNDArray)
- PR #2621 Fixes the floordiv issue of not promoting float type when rhs is 0
- PR #2611 Types Test: fix static casting from negative int to string
- PR #2618 IO Readers: Fix datasource memory map failure for multiple reads
- PR #2628 groupby_without_aggregation non-nullable input table produces non-nullable output
- PR #2615 fix string category partitioning in java API
- PR #2641 fix string category and timeunit concat in the java API
- PR #2649 Fix groupby issue resulting from column_empty bug
- PR #2658 Fix astype() for null categorical columns
- PR #2660 fix column string category and timeunit concat in the java API
- PR #2664 ORC reader: fix `skip_rows` larger than first stripe
- PR #2654 Allow Java gdfOrderBy to work with string categories
- PR #2669 AVRO reader: fix non-deterministic output
- PR #2668 Update Java bindings to specify timestamp units for ORC and Parquet readers
- PR #2679 AVRO reader: fix cuda errors when decoding compressed streams
- PR #2692 Add concatenation for data-frame with different headers (empty and non-empty)
- PR #2651 Remove nvidia driver installation from ci/cpu/build.sh
- PR #2697 Ensure csv reader sets datetime column time units
- PR #2698 Return RangeIndex from contiguous slice of RangeIndex
- PR #2672 Fix null and integer handling in round
- PR #2704 Parquet Reader: Fix crash when loading string column with nulls
- PR #2725 Fix Jitify issue with running on Turing using CUDA version < 10
- PR #2731 Fix building of benchmarks
- PR #2738 Fix java to find new NVStrings locations
- PR #2736 Pin Jitify branch to v0.10 version
- PR #2742 IO Readers: Fix possible silent failures when creating `NvStrings` instance
- PR #2753 Fix java quantile API calls
- PR #2762 Fix validity processing for time in java
- PR #2796 Fix handling string slicing and other nvstrings delegated methods with dask
- PR #2769 Fix link to API docs in README.md
- PR #2772 Handle multiindex pandas Series #2772
- PR #2749 Fix apply_rows/apply_chunks pessimistic null mask to use in_cols null masks only
- PR #2752 CSV Reader: Fix exception when there's no rows to process
- PR #2716 Added Exception for `StringMethods` in string methods
- PR #2787 Fix Broadcasting `None` to `cudf-series`
- PR #2794 Fix async race in NVCategory::get_value and get_value_bounds
- PR #2795 Fix java build/cast error
- PR #2496 Fix improper merge of two dataframes when names differ
- PR #2824 Fix issue with incorrect result when Numeric Series replace is called several times
- PR #2751 Replace value with null
- PR #2765 Fix Java inequality comparisons for string category
- PR #2818 Fix java join API to use new C++ join API
- PR #2841 Fix nvstrings.slice and slice_from for range (0,0)
- PR #2837 Fix join benchmark
- PR #2809 Add hash_df and group_split dispatch functions for dask
- PR #2843 Parquet reader: fix skip_rows when not aligned with page or row_group boundaries
- PR #2851 Deleted existing dask-cudf/record.txt
- PR #2854 Fix column creation from ephemeral objects exposing __cuda_array_interface__
- PR #2860 Fix boolean indexing when the result is a single row
- PR #2859 Fix tail method issue for string columns
- PR #2852 Fixed `cumsum()` and `cumprod()` on boolean series.
- PR #2865 DaskIO: Fix `read_csv` and `read_orc` when input is list of files
- PR #2750 Fixed casting values to cudf::bool8 so non-zero values always cast to true
- PR #2873 Fixed dask_cudf read_partition bug by generating ParquetDatasetPiece
- PR #2850 Fixes dask_cudf.read_parquet on partitioned datasets
- PR #2896 Properly handle `axis` string keywords in `concat`
- PR #2926 Update rounding algorithm to avoid using fmod
- PR #2968 Fix Java dependency loading when using NVTX
- PR #2963 Fix ORC writer uncompressed block indexing
- PR #2928 CSV Reader: Fix using `byte_range` for large datasets
- PR #2983 Fix sm_70+ race condition in gpu_unsnap
- PR #2964 ORC Writer: Segfault when writing mixed numeric and string columns
- PR #3007 Java: Remove unit test that frees RMM invalid pointer
- PR #3009 Fix orc reader RLEv2 patch position regression from PR #2507
- PR #3002 Fix CUDA invalid configuration errors reported after loading an ORC file without data
- PR #3035 Update update-version.sh for new docs locations
- PR #3038 Fix uninitialized stream parameter in device_table deleter
- PR #3064 Fixes groupby performance issue
- PR #3061 Add rmmInitialize to nvstrings gtests
- PR #3058 Fix UDF doc markdown formatting
- PR #3059 Add nvstrings python build instructions to contributing.md


# cuDF 0.9.0 (21 Aug 2019)

## New Features

- PR #1993 Add CUDA-accelerated series aggregations: mean, var, std
- PR #2111 IO Readers: Support memory buffer, file-like object, and URL inputs
- PR #2012 Add `reindex()` to DataFrame and Series
- PR #2097 Add GPU-accelerated AVRO reader
- PR #2098 Support binary ops on DFs and Series with mismatched indices
- PR #2160 Merge `dask-cudf` codebase into `cudf` repo
- PR #2149 CSV Reader: Add `hex` dtype for explicit hexadecimal parsing
- PR #2156 Add `upper_bound()` and `lower_bound()` for libcudf tables and `searchsorted()` for cuDF Series
- PR #2158 CSV Reader: Support single, non-list/dict argument for `dtype`
- PR #2177 CSV Reader: Add `parse_dates` parameter for explicit date inference
- PR #1744 cudf::apply_boolean_mask and cudf::drop_nulls support for cudf::table inputs (multi-column)
- PR #2196 Add `DataFrame.dropna()`
- PR #2197 CSV Writer: add `chunksize` parameter for `to_csv`
- PR #2215 `type_dispatcher` benchmark
- PR #2179 Add Java quantiles
- PR #2157 Add __array_function__ to DataFrame and Series
- PR #2212 Java support for ORC reader
- PR #2224 Add DataFrame isna, isnull, notna functions
- PR #2236 Add Series.drop_duplicates
- PR #2105 Add hash-based join benchmark
- PR #2316 Add unique, nunique, and value_counts for datetime columns
- PR #2337 Add Java support for slicing a ColumnVector
- PR #2049 Add cudf::merge (sorted merge)
- PR #2368 Full cudf+dask Parquet Support
- PR #2380 New cudf::is_sorted checks whether cudf::table is sorted
- PR #2356 Java column vector standard deviation support
- PR #2221 MultiIndex full indexing - Support iloc and wildcards for loc
- PR #2429 Java support for getting length of strings in a ColumnVector
- PR #2415 Add `value_counts` for series of any type
- PR #2446 Add __array_function__ for index
- PR #2437 ORC reader: Add 'use_np_dtypes' option
- PR #2382 Add CategoricalAccessor add, remove, rename, and ordering methods
- PR #2464 Native implement `__cuda_array_interface__` for Series/Index/Column objects
- PR #2425 Rolling window now accepts array-based user-defined functions
- PR #2442 Add __setitem__
- PR #2449 Java support for getting byte count of strings in a ColumnVector
- PR #2492 Add groupby.size() method
- PR #2358 Add cudf::nans_to_nulls: convert floating point column into bitmask
- PR #2489 Add drop argument to set_index
- PR #2491 Add Java bindings for ORC reader 'use_np_dtypes' option
- PR #2213 Support s/ms/us/ns DatetimeColumn time unit resolutions
- PR #2536 Add _constructor properties to Series and DataFrame

## Improvements

- PR #2103 Move old `column` and `bitmask` files into `legacy/` directory
- PR #2109 added name to Python column classes
- PR #1947 Cleanup serialization code
- PR #2125 More aggregate in java API
- PR #2127 Add in java Scalar tests
- PR #2088 Refactor of Python groupby code
- PR #2130 Java serialization and deserialization of tables.
- PR #2131 Chunk rows logic added to csv_writer
- PR #2129 Add functions in the Java API to support nullable column filtering
- PR #2165 made changes to get_dummies api for it to be available in MethodCache
- PR #2171 Add CodeCov integration, fix doc version, make --skip-tests work when invoking with source
- PR #2184 handle remote orc files for dask-cudf
- PR #2186 Add `getitem` and `getattr` style access to Rolling objects
- PR #2168 Use cudf.Column for CategoricalColumn's categories instead of a tuple
- PR #2193 DOC: cudf::type_dispatcher documentation for specializing dispatched functors
- PR #2199 Better java support for appending strings
- PR #2176 Added column dtype support for datetime, int8, int16 to csv_writer
- PR #2209 Matching `get_dummies` & `select_dtypes` behavior to pandas
- PR #2217 Updated Java bindings to use the new groupby API
- PR #2214 DOC: Update doc instructions to build/install `cudf` and `dask-cudf`
- PR #2220 Update Java bindings for reduction rename
- PR #2232 Move CodeCov upload from build script to Jenkins
- PR #2225 refactor to use libcudf for gathering columns in dataframes
- PR #2293 Improve join performance (faster compute_join_output_size)
- PR #2300 Create separate dask codeowners for dask-cudf codebase
- PR #2304 gdf_group_by_without_aggregations returns gdf_column
- PR #2309 Java readers: remove redundant copy of result pointers
- PR #2307 Add `black` and `isort` to style checker script
- PR #2345 Restore removal of old groupby implementation
- PR #2342 Improve `astype()` to operate all ways
- PR #2329 using libcudf cudf::copy for column deep copy
- PR #2344 DOC: docs on code formatting for contributors
- PR #2376 Add inoperative axis= and win_type= arguments to Rolling()
- PR #2378 remove dask for (de-)serialization of cudf objects
- PR #2353 Bump Arrow and Dask versions
- PR #2377 Replace `standard_python_slice` with just `slice.indices()`
- PR #2373 cudf.DataFrame enchancements & Series.values support
- PR #2392 Remove dlpack submodule; make cuDF's Cython API externally accessible
- PR #2430 Updated Java bindings to use the new unary API
- PR #2406 Moved all existing `table` related files to a `legacy/` directory
- PR #2350 Performance related changes to get_dummies
- PR #2420 Remove `cudautils.astype` and replace with `typecast.apply_cast`
- PR #2456 Small improvement to typecast utility
- PR #2458 Fix handling of thirdparty packages in `isort` config
- PR #2459 IO Readers: Consolidate all readers to use `datasource` class
- PR #2475 Exposed type_dispatcher.hpp, nvcategory_util.hpp and wrapper_types.hpp in the include folder
- PR #2484 Enabled building libcudf as a static library
- PR #2453 Streamline CUDA_REL environment variable
- PR #2483 Bundle Boost filesystem dependency in the Java jar
- PR #2486 Java API hash functions
- PR #2481 Adds the ignore_null_keys option to the java api
- PR #2490 Java api: support multiple aggregates for the same column
- PR #2510 Java api: uses table based apply_boolean_mask
- PR #2432 Use pandas formatting for console, html, and latex output
- PR #2573 Bump numba version to 0.45.1
- PR #2606 Fix references to notebooks-contrib

## Bug Fixes

- PR #2086 Fixed quantile api behavior mismatch in series & dataframe
- PR #2128 Add offset param to host buffer readers in java API.
- PR #2145 Work around binops validity checks for java
- PR #2146 Work around unary_math validity checks for java
- PR #2151 Fixes bug in cudf::copy_range where null_count was invalid
- PR #2139 matching to pandas describe behavior & fixing nan values issue
- PR #2161 Implicitly convert unsigned to signed integer types in binops
- PR #2154 CSV Reader: Fix bools misdetected as strings dtype
- PR #2178 Fix bug in rolling bindings where a view of an ephemeral column was being taken
- PR #2180 Fix issue with isort reordering `importorskip` below imports depending on them
- PR #2187 fix to honor dtype when numpy arrays are passed to columnops.as_column
- PR #2190 Fix issue in astype conversion of string column to 'str'
- PR #2208 Fix issue with calling `head()` on one row dataframe
- PR #2229 Propagate exceptions from Cython cdef functions
- PR #2234 Fix issue with local build script not properly building
- PR #2223 Fix CUDA invalid configuration errors reported after loading small compressed ORC files
- PR #2162 Setting is_unique and is_monotonic-related attributes
- PR #2244 Fix ORC RLEv2 delta mode decoding with nonzero residual delta width
- PR #2297 Work around `var/std` unsupported only at debug build
- PR #2302 Fixed java serialization corner case
- PR #2355 Handle float16 in binary operations
- PR #2311 Fix copy behaviour for GenericIndex
- PR #2349 Fix issues with String filter in java API
- PR #2323 Fix groupby on categoricals
- PR #2328 Ensure order is preserved in CategoricalAccessor._set_categories
- PR #2202 Fix issue with unary ops mishandling empty input
- PR #2326 Fix for bug in DLPack when reading multiple columns
- PR #2324 Fix cudf Docker build
- PR #2325 Fix ORC RLEv2 patched base mode decoding with nonzero patch width
- PR #2235 Fix get_dummies to be compatible with dask
- PR #2332 Zero initialize gdf_dtype_extra_info
- PR #2355 Handle float16 in binary operations
- PR #2360 Fix missing dtype handling in cudf.Series & columnops.as_column
- PR #2364 Fix quantile api and other trivial issues around it
- PR #2361 Fixed issue with `codes` of CategoricalIndex
- PR #2357 Fixed inconsistent type of index created with from_pandas vs direct construction
- PR #2389 Fixed Rolling __getattr__ and __getitem__ for offset based windows
- PR #2402 Fixed bug in valid mask computation in cudf::copy_if (apply_boolean_mask)
- PR #2401 Fix to a scalar datetime(of type Days) issue
- PR #2386 Correctly allocate output valids in groupby
- PR #2411 Fixed failures on binary op on single element string column
- PR #2422 Fix Pandas logical binary operation incompatibilites
- PR #2447 Fix CodeCov posting build statuses temporarily
- PR #2450 Fix erroneous null handling in `cudf.DataFrame`'s `apply_rows`
- PR #2470 Fix issues with empty strings and string categories (Java)
- PR #2471 Fix String Column Validity.
- PR #2481 Fix java validity buffer serialization
- PR #2485 Updated bytes calculation to use size_t to avoid overflow in column concat
- PR #2461 Fix groupby multiple aggregations same column
- PR #2514 Fix cudf::drop_nulls threshold handling in Cython
- PR #2516 Fix utilities include paths and meta.yaml header paths
- PR #2517 Fix device memory leak in to_dlpack tensor deleter
- PR #2431 Fix local build generated file ownerships
- PR #2511 Added import of orc, refactored exception handlers to not squash fatal exceptions
- PR #2527 Fix index and column input handling in dask_cudf read_parquet
- PR #2466 Fix `dataframe.query` returning null rows erroneously
- PR #2548 Orc reader: fix non-deterministic data decoding at chunk boundaries
- PR #2557 fix cudautils import in string.py
- PR #2521 Fix casting datetimes from/to the same resolution
- PR #2545 Fix MultiIndexes with datetime levels
- PR #2560 Remove duplicate `dlpack` definition in conda recipe
- PR #2567 Fix ColumnVector.fromScalar issues while dealing with null scalars
- PR #2565 Orc reader: fix incorrect data decoding of int64 data types
- PR #2577 Fix search benchmark compilation error by adding necessary header
- PR #2604 Fix a bug in copying.pyx:_normalize_types that upcasted int32 to int64


# cuDF 0.8.0 (27 June 2019)

## New Features

- PR #1524 Add GPU-accelerated JSON Lines parser with limited feature set
- PR #1569 Add support for Json objects to the JSON Lines reader
- PR #1622 Add Series.loc
- PR #1654 Add cudf::apply_boolean_mask: faster replacement for gdf_apply_stencil
- PR #1487 cython gather/scatter
- PR #1310 Implemented the slice/split functionality.
- PR #1630 Add Python layer to the GPU-accelerated JSON reader
- PR #1745 Add rounding of numeric columns via Numba
- PR #1772 JSON reader: add support for BytesIO and StringIO input
- PR #1527 Support GDF_BOOL8 in readers and writers
- PR #1819 Logical operators (AND, OR, NOT) for libcudf and cuDF
- PR #1813 ORC Reader: Add support for stripe selection
- PR #1828 JSON Reader: add suport for bool8 columns
- PR #1833 Add column iterator with/without nulls
- PR #1665 Add the point-in-polygon GIS function
- PR #1863 Series and Dataframe methods for all and any
- PR #1908 cudf::copy_range and cudf::fill for copying/assigning an index or range to a constant
- PR #1921 Add additional formats for typecasting to/from strings
- PR #1807 Add Series.dropna()
- PR #1987 Allow user defined functions in the form of ptx code to be passed to binops
- PR #1948 Add operator functions like `Series.add()` to DataFrame and Series
- PR #1954 Add skip test argument to GPU build script
- PR #2018 Add bindings for new groupby C++ API
- PR #1984 Add rolling window operations Series.rolling() and DataFrame.rolling()
- PR #1542 Python method and bindings for to_csv
- PR #1995 Add Java API
- PR #1998 Add google benchmark to cudf
- PR #1845 Add cudf::drop_duplicates, DataFrame.drop_duplicates
- PR #1652 Added `Series.where()` feature
- PR #2074 Java Aggregates, logical ops, and better RMM support
- PR #2140 Add a `cudf::transform` function
- PR #2068 Concatenation of different typed columns

## Improvements

- PR #1538 Replacing LesserRTTI with inequality_comparator
- PR #1703 C++: Added non-aggregating `insert` to `concurrent_unordered_map` with specializations to store pairs with a single atomicCAS when possible.
- PR #1422 C++: Added a RAII wrapper for CUDA streams
- PR #1701 Added `unique` method for stringColumns
- PR #1713 Add documentation for Dask-XGBoost
- PR #1666 CSV Reader: Improve performance for files with large number of columns
- PR #1725 Enable the ability to use a single column groupby as its own index
- PR #1759 Add an example showing simultaneous rolling averages to `apply_grouped` documentation
- PR #1746 C++: Remove unused code: `windowed_ops.cu`, `sorting.cu`, `hash_ops.cu`
- PR #1748 C++: Add `bool` nullability flag to `device_table` row operators
- PR #1764 Improve Numerical column: `mean_var` and `mean`
- PR #1767 Speed up Python unit tests
- PR #1770 Added build.sh script, updated CI scripts and documentation
- PR #1739 ORC Reader: Add more pytest coverage
- PR #1696 Added null support in `Series.replace()`.
- PR #1390 Added some basic utility functions for `gdf_column`'s
- PR #1791 Added general column comparison code for testing
- PR #1795 Add printing of git submodule info to `print_env.sh`
- PR #1796 Removing old sort based group by code and gdf_filter
- PR #1811 Added funtions for copying/allocating `cudf::table`s
- PR #1838 Improve columnops.column_empty so that it returns typed columns instead of a generic Column
- PR #1890 Add utils.get_dummies- a pandas-like wrapper around one_hot-encoding
- PR #1823 CSV Reader: default the column type to string for empty dataframes
- PR #1827 Create bindings for scalar-vector binops, and update one_hot_encoding to use them
- PR #1817 Operators now support different sized dataframes as long as they don't share different sized columns
- PR #1855 Transition replace_nulls to new C++ API and update corresponding Cython/Python code
- PR #1858 Add `std::initializer_list` constructor to `column_wrapper`
- PR #1846 C++ type-erased gdf_equal_columns test util; fix gdf_equal_columns logic error
- PR #1390 Added some basic utility functions for `gdf_column`s
- PR #1391 Tidy up bit-resolution-operation and bitmask class code
- PR #1882 Add iloc functionality to MultiIndex dataframes
- PR #1884 Rolling windows: general enhancements and better coverage for unit tests
- PR #1886 support GDF_STRING_CATEGORY columns in apply_boolean_mask, drop_nulls and other libcudf functions
- PR #1896 Improve performance of groupby with levels specified in dask-cudf
- PR #1915 Improve iloc performance for non-contiguous row selection
- PR #1859 Convert read_json into a C++ API
- PR #1919 Rename libcudf namespace gdf to namespace cudf
- PR #1850 Support left_on and right_on for DataFrame merge operator
- PR #1930 Specialize constructor for `cudf::bool8` to cast argument to `bool`
- PR #1938 Add default constructor for `column_wrapper`
- PR #1930 Specialize constructor for `cudf::bool8` to cast argument to `bool`
- PR #1952 consolidate libcudf public API headers in include/cudf
- PR #1949 Improved selection with boolmask using libcudf `apply_boolean_mask`
- PR #1956 Add support for nulls in `query()`
- PR #1973 Update `std::tuple` to `std::pair` in top-most libcudf APIs and C++ transition guide
- PR #1981 Convert read_csv into a C++ API
- PR #1868 ORC Reader: Support row index for speed up on small/medium datasets
- PR #1964 Added support for list-like types in Series.str.cat
- PR #2005 Use HTML5 details tag in bug report issue template
- PR #2003 Removed few redundant unit-tests from test_string.py::test_string_cat
- PR #1944 Groupby design improvements
- PR #2017 Convert `read_orc()` into a C++ API
- PR #2011 Convert `read_parquet()` into a C++ API
- PR #1756 Add documentation "10 Minutes to cuDF and dask_cuDF"
- PR #2034 Adding support for string columns concatenation using "add" binary operator
- PR #2042 Replace old "10 Minutes" guide with new guide for docs build process
- PR #2036 Make library of common test utils to speed up tests compilation
- PR #2022 Facilitating get_dummies to be a high level api too
- PR #2050 Namespace IO readers and add back free-form `read_xxx` functions
- PR #2104 Add a functional ``sort=`` keyword argument to groupby
- PR #2108 Add `find_and_replace` for StringColumn for replacing single values
- PR #1803 cuDF/CuPy interoperability documentation

## Bug Fixes

- PR #1465 Fix for test_orc.py and test_sparse_df.py test failures
- PR #1583 Fix underlying issue in `as_index()` that was causing `Series.quantile()` to fail
- PR #1680 Add errors= keyword to drop() to fix cudf-dask bug
- PR #1651 Fix `query` function on empty dataframe
- PR #1616 Fix CategoricalColumn to access categories by index instead of iteration
- PR #1660 Fix bug in `loc` when indexing with a column name (a string)
- PR #1683 ORC reader: fix timestamp conversion to UTC
- PR #1613 Improve CategoricalColumn.fillna(-1) performance
- PR #1642 Fix failure of CSV_TEST gdf_csv_test.SkiprowsNrows on multiuser systems
- PR #1709 Fix handling of `datetime64[ms]` in `dataframe.select_dtypes`
- PR #1704 CSV Reader: Add support for the plus sign in number fields
- PR #1687 CSV reader: return an empty dataframe for zero size input
- PR #1757 Concatenating columns with null columns
- PR #1755 Add col_level keyword argument to melt
- PR #1758 Fix df.set_index() when setting index from an empty column
- PR #1749 ORC reader: fix long strings of NULL values resulting in incorrect data
- PR #1742 Parquet Reader: Fix index column name to match PANDAS compat
- PR #1782 Update libcudf doc version
- PR #1783 Update conda dependencies
- PR #1786 Maintain the original series name in series.unique output
- PR #1760 CSV Reader: fix segfault when dtype list only includes columns from usecols list
- PR #1831 build.sh: Assuming python is in PATH instead of using PYTHON env var
- PR #1839 Raise an error instead of segfaulting when transposing a DataFrame with StringColumns
- PR #1840 Retain index correctly during merge left_on right_on
- PR #1825 cuDF: Multiaggregation Groupby Failures
- PR #1789 CSV Reader: Fix missing support for specifying `int8` and `int16` dtypes
- PR #1857 Cython Bindings: Handle `bool` columns while calling `column_view_from_NDArrays`
- PR #1849 Allow DataFrame support methods to pass arguments to the methods
- PR #1847 Fixed #1375 by moving the nvstring check into the wrapper function
- PR #1864 Fixing cudf reduction for POWER platform
- PR #1869 Parquet reader: fix Dask timestamps not matching with Pandas (convert to milliseconds)
- PR #1876 add dtype=bool for `any`, `all` to treat integer column correctly
- PR #1875 CSV reader: take NaN values into account in dtype detection
- PR #1873 Add column dtype checking for the all/any methods
- PR #1902 Bug with string iteration in _apply_basic_agg
- PR #1887 Fix for initialization issue in pq_read_arg,orc_read_arg
- PR #1867 JSON reader: add support for null/empty fields, including the 'null' literal
- PR #1891 Fix bug #1750 in string column comparison
- PR #1909 Support of `to_pandas()` of boolean series with null values
- PR #1923 Use prefix removal when two aggs are called on a SeriesGroupBy
- PR #1914 Zero initialize gdf_column local variables
- PR #1959 Add support for comparing boolean Series to scalar
- PR #1966 Ignore index fix in series append
- PR #1967 Compute index __sizeof__ only once for DataFrame __sizeof__
- PR #1977 Support CUDA installation in default system directories
- PR #1982 Fixes incorrect index name after join operation
- PR #1985 Implement `GDF_PYMOD`, a special modulo that follows python's sign rules
- PR #1991 Parquet reader: fix decoding of NULLs
- PR #1990 Fixes a rendering bug in the `apply_grouped` documentation
- PR #1978 Fix for values being filled in an empty dataframe
- PR #2001 Correctly create MultiColumn from Pandas MultiColumn
- PR #2006 Handle empty dataframe groupby construction for dask
- PR #1965 Parquet Reader: Fix duplicate index column when it's already in `use_cols`
- PR #2033 Add pip to conda environment files to fix warning
- PR #2028 CSV Reader: Fix reading of uncompressed files without a recognized file extension
- PR #2073 Fix an issue when gathering columns with NVCategory and nulls
- PR #2053 cudf::apply_boolean_mask return empty column for empty boolean mask
- PR #2066 exclude `IteratorTest.mean_var_output` test from debug build
- PR #2069 Fix JNI code to use read_csv and read_parquet APIs
- PR #2071 Fix bug with unfound transitive dependencies for GTests in Ubuntu 18.04
- PR #2089 Configure Sphinx to render params correctly
- PR #2091 Fix another bug with unfound transitive dependencies for `cudftestutils` in Ubuntu 18.04
- PR #2115 Just apply `--disable-new-dtags` instead of trying to define all the transitive dependencies
- PR #2106 Fix errors in JitCache tests caused by sharing of device memory between processes
- PR #2120 Fix errors in JitCache tests caused by running multiple threads on the same data
- PR #2102 Fix memory leak in groupby
- PR #2113 fixed typo in to_csv code example


# cudf 0.7.2 (16 May 2019)

## New Features

- PR #1735 Added overload for atomicAdd on int64. Streamlined implementation of custom atomic overloads.
- PR #1741 Add MultiIndex concatenation

## Bug Fixes

- PR #1718 Fix issue with SeriesGroupBy MultiIndex in dask-cudf
- PR #1734 Python: fix performance regression for groupby count() aggregations
- PR #1768 Cython: fix handling read only schema buffers in gpuarrow reader


# cudf 0.7.1 (11 May 2019)

## New Features

- PR #1702 Lazy load MultiIndex to return groupby performance to near optimal.

## Bug Fixes

- PR #1708 Fix handling of `datetime64[ms]` in `dataframe.select_dtypes`


# cuDF 0.7.0 (10 May 2019)

## New Features

- PR #982 Implement gdf_group_by_without_aggregations and gdf_unique_indices functions
- PR #1142 Add `GDF_BOOL` column type
- PR #1194 Implement overloads for CUDA atomic operations
- PR #1292 Implemented Bitwise binary ops AND, OR, XOR (&, |, ^)
- PR #1235 Add GPU-accelerated Parquet Reader
- PR #1335 Added local_dict arg in `DataFrame.query()`.
- PR #1282 Add Series and DataFrame.describe()
- PR #1356 Rolling windows
- PR #1381 Add DataFrame._get_numeric_data
- PR #1388 Add CODEOWNERS file to auto-request reviews based on where changes are made
- PR #1396 Add DataFrame.drop method
- PR #1413 Add DataFrame.melt method
- PR #1412 Add DataFrame.pop()
- PR #1419 Initial CSV writer function
- PR #1441 Add Series level cumulative ops (cumsum, cummin, cummax, cumprod)
- PR #1420 Add script to build and test on a local gpuCI image
- PR #1440 Add DatetimeColumn.min(), DatetimeColumn.max()
- PR #1455 Add Series.Shift via Numba kernel
- PR #1441 Add Series level cumulative ops (cumsum, cummin, cummax, cumprod)
- PR #1461 Add Python coverage test to gpu build
- PR #1445 Parquet Reader: Add selective reading of rows and row group
- PR #1532 Parquet Reader: Add support for INT96 timestamps
- PR #1516 Add Series and DataFrame.ndim
- PR #1556 Add libcudf C++ transition guide
- PR #1466 Add GPU-accelerated ORC Reader
- PR #1565 Add build script for nightly doc builds
- PR #1508 Add Series isna, isnull, and notna
- PR #1456 Add Series.diff() via Numba kernel
- PR #1588 Add Index `astype` typecasting
- PR #1301 MultiIndex support
- PR #1599 Level keyword supported in groupby
- PR #929 Add support operations to dataframe
- PR #1609 Groupby accept list of Series
- PR #1658 Support `group_keys=True` keyword in groupby method

## Improvements

- PR #1531 Refactor closures as private functions in gpuarrow
- PR #1404 Parquet reader page data decoding speedup
- PR #1076 Use `type_dispatcher` in join, quantiles, filter, segmented sort, radix sort and hash_groupby
- PR #1202 Simplify README.md
- PR #1149 CSV Reader: Change convertStrToValue() functions to `__device__` only
- PR #1238 Improve performance of the CUDA trie used in the CSV reader
- PR #1245 Use file cache for JIT kernels
- PR #1278 Update CONTRIBUTING for new conda environment yml naming conventions
- PR #1163 Refactored UnaryOps. Reduced API to two functions: `gdf_unary_math` and `gdf_cast`. Added `abs`, `-`, and `~` ops. Changed bindings to Cython
- PR #1284 Update docs version
- PR #1287 add exclude argument to cudf.select_dtype function
- PR #1286 Refactor some of the CSV Reader kernels into generic utility functions
- PR #1291 fillna in `Series.to_gpu_array()` and `Series.to_array()` can accept the scalar too now.
- PR #1005 generic `reduction` and `scan` support
- PR #1349 Replace modernGPU sort join with thrust.
- PR #1363 Add a dataframe.mean(...) that raises NotImplementedError to satisfy `dask.dataframe.utils.is_dataframe_like`
- PR #1319 CSV Reader: Use column wrapper for gdf_column output alloc/dealloc
- PR #1376 Change series quantile default to linear
- PR #1399 Replace CFFI bindings for NVTX functions with Cython bindings
- PR #1389 Refactored `set_null_count()`
- PR #1386 Added macros `GDF_TRY()`, `CUDF_TRY()` and `ASSERT_CUDF_SUCCEEDED()`
- PR #1435 Rework CMake and conda recipes to depend on installed libraries
- PR #1391 Tidy up bit-resolution-operation and bitmask class code
- PR #1439 Add cmake variable to enable compiling CUDA code with -lineinfo
- PR #1462 Add ability to read parquet files from arrow::io::RandomAccessFile
- PR #1453 Convert CSV Reader CFFI to Cython
- PR #1479 Convert Parquet Reader CFFI to Cython
- PR #1397 Add a utility function for producing an overflow-safe kernel launch grid configuration
- PR #1382 Add GPU parsing of nested brackets to cuIO parsing utilities
- PR #1481 Add cudf::table constructor to allocate a set of `gdf_column`s
- PR #1484 Convert GroupBy CFFI to Cython
- PR #1463 Allow and default melt keyword argument var_name to be None
- PR #1486 Parquet Reader: Use device_buffer rather than device_ptr
- PR #1525 Add cudatoolkit conda dependency
- PR #1520 Renamed `src/dataframe` to `src/table` and moved `table.hpp`. Made `types.hpp` to be type declarations only.
- PR #1492 Convert transpose CFFI to Cython
- PR #1495 Convert binary and unary ops CFFI to Cython
- PR #1503 Convert sorting and hashing ops CFFI to Cython
- PR #1522 Use latest release version in update-version CI script
- PR #1533 Remove stale join CFFI, fix memory leaks in join Cython
- PR #1521 Added `row_bitmask` to compute bitmask for rows of a table. Merged `valids_ops.cu` and `bitmask_ops.cu`
- PR #1553 Overload `hash_row` to avoid using intial hash values. Updated `gdf_hash` to select between overloads
- PR #1585 Updated `cudf::table` to maintain own copy of wrapped `gdf_column*`s
- PR #1559 Add `except +` to all Cython function definitions to catch C++ exceptions properly
- PR #1617 `has_nulls` and `column_dtypes` for `cudf::table`
- PR #1590 Remove CFFI from the build / install process entirely
- PR #1536 Convert gpuarrow CFFI to Cython
- PR #1655 Add `Column._pointer` as a way to access underlying `gdf_column*` of a `Column`
- PR #1655 Update readme conda install instructions for cudf version 0.6 and 0.7


## Bug Fixes

- PR #1233 Fix dtypes issue while adding the column to `str` dataframe.
- PR #1254 CSV Reader: fix data type detection for floating-point numbers in scientific notation
- PR #1289 Fix looping over each value instead of each category in concatenation
- PR #1293 Fix Inaccurate error message in join.pyx
- PR #1308 Add atomicCAS overload for `int8_t`, `int16_t`
- PR #1317 Fix catch polymorphic exception by reference in ipc.cu
- PR #1325 Fix dtype of null bitmasks to int8
- PR #1326 Update build documentation to use -DCMAKE_CXX11_ABI=ON
- PR #1334 Add "na_position" argument to CategoricalColumn sort_by_values
- PR #1321 Fix out of bounds warning when checking Bzip2 header
- PR #1359 Add atomicAnd/Or/Xor for integers
- PR #1354 Fix `fillna()` behaviour when replacing values with different dtypes
- PR #1347 Fixed core dump issue while passing dict_dtypes without column names in `cudf.read_csv()`
- PR #1379 Fixed build failure caused due to error: 'col_dtype' may be used uninitialized
- PR #1392 Update cudf Dockerfile and package_versions.sh
- PR #1385 Added INT8 type to `_schema_to_dtype` for use in GpuArrowReader
- PR #1393 Fixed a bug in `gdf_count_nonzero_mask()` for the case of 0 bits to count
- PR #1395 Update CONTRIBUTING to use the environment variable CUDF_HOME
- PR #1416 Fix bug at gdf_quantile_exact and gdf_quantile_appox
- PR #1421 Fix remove creation of series multiple times during `add_column()`
- PR #1405 CSV Reader: Fix memory leaks on read_csv() failure
- PR #1328 Fix CategoricalColumn to_arrow() null mask
- PR #1433 Fix NVStrings/categories includes
- PR #1432 Update NVStrings to 0.7.* to coincide with 0.7 development
- PR #1483 Modify CSV reader to avoid cropping blank quoted characters in non-string fields
- PR #1446 Merge 1275 hotfix from master into branch-0.7
- PR #1447 Fix legacy groupby apply docstring
- PR #1451 Fix hash join estimated result size is not correct
- PR #1454 Fix local build script improperly change directory permissions
- PR #1490 Require Dask 1.1.0+ for `is_dataframe_like` test or skip otherwise.
- PR #1491 Use more specific directories & groups in CODEOWNERS
- PR #1497 Fix Thrust issue on CentOS caused by missing default constructor of host_vector elements
- PR #1498 Add missing include guard to device_atomics.cuh and separated DEVICE_ATOMICS_TEST
- PR #1506 Fix csv-write call to updated NVStrings method
- PR #1510 Added nvstrings `fillna()` function
- PR #1507 Parquet Reader: Default string data to GDF_STRING
- PR #1535 Fix doc issue to ensure correct labelling of cudf.series
- PR #1537 Fix `undefined reference` link error in HashPartitionTest
- PR #1548 Fix ci/local/build.sh README from using an incorrect image example
- PR #1551 CSV Reader: Fix integer column name indexing
- PR #1586 Fix broken `scalar_wrapper::operator==`
- PR #1591 ORC/Parquet Reader: Fix missing import for FileNotFoundError exception
- PR #1573 Parquet Reader: Fix crash due to clash with ORC reader datasource
- PR #1607 Revert change of `column.to_dense_buffer` always return by copy for performance concerns
- PR #1618 ORC reader: fix assert & data output when nrows/skiprows isn't aligned to stripe boundaries
- PR #1631 Fix failure of TYPES_TEST on some gcc-7 based systems.
- PR #1641 CSV Reader: Fix skip_blank_lines behavior with Windows line terminators (\r\n)
- PR #1648 ORC reader: fix non-deterministic output when skiprows is non-zero
- PR #1676 Fix groupby `as_index` behaviour with `MultiIndex`
- PR #1659 Fix bug caused by empty groupbys and multiindex slicing throwing exceptions
- PR #1656 Correct Groupby failure in dask when un-aggregable columns are left in dataframe.
- PR #1689 Fix groupby performance regression
- PR #1694 Add Cython as a runtime dependency since it's required in `setup.py`


# cuDF 0.6.1 (25 Mar 2019)

## Bug Fixes

- PR #1275 Fix CentOS exception in DataFrame.hash_partition from using value "returned" by a void function


# cuDF 0.6.0 (22 Mar 2019)

## New Features

- PR #760 Raise `FileNotFoundError` instead of `GDF_FILE_ERROR` in `read_csv` if the file does not exist
- PR #539 Add Python bindings for replace function
- PR #823 Add Doxygen configuration to enable building HTML documentation for libcudf C/C++ API
- PR #807 CSV Reader: Add byte_range parameter to specify the range in the input file to be read
- PR #857 Add Tail method for Series/DataFrame and update Head method to use iloc
- PR #858 Add series feature hashing support
- PR #871 CSV Reader: Add support for NA values, including user specified strings
- PR #893 Adds PyArrow based parquet readers / writers to Python, fix category dtype handling, fix arrow ingest buffer size issues
- PR #867 CSV Reader: Add support for ignoring blank lines and comment lines
- PR #887 Add Series digitize method
- PR #895 Add Series groupby
- PR #898 Add DataFrame.groupby(level=0) support
- PR #920 Add feather, JSON, HDF5 readers / writers from PyArrow / Pandas
- PR #888 CSV Reader: Add prefix parameter for column names, used when parsing without a header
- PR #913 Add DLPack support: convert between cuDF DataFrame and DLTensor
- PR #939 Add ORC reader from PyArrow
- PR #918 Add Series.groupby(level=0) support
- PR #906 Add binary and comparison ops to DataFrame
- PR #958 Support unary and binary ops on indexes
- PR #964 Add `rename` method to `DataFrame`, `Series`, and `Index`
- PR #985 Add `Series.to_frame` method
- PR #985 Add `drop=` keyword to reset_index method
- PR #994 Remove references to pygdf
- PR #990 Add external series groupby support
- PR #988 Add top-level merge function to cuDF
- PR #992 Add comparison binaryops to DateTime columns
- PR #996 Replace relative path imports with absolute paths in tests
- PR #995 CSV Reader: Add index_col parameter to specify the column name or index to be used as row labels
- PR #1004 Add `from_gpu_matrix` method to DataFrame
- PR #997 Add property index setter
- PR #1007 Replace relative path imports with absolute paths in cudf
- PR #1013 select columns with df.columns
- PR #1016 Rename Series.unique_count() to nunique() to match pandas API
- PR #947 Prefixsum to handle nulls and float types
- PR #1029 Remove rest of relative path imports
- PR #1021 Add filtered selection with assignment for Dataframes
- PR #872 Adding NVCategory support to cudf apis
- PR #1052 Add left/right_index and left/right_on keywords to merge
- PR #1091 Add `indicator=` and `suffixes=` keywords to merge
- PR #1107 Add unsupported keywords to Series.fillna
- PR #1032 Add string support to cuDF python
- PR #1136 Removed `gdf_concat`
- PR #1153 Added function for getting the padded allocation size for valid bitmask
- PR #1148 Add cudf.sqrt for dataframes and Series
- PR #1159 Add Python bindings for libcudf dlpack functions
- PR #1155 Add __array_ufunc__ for DataFrame and Series for sqrt
- PR #1168 to_frame for series accepts a name argument


## Improvements

- PR #1218 Add dask-cudf page to API docs
- PR #892 Add support for heterogeneous types in binary ops with JIT
- PR #730 Improve performance of `gdf_table` constructor
- PR #561 Add Doxygen style comments to Join CUDA functions
- PR #813 unified libcudf API functions by replacing gpu_ with gdf_
- PR #822 Add support for `__cuda_array_interface__` for ingest
- PR #756 Consolidate common helper functions from unordered map and multimap
- PR #753 Improve performance of groupby sum and average, especially for cases with few groups.
- PR #836 Add ingest support for arrow chunked arrays in Column, Series, DataFrame creation
- PR #763 Format doxygen comments for csv_read_arg struct
- PR #532 CSV Reader: Use type dispatcher instead of switch block
- PR #694 Unit test utilities improvements
- PR #878 Add better indexing to Groupby
- PR #554 Add `empty` method and `is_monotonic` attribute to `Index`
- PR #1040 Fixed up Doxygen comment tags
- PR #909 CSV Reader: Avoid host->device->host copy for header row data
- PR #916 Improved unit testing and error checking for `gdf_column_concat`
- PR #941 Replace `numpy` call in `Series.hash_encode` with `numba`
- PR #942 Added increment/decrement operators for wrapper types
- PR #943 Updated `count_nonzero_mask` to return `num_rows` when the mask is null
- PR #952 Added trait to map C++ type to `gdf_dtype`
- PR #966 Updated RMM submodule.
- PR #998 Add IO reader/writer modules to API docs, fix for missing cudf.Series docs
- PR #1017 concatenate along columns for Series and DataFrames
- PR #1002 Support indexing a dataframe with another boolean dataframe
- PR #1018 Better concatenation for Series and Dataframes
- PR #1036 Use Numpydoc style docstrings
- PR #1047 Adding gdf_dtype_extra_info to gdf_column_view_augmented
- PR #1054 Added default ctor to SerialTrieNode to overcome Thrust issue in CentOS7 + CUDA10
- PR #1024 CSV Reader: Add support for hexadecimal integers in integral-type columns
- PR #1033 Update `fillna()` to use libcudf function `gdf_replace_nulls`
- PR #1066 Added inplace assignment for columns and select_dtypes for dataframes
- PR #1026 CSV Reader: Change the meaning and type of the quoting parameter to match Pandas
- PR #1100 Adds `CUDF_EXPECTS` error-checking macro
- PR #1092 Fix select_dtype docstring
- PR #1111 Added cudf::table
- PR #1108 Sorting for datetime columns
- PR #1120 Return a `Series` (not a `Column`) from `Series.cat.set_categories()`
- PR #1128 CSV Reader: The last data row does not need to be line terminated
- PR #1183 Bump Arrow version to 0.12.1
- PR #1208 Default to CXX11_ABI=ON
- PR #1252 Fix NVStrings dependencies for cuda 9.2 and 10.0
- PR #2037 Optimize the existing `gather` and `scatter` routines in `libcudf`

## Bug Fixes

- PR #821 Fix flake8 issues revealed by flake8 update
- PR #808 Resolved renamed `d_columns_valids` variable name
- PR #820 CSV Reader: fix the issue where reader adds additional rows when file uses \r\n as a line terminator
- PR #780 CSV Reader: Fix scientific notation parsing and null values for empty quotes
- PR #815 CSV Reader: Fix data parsing when tabs are present in the input CSV file
- PR #850 Fix bug where left joins where the left df has 0 rows causes a crash
- PR #861 Fix memory leak by preserving the boolean mask index
- PR #875 Handle unnamed indexes in to/from arrow functions
- PR #877 Fix ingest of 1 row arrow tables in from arrow function
- PR #876 Added missing `<type_traits>` include
- PR #889 Deleted test_rmm.py which has now moved to RMM repo
- PR #866 Merge v0.5.1 numpy ABI hotfix into 0.6
- PR #917 value_counts return int type on empty columns
- PR #611 Renamed `gdf_reduce_optimal_output_size()` -> `gdf_reduction_get_intermediate_output_size()`
- PR #923 fix index for negative slicing for cudf dataframe and series
- PR #927 CSV Reader: Fix category GDF_CATEGORY hashes not being computed properly
- PR #921 CSV Reader: Fix parsing errors with delim_whitespace, quotations in the header row, unnamed columns
- PR #933 Fix handling objects of all nulls in series creation
- PR #940 CSV Reader: Fix an issue where the last data row is missing when using byte_range
- PR #945 CSV Reader: Fix incorrect datetime64 when milliseconds or space separator are used
- PR #959 Groupby: Problem with column name lookup
- PR #950 Converting dataframe/recarry with non-contiguous arrays
- PR #963 CSV Reader: Fix another issue with missing data rows when using byte_range
- PR #999 Fix 0 sized kernel launches and empty sort_index exception
- PR #993 Fix dtype in selecting 0 rows from objects
- PR #1009 Fix performance regression in `to_pandas` method on DataFrame
- PR #1008 Remove custom dask communication approach
- PR #1001 CSV Reader: Fix a memory access error when reading a large (>2GB) file with date columns
- PR #1019 Binary Ops: Fix error when one input column has null mask but other doesn't
- PR #1014 CSV Reader: Fix false positives in bool value detection
- PR #1034 CSV Reader: Fix parsing floating point precision and leading zero exponents
- PR #1044 CSV Reader: Fix a segfault when byte range aligns with a page
- PR #1058 Added support for `DataFrame.loc[scalar]`
- PR #1060 Fix column creation with all valid nan values
- PR #1073 CSV Reader: Fix an issue where a column name includes the return character
- PR #1090 Updating Doxygen Comments
- PR #1080 Fix dtypes returned from loc / iloc because of lists
- PR #1102 CSV Reader: Minor fixes and memory usage improvements
- PR #1174: Fix release script typo
- PR #1137 Add prebuild script for CI
- PR #1118 Enhanced the `DataFrame.from_records()` feature
- PR #1129 Fix join performance with index parameter from using numpy array
- PR #1145 Issue with .agg call on multi-column dataframes
- PR #908 Some testing code cleanup
- PR #1167 Fix issue with null_count not being set after inplace fillna()
- PR #1184 Fix iloc performance regression
- PR #1185 Support left_on/right_on and also on=str in merge
- PR #1200 Fix allocating bitmasks with numba instead of rmm in allocate_mask function
- PR #1213 Fix bug with csv reader requesting subset of columns using wrong datatype
- PR #1223 gpuCI: Fix label on rapidsai channel on gpu build scripts
- PR #1242 Add explicit Thrust exec policy to fix NVCATEGORY_TEST segfault on some platforms
- PR #1246 Fix categorical tests that failed due to bad implicit type conversion
- PR #1255 Fix overwriting conda package main label uploads
- PR #1259 Add dlpack includes to pip build


# cuDF 0.5.1 (05 Feb 2019)

## Bug Fixes

- PR #842 Avoid using numpy via cimport to prevent ABI issues in Cython compilation


# cuDF 0.5.0 (28 Jan 2019)

## New Features

- PR #722 Add bzip2 decompression support to `read_csv()`
- PR #693 add ZLIB-based GZIP/ZIP support to `read_csv_strings()`
- PR #411 added null support to gdf_order_by (new API) and cudf_table::sort
- PR #525 Added GitHub Issue templates for bugs, documentation, new features, and questions
- PR #501 CSV Reader: Add support for user-specified decimal point and thousands separator to read_csv_strings()
- PR #455 CSV Reader: Add support for user-specified decimal point and thousands separator to read_csv()
- PR #439 add `DataFrame.drop` method similar to pandas
- PR #356 add `DataFrame.transpose` method and `DataFrame.T` property similar to pandas
- PR #505 CSV Reader: Add support for user-specified boolean values
- PR #350 Implemented Series replace function
- PR #490 Added print_env.sh script to gather relevant environment details when reporting cuDF issues
- PR #474 add ZLIB-based GZIP/ZIP support to `read_csv()`
- PR #547 Added melt similar to `pandas.melt()`
- PR #491 Add CI test script to check for updates to CHANGELOG.md in PRs
- PR #550 Add CI test script to check for style issues in PRs
- PR #558 Add CI scripts for cpu-based conda and gpu-based test builds
- PR #524 Add Boolean Indexing
- PR #564 Update python `sort_values` method to use updated libcudf `gdf_order_by` API
- PR #509 CSV Reader: Input CSV file can now be passed in as a text or a binary buffer
- PR #607 Add `__iter__` and iteritems to DataFrame class
- PR #643 added a new api gdf_replace_nulls that allows a user to replace nulls in a column

## Improvements

- PR #426 Removed sort-based groupby and refactored existing groupby APIs. Also improves C++/CUDA compile time.
- PR #461 Add `CUDF_HOME` variable in README.md to replace relative pathing.
- PR #472 RMM: Created centralized rmm::device_vector alias and rmm::exec_policy
- PR #500 Improved the concurrent hash map class to support partitioned (multi-pass) hash table building.
- PR #454 Improve CSV reader docs and examples
- PR #465 Added templated C++ API for RMM to avoid explicit cast to `void**`
- PR #513 `.gitignore` tweaks
- PR #521 Add `assert_eq` function for testing
- PR #502 Simplify Dockerfile for local dev, eliminate old conda/pip envs
- PR #549 Adds `-rdynamic` compiler flag to nvcc for Debug builds
- PR #472 RMM: Created centralized rmm::device_vector alias and rmm::exec_policy
- PR #577 Added external C++ API for scatter/gather functions
- PR #500 Improved the concurrent hash map class to support partitioned (multi-pass) hash table building
- PR #583 Updated `gdf_size_type` to `int`
- PR #500 Improved the concurrent hash map class to support partitioned (multi-pass) hash table building
- PR #617 Added .dockerignore file. Prevents adding stale cmake cache files to the docker container
- PR #658 Reduced `JOIN_TEST` time by isolating overflow test of hash table size computation
- PR #664 Added Debuging instructions to README
- PR #651 Remove noqa marks in `__init__.py` files
- PR #671 CSV Reader: uncompressed buffer input can be parsed without explicitly specifying compression as None
- PR #684 Make RMM a submodule
- PR #718 Ensure sum, product, min, max methods pandas compatibility on empty datasets
- PR #720 Refactored Index classes to make them more Pandas-like, added CategoricalIndex
- PR #749 Improve to_arrow and from_arrow Pandas compatibility
- PR #766 Remove TravisCI references, remove unused variables from CMake, fix ARROW_VERSION in Cmake
- PR #773 Add build-args back to Dockerfile and handle dependencies based on environment yml file
- PR #781 Move thirdparty submodules to root and symlink in /cpp
- PR #843 Fix broken cudf/python API examples, add new methods to the API index

## Bug Fixes

- PR #569 CSV Reader: Fix days being off-by-one when parsing some dates
- PR #531 CSV Reader: Fix incorrect parsing of quoted numbers
- PR #465 Added templated C++ API for RMM to avoid explicit cast to `void**`
- PR #473 Added missing <random> include
- PR #478 CSV Reader: Add api support for auto column detection, header, mangle_dupe_cols, usecols
- PR #495 Updated README to correct where cffi pytest should be executed
- PR #501 Fix the intermittent segfault caused by the `thousands` and `compression` parameters in the csv reader
- PR #502 Simplify Dockerfile for local dev, eliminate old conda/pip envs
- PR #512 fix bug for `on` parameter in `DataFrame.merge` to allow for None or single column name
- PR #511 Updated python/cudf/bindings/join.pyx to fix cudf merge printing out dtypes
- PR #513 `.gitignore` tweaks
- PR #521 Add `assert_eq` function for testing
- PR #537 Fix CMAKE_CUDA_STANDARD_REQURIED typo in CMakeLists.txt
- PR #447 Fix silent failure in initializing DataFrame from generator
- PR #545 Temporarily disable csv reader thousands test to prevent segfault (test re-enabled in PR #501)
- PR #559 Fix Assertion error while using `applymap` to change the output dtype
- PR #575 Update `print_env.sh` script to better handle missing commands
- PR #612 Prevent an exception from occuring with true division on integer series.
- PR #630 Fix deprecation warning for `pd.core.common.is_categorical_dtype`
- PR #622 Fix Series.append() behaviour when appending values with different numeric dtype
- PR #603 Fix error while creating an empty column using None.
- PR #673 Fix array of strings not being caught in from_pandas
- PR #644 Fix return type and column support of dataframe.quantile()
- PR #634 Fix create `DataFrame.from_pandas()` with numeric column names
- PR #654 Add resolution check for GDF_TIMESTAMP in Join
- PR #648 Enforce one-to-one copy required when using `numba>=0.42.0`
- PR #645 Fix cmake build type handling not setting debug options when CMAKE_BUILD_TYPE=="Debug"
- PR #669 Fix GIL deadlock when launching multiple python threads that make Cython calls
- PR #665 Reworked the hash map to add a way to report the destination partition for a key
- PR #670 CMAKE: Fix env include path taking precedence over libcudf source headers
- PR #674 Check for gdf supported column types
- PR #677 Fix 'gdf_csv_test_Dates' gtest failure due to missing nrows parameter
- PR #604 Fix the parsing errors while reading a csv file using `sep` instead of `delimiter`.
- PR #686 Fix converting nulls to NaT values when converting Series to Pandas/Numpy
- PR #689 CSV Reader: Fix behavior with skiprows+header to match pandas implementation
- PR #691 Fixes Join on empty input DFs
- PR #706 CSV Reader: Fix broken dtype inference when whitespace is in data
- PR #717 CSV reader: fix behavior when parsing a csv file with no data rows
- PR #724 CSV Reader: fix build issue due to parameter type mismatch in a std::max call
- PR #734 Prevents reading undefined memory in gpu_expand_mask_bits numba kernel
- PR #747 CSV Reader: fix an issue where CUDA allocations fail with some large input files
- PR #750 Fix race condition for handling NVStrings in CMake
- PR #719 Fix merge column ordering
- PR #770 Fix issue where RMM submodule pointed to wrong branch and pin other to correct branches
- PR #778 Fix hard coded ABI off setting
- PR #784 Update RMM submodule commit-ish and pip paths
- PR #794 Update `rmm::exec_policy` usage to fix segmentation faults when used as temprory allocator.
- PR #800 Point git submodules to branches of forks instead of exact commits


# cuDF 0.4.0 (05 Dec 2018)

## New Features

- PR #398 add pandas-compatible `DataFrame.shape()` and `Series.shape()`
- PR #394 New documentation feature "10 Minutes to cuDF"
- PR #361 CSV Reader: Add support for strings with delimiters

## Improvements

 - PR #436 Improvements for type_dispatcher and wrapper structs
 - PR #429 Add CHANGELOG.md (this file)
 - PR #266 use faster CUDA-accelerated DataFrame column/Series concatenation.
 - PR #379 new C++ `type_dispatcher` reduces code complexity in supporting many data types.
 - PR #349 Improve performance for creating columns from memoryview objects
 - PR #445 Update reductions to use type_dispatcher. Adds integer types support to sum_of_squares.
 - PR #448 Improve installation instructions in README.md
 - PR #456 Change default CMake build to Release, and added option for disabling compilation of tests

## Bug Fixes

 - PR #444 Fix csv_test CUDA too many resources requested fail.
 - PR #396 added missing output buffer in validity tests for groupbys.
 - PR #408 Dockerfile updates for source reorganization
 - PR #437 Add cffi to Dockerfile conda env, fixes "cannot import name 'librmm'"
 - PR #417 Fix `map_test` failure with CUDA 10
 - PR #414 Fix CMake installation include file paths
 - PR #418 Properly cast string dtypes to programmatic dtypes when instantiating columns
 - PR #427 Fix and tests for Concatenation illegal memory access with nulls


# cuDF 0.3.0 (23 Nov 2018)

## New Features

 - PR #336 CSV Reader string support

## Improvements

 - PR #354 source code refactored for better organization. CMake build system overhaul. Beginning of transition to Cython bindings.
 - PR #290 Add support for typecasting to/from datetime dtype
 - PR #323 Add handling pyarrow boolean arrays in input/out, add tests
 - PR #325 GDF_VALIDITY_UNSUPPORTED now returned for algorithms that don't support non-empty valid bitmasks
 - PR #381 Faster InputTooLarge Join test completes in ms rather than minutes.
 - PR #373 .gitignore improvements
 - PR #367 Doc cleanup & examples for DataFrame methods
 - PR #333 Add Rapids Memory Manager documentation
 - PR #321 Rapids Memory Manager adds file/line location logging and convenience macros
 - PR #334 Implement DataFrame `__copy__` and `__deepcopy__`
 - PR #271 Add NVTX ranges to pygdf
 - PR #311 Document system requirements for conda install

## Bug Fixes

 - PR #337 Retain index on `scale()` function
 - PR #344 Fix test failure due to PyArrow 0.11 Boolean handling
 - PR #364 Remove noexcept from managed_allocator;  CMakeLists fix for NVstrings
 - PR #357 Fix bug that made all series be considered booleans for indexing
 - PR #351 replace conda env configuration for developers
 - PRs #346 #360 Fix CSV reading of negative numbers
 - PR #342 Fix CMake to use conda-installed nvstrings
 - PR #341 Preserve categorical dtype after groupby aggregations
 - PR #315 ReadTheDocs build update to fix missing libcuda.so
 - PR #320 FIX out-of-bounds access error in reductions.cu
 - PR #319 Fix out-of-bounds memory access in libcudf count_valid_bits
 - PR #303 Fix printing empty dataframe


# cuDF 0.2.0 and cuDF 0.1.0

These were initial releases of cuDF based on previously separate pyGDF and libGDF libraries.<|MERGE_RESOLUTION|>--- conflicted
+++ resolved
@@ -14,9 +14,7 @@
 - PR #4100 Add set_keys function for dictionary columns
 - PR #3894 Add remove_keys functions for dictionary columns
 - PR #4107 Add groupby nunique aggregation
-<<<<<<< HEAD
 - PR #4235 Port nvtx.pyx to use non-legacy libcudf APIs
-=======
 - PR #4153 Support Dask serialization protocol on cuDF objects
 - PR #4127 Add python API for n-way sorted merge (merge_sorted)
 - PR #4164 Add Buffer "constructor-kwargs" header
@@ -24,7 +22,6 @@
 - PR #4190 Add libcudf++ transpose Cython implementation
 - PR #4217 Add libcudf++ quantiles Cython implementation
 - PR #4216 Add cudf.Scalar Python type
->>>>>>> dad84790
 
 ## Improvements
 
@@ -62,12 +59,9 @@
 - PR #4070 Port NVText normalize_spaces to use libcudf strings column
 - PR #4072 Allow round_robin_partition to single partition
 - PR #4064 Add cudaGetDeviceCount to JNI layer
-<<<<<<< HEAD
-=======
 - PR #4075 Port nvtext ngrams-tokenize to libcudf++
 - PR #4087 Add support for writing large Parquet files in a chunked manner.
 - PR #3716 Update cudf.to_parquet to use new GPU accelerated Parquet writer
->>>>>>> dad84790
 - PR #4083 Use two partitions in test_groupby_multiindex_reset_index
 - PR #4071 Add Java bindings for round robin partition
 - PR #4079 Simply use `mask.size` to create the array view
@@ -78,8 +72,6 @@
 - PR #4098 Remove legacy calls from libcudf strings column code
 - PR #4111 Use `Buffer`'s to serialize `StringColumn`
 - PR #4113 Get `len` of `StringColumn`s without `nvstrings`
-<<<<<<< HEAD
-=======
 - PR #4147 Remove workaround for UNKNOWN_NULL_COUNT in contiguous_split.
 - PR #4130 Renames in-place `cudf::experimental::fill` to `cudf::experimental::fill_in_place`
 - PR #4136 Add `Index.names` property
@@ -106,7 +98,6 @@
 - PR #4233 Porting replace.pyx to use new libcudf APIs
 - PR #4223 Fix a few of the Cython warnings
 - PR #4234 Add BUILD_LEGACY_TESTS cmake option
->>>>>>> dad84790
 
 ## Bug Fixes
 
@@ -141,8 +132,6 @@
 - PR #4113 Use `.nvstrings` in `StringColumn.sum(...)`
 - PR #4116 Fix a bug in contiguous_split() where tables with mixed column types could corrupt string output
 - PR #4125 Fix type enum to account for added Dictionary type in `types.hpp`
-<<<<<<< HEAD
-=======
 - PR #4132 Fix `hash_partition` null mask allocation
 - PR #4137 Update Java for mutating fill and rolling window changes
 - PR #4184 Add missing except+ to Cython bindings
@@ -164,7 +153,6 @@
 - PR #4222 Fix no-return compile error in binop-null-test
 - PR #4245 Fix race condition in parquet reader
 - PR #4258 Fix dask-cudf losing index name in `reset_index`
->>>>>>> dad84790
 
 
 # cuDF 0.12.0 (04 Feb 2020)
