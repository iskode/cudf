--- conflicted
+++ resolved
@@ -96,12 +96,9 @@
 - PR #4196 reduce CHANGELOG.md merge conflicts
 - PR #4197 Added notebook testing to gpuCI gpu build
 - PR #4225 Remove stale notebooks
-<<<<<<< HEAD
 - PR #4233 Porting replace.pyx to use new libcudf APIs
-=======
 - PR #4223 Fix a few of the Cython warnings
 - PR #4234 Add BUILD_LEGACY_TESTS cmake option
->>>>>>> 7a9616b9
 
 ## Bug Fixes
 
