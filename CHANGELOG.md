--- conflicted
+++ resolved
@@ -56,12 +56,8 @@
 - PR #1052 Add left/right_index and left/right_on keywords to merge
 - PR #1091 Add `indicator=` and `suffixes=` keywords to merge
 - PR #1107 Add unsupported keywords to Series.fillna
-<<<<<<< HEAD
 - PR #1136 Removed `gdf_concat`
-=======
-- PR #1136 Removed `gdf_concat` 
-- PR #1153 Added function for getting the padded allocation size for valid bitmask 
->>>>>>> 5a23e277
+- PR #1153 Added function for getting the padded allocation size for valid bitmask
 - PR #1148 Add cudf.sqrt for dataframes and Series
 - PR #1155 Add __array_ufunc__ for DataFrame and Series for sqrt
 - PR #1168 to_frame for series accepts a name argument
