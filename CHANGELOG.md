# cuDF 0.13.0 (Date TBD)

## New Features

- PR #3577 Add initial dictionary support to column classes
- PR #3693 add string support, skipna to scan operation
- PR #3662 Define and implement `shift`.
- PR #3861 Added Series.sum feature for String


## Improvements

- PR #3525 build.sh option to disable nvtx
- PR #3748 Optimize hash_partition using shared memory
- PR #3698 Add count_(un)set_bits functions taking multiple ranges and updated slice to compute null counts at once.
- PR #3909 Move java backend to libcudf++
- PR #3971 Adding `as_table` to convert Column to Table in python
- PR #3910 Adding sinh, cosh, tanh, asinh, acosh, atanh cube root and rint unary support.
- PR #3972 Add Java bindings for left_semi_join and left_anti_join
- PR #3975 Simplify and generalize data handling in `Buffer`
- PR #3985 Update RMM include files and remove extraneously included header files.
- PR #3601 Port UDF functionality for rolling windows to libcudf++
- PR #3911 Adding null boolean handling for copy_if_else
- PR #4003 Drop old `to_device` utility wrapper function
- PR #4002 Adding to_frame and fix for categorical column issue
- PR #4009 build script update to enable cudf build without installing
- PR #3897 Port cuIO JSON reader to cudf::column types
- PR #4008 Eliminate extra copy in column constructor
- PR #4013 Add cython definition for io readers cudf/io/io_types.hpp
- PR #4014 ORC/Parquet: add count parameter to stripe/rowgroup-based reader API
- PR #3880 Add aggregation infrastructure support for reduction
- PR #4021 Change quantiles signature for clarity.
- PR #4031 Docs build scripts and instructions update
- PR #4062 Improve how java classifiers are produced
- PR #4038 JNI and Java support for is_nan and is_not_nan
<<<<<<< HEAD
- PR #4067 Removed unused `CATEGORY` type ID.
=======
- PR #3891 Port NVStrings (r)split_record to contiguous_(r)split_record
>>>>>>> 25b589f6

## Bug Fixes

- PR #3888 Drop `ptr=None` from `DeviceBuffer` call
- PR #3976 Fix string serialization and memory_usage method to be consistent
- PR #3902 Fix conversion of large size GPU array to dataframe
- PR #3953 Fix overflow in column_buffer when computing the device buffer size
- PR #3959 Add missing hash-dispatch function for cudf.Series
- PR #3970 Fix for Series Pickle
- PR #3964 Restore legacy NVStrings and NVCategory dependencies in Java jar
- PR #3982 Fix java unary op enum and add missing ops
- PR #3999 Fix issue serializing empty string columns (java)
- PR #3979 Add `name` to Series serialize and deserialize
- PR #4005 Fix null mask allocation bug in gather_bitmask
- PR #4000 Fix dask_cudf sort_values performance for single partitions
- PR #4007 Fix for copy_bitmask issue with uninitialized device_buffer
- PR #4037 Fix JNI quantile compile issue
- PR #4054 Fixed JNI to deal with reduction API changes
- PR #4052 Fix for round-robin when num_partitions divides nrows.
- PR #4049 Fix `cudf::split` issue returning one less than expected column vectors
- PR #4065 Parquet writer: fix for out-of-range dictionary indices
- PR #4066 Fixed mismatch with dtype enums


# cuDF 0.12.0 (Date TBD)

## New Features

- PR #3759 Updated 10 Minutes with clarification on how `dask_cudf` uses `cudf` API
- PR #3224 Define and implement new join APIs.
- PR #3284 Add gpu-accelerated parquet writer
- PR #3254 Python redesign for libcudf++
- PR #3336 Add `from_dlpack` and `to_dlpack`
- PR #3555 Add column names support to libcudf++ io readers and writers
- PR #3527 Add string functionality for merge API
- PR #3610 Add memory_usage to DataFrame and Series APIs
- PR #3557 Add contiguous_split() function. 
- PR #3619 Support CuPy 7
- PR #3604 Add nvtext ngrams-tokenize function
- PR #3403 Define and implement new stack + tile APIs
- PR #3627 Adding cudf::sort and cudf::sort_by_key
- PR #3597 Implement new sort based groupby
- PR #3776 Add column equivalence comparator (using epsilon for float equality)
- PR #3667 Define and implement round-robin partition API.
- PR #3690 Add bools_to_mask
- PR #3761 Introduce a Frame class and make Index, DataFrame and Series subclasses
- PR #3538 Define and implement left semi join and left anti join
- PR #3683 Added support for multiple delimiters in `nvtext.token_count()`
- PR #3792 Adding is_nan and is_notnan
- PR #3594 Adding clamp support to libcudf++

## Improvements

- PR #3124 Add support for grand-children in cudf column classes
- PR #3292 Port NVStrings regex contains function
- PR #3409 Port NVStrings regex replace function
- PR #3417 Port NVStrings regex findall function
- PR #3351 Add warning when filepath resolves to multiple files in cudf readers
- PR #3370 Port NVStrings strip functions
- PR #3453 Port NVStrings IPv4 convert functions to cudf strings column
- PR #3441 Port NVStrings url encode/decode to cudf strings column
- PR #3364 Port NVStrings split functions
- PR #3463 Port NVStrings partition/rpartition to cudf strings column
- PR #3502 ORC reader: add option to read DECIMALs as INT64
- PR #3461 Add a new overload to allocate_like() that takes explicit type and size params.
- PR #3590 Specialize hash functions for floating point
- PR #3569 Use `np.asarray` in `StringColumn.deserialize`
- PR #3553 Support Python NoneType in numeric binops
- PR #3511 Support DataFrame / Series mixed arithmetic
- PR #3567 Include `strides` in `__cuda_array_interface__`
- PR #3608 Update OPS codeowner group name
- PR #3431 Port NVStrings translate to cudf strings column
- PR #3507 Define and implement new binary operation APIs
- PR #3620 Add stream parameter to unary ops detail API
- PR #3593 Adding begin/end for mutable_column_device_view
- PR #3587 Merge CHECK_STREAM & CUDA_CHECK_LAST to CHECK_CUDA
- PR #3733 Rework `hash_partition` API
- PR #3655 Use move with make_pair to avoid copy construction
- PR #3402 Define and implement new quantiles APIs
- PR #3612 Add ability to customize the JIT kernel cache path
- PR #3647 Remove PatchedNumbaDeviceArray with CuPy 6.6.0
- PR #3641 Remove duplicate definitions of CUDA_DEVICE_CALLABLE
- PR #3640 Enable memory_usage in dask_cudf (also adds pd.Index from_pandas)
- PR #3654 Update Jitify submodule ref to include gcc-8 fix
- PR #3639 Define and implement `nans_to_nulls`
- PR #3561 Rework contains implementation in search
- PR #3616 Add aggregation infrastructure for argmax/argmin.
- PR #3673 Parquet reader: improve rounding of timestamp conversion to seconds
- PR #3699 Stringify libcudacxx headers for binary op JIT
- PR #3697 Improve column insert performance for wide frames
- PR #3616 Add aggregation infrastructure for argmax/argmin.
- PR #3653 Make `gather_bitmask_kernel` more reusable.
- PR #3710 Remove multiple CMake configuration steps from root build script
- PR #3657 Define and implement compiled binops for string column comparisons
- PR #3520 Change read_parquet defaults and add warnings
- PR #3780 Java APIs for selecting a GPU
- PR #3796 Improve on round-robin with the case when number partitions greater than number of rows.
- PR #3805 Avoid CuPy 7.1.0 for now
- PR #3758 detail::scatter variant with map iterator support
- PR #3882 Fail loudly when creating a StringColumn from nvstrings with > MAX_VAL(int32) bytes
- PR #3823 Add header file for detail search functions
- PR #2438 Build GBench Benchmarks in CI
- PR #3713 Adding aggregation support to rolling_window
- PR #3875 Add abstract sink for IO writers, used by ORC and Parquet writers for now
- PR #3916 Refactor gather bindings

## Bug Fixes

- PR #3618 Update 10 minutes to cudf and cupy to hide warning that were being shown in the docs
- PR #3550 Update Java package to 0.12
- PR #3549 Fix index name issue with iloc with RangeIndex
- PR #3562 Fix 4GB limit for gzipped-compressed csv files
- PR #2981 enable build.sh to build all targets without installation
- PR #3563 Use `__cuda_array_interface__` for serialization
- PR #3564 Fix cuda memory access error in gather_bitmask_kernel
- PR #3548 Replaced CUDA_RT_CALL with CUDA_TRY
- PR #3486 Pandas > 0.25 compatability
- PR #3622 Fix new warnings and errors when building with gcc-8
- PR #3588 Remove avro reader column order reversal
- PR #3629 Fix hash map test failure
- PR #3637 Fix sorted set_index operations in dask_cudf
- PR #3663 Fix libcudf++ ORC reader microseconds and milliseconds conversion
- PR #3668 Fixing CHECK_CUDA debug build issue
- PR #3684 Fix ends_with logic for matching string case
- PR #3691 Fix create_offsets to handle offset correctly
- PR #3687 Fixed bug while passing input GPU memory pointer in `nvtext.scatter_count()`
- PR #3701 Fix hash_partition hashing all columns instead of columns_to_hash
- PR #3694 Allow for null columns parameter in `csv_writer`
- PR #3706 Removed extra type-dispatcher call from merge
- PR #3704 Changed the default delimiter to `whitespace` for nvtext methods.
- PR #3741 Construct DataFrame from dict-of-Series with alignment
- PR #3724 Update rmm version to match release
- PR #3743 Fix for `None` data in `__array_interface__`
- PR #3731 Fix performance of zero sized dataframe slice
- PR #3709 Fix inner_join incorrect result issue
- PR #3734 Update numba to 0.46 in conda files
- PR #3738 Update libxx cython types.hpp path
- PR #3672 Fix to_host issue with column_view having offset
- PR #3730 CSV reader: Set invalid float values to NaN/null
- PR #3670 Floor when casting between timestamps of different precisions
- PR #3728 Fix apply_boolean_mask issue with non-null string column
- PR #3769 Don't look for a `name` attribute in column
- PR #3783 Bind cuDF operators to Dask Dataframe
- PR #3775 Fix segfault when reading compressed CSV files larger than 4GB
- PR #3799 Align indices of Series inputs when adding as columns to DataFrame
- PR #3803 Keep name when unpickling Index objects
- PR #3804 Fix cuda crash in AVRO reader
- PR #3766 Remove references to cudf::type_id::CATEGORY from IO code
- PR #3817 Don't always deepcopy an index
- PR #3821 Fix OOB read in gpuinflate prefetcher
- PR #3829 Parquet writer: fix empty dataframe causing cuda launch errors
- PR #3835 Fix memory leak in Cython when dealing with nulls in string columns
- PR #3866 Remove unnecessary if check in NVStrings.create_offsets
- PR #3858 Fixes the broken debug build after #3728
- PR #3850 Fix merge typecast scope issue and resulting memory leak
- PR #3855 Fix MultiColumn recreation with reset_index
- PR #3869 Fixed size calculation in NVStrings::byte_count()
- PR #3868 Fix apply_grouped moving average example
- PR #3900 Properly link `NVStrings` and `NVCategory` into tests
- PR #3868 Fix apply_grouped moving average example
- PR #3871 Fix `split_out` error
- PR #3886 Fix string column materialization from column view
- PR #3893 Parquet reader: fix segfault reading empty parquet file
- PR #3931 Dask-cudf groupby `.agg` multicolumn handling fix
- PR #4017 Fix memory leaks in `GDF_STRING` cython handling and `nans_to_nulls` cython


# cuDF 0.11.0 (11 Dec 2019)

## New Features

- PR #2905 Added `Series.median()` and null support for `Series.quantile()`
- PR #2930 JSON Reader: Support ARROW_RANDOM_FILE input
- PR #2956 Add `cudf::stack` and `cudf::tile`
- PR #2980 Added nvtext is_vowel/is_consonant functions
- PR #2987 Add `inplace` arg to `DataFrame.reset_index` and `Series`
- PR #3011 Added libcudf++ transition guide
- PR #3129 Add strings column factory from `std::vector`s
- PR #3054 Add parquet reader support for decimal data types
- PR #3022 adds DataFrame.astype for cuDF dataframes
- PR #2962 Add isnull(), notnull() and related functions
- PR #3025 Move search files to legacy
- PR #3068 Add `scalar` class
- PR #3094 Adding `any` and `all` support from libcudf
- PR #3130 Define and implement new `column_wrapper`
- PR #3143 Define and implement new copying APIs `slice` and `split`
- PR #3161 Move merge files to legacy
- PR #3079 Added support to write ORC files given a local path
- PR #3192 Add dtype param to cast `DataFrame` on init
- PR #3213 Port cuIO to libcudf++
- PR #3222 Add nvtext character tokenizer
- PR #3223 Java expose underlying buffers
- PR #3300 Add `DataFrame.insert`
- PR #3263 Define and implement new `valid_if`
- PR #3278 Add `to_host` utility to copy `column_view` to host
- PR #3087 Add new cudf::experimental bool8 wrapper
- PR #3219 Construct column from column_view
- PR #3250 Define and implement new merge APIs
- PR #3144 Define and implement new hashing APIs `hash` and `hash_partition`
- PR #3229 Define and implement new search APIs
- PR #3308 java add API for memory usage callbacks
- PR #2691 Row-wise reduction and scan operations via CuPy
- PR #3291 Add normalize_nans_and_zeros
- PR #3187 Define and implement new replace APIs
- PR #3356 Add vertical concatenation for table/columns
- PR #3344 java split API
- PR #2791 Add `groupby.std()`
- PR #3368 Enable dropna argument in dask_cudf groupby
- PR #3298 add null replacement iterator for column_device_view
- PR #3297 Define and implement new groupby API.
- PR #3396 Update device_atomics with new bool8 and timestamp specializations
- PR #3411 Java host memory management API
- PR #3393 Implement df.cov and enable covariance/correlation in dask_cudf
- PR #3401 Add dask_cudf ORC writer (to_orc)
- PR #3331 Add copy_if_else
- PR #3427 Define and Implement new multi-search API
- PR #3442 Add Bool-index + Multi column + DataFrame support for set-item
- PR #3172 Define and implement new fill/repeat/copy_range APIs
- PR #3490 Add pair iterators for columns
- PR #3497 Add DataFrame.drop(..., inplace=False) argument
- PR #3469 Add string functionality for replace API
- PR #3273 Define and implement new reduction APIs

## Improvements

- PR #2904 Move gpu decompressors to cudf::io namespace
- PR #2977 Moved old C++ test utilities to legacy directory.
- PR #2965 Fix slow orc reader perf with large uncompressed blocks
- PR #2995 Move JIT type utilities to legacy directory
- PR #2927 Add ``Table`` and ``TableView`` extension classes that wrap legacy cudf::table
- PR #3005 Renames `cudf::exp` namespace to `cudf::experimental`
- PR #3008 Make safe versions of `is_null` and `is_valid` in `column_device_view`
- PR #3026 Move fill and repeat files to legacy
- PR #3027 Move copying.hpp and related source to legacy folder
- PR #3014 Snappy decompression optimizations
- PR #3032 Use `asarray` to coerce indices to a NumPy array
- PR #2996 IO Readers: Replace `cuio::device_buffer` with `rmm::device_buffer`
- PR #3051 Specialized hash function for strings column
- PR #3065 Select and Concat for cudf::experimental::table
- PR #3080 Move `valid_if.cuh` to `legacy/`
- PR #3052 Moved replace.hpp functionality to legacy
- PR #3091 Move join files to legacy
- PR #3092 Implicitly init RMM if Java allocates before init
- PR #3029 Update gdf_ numeric types with stdint and move to cudf namespace
- PR #3052 Moved replace.hpp functionality to legacy
- PR #2955 Add cmake option to only build for present GPU architecture
- PR #3070 Move functions.h and related source to legacy
- PR #2951 Allow set_index to handle a list of column names
- PR #3093 Move groupby files to legacy
- PR #2988 Removing GIS functionality (now part of cuSpatial library)
- PR #3067 Java method to return size of device memory buffer
- PR #3083 Improved some binary operation tests to include null testing.
- PR #3084 Update to arrow-cpp and pyarrow 0.15.0
- PR #3071 Move cuIO to legacy
- PR #3126 Round 2 of snappy decompression optimizations
- PR #3046 Define and implement new copying APIs `empty_like` and `allocate_like`
- PR #3128 Support MultiIndex in DataFrame.join
- PR #2971 Added initial gather and scatter methods for strings_column_view
- PR #3133 Port NVStrings to cudf column: count_characters and count_bytes
- PR #2991 Added strings column functions concatenate and join_strings
- PR #3028 Define and implement new `gather` APIs.
- PR #3135 Add nvtx utilities to cudf::nvtx namespace
- PR #3021 Java host side concat of serialized buffers
- PR #3138 Move unary files to legacy
- PR #3170 Port NVStrings substring functions to cudf strings column
- PR #3159 Port NVStrings is-chars-types function to cudf strings column
- PR #3154 Make `table_view_base.column()` const and add `mutable_table_view.column()`
- PR #3175 Set cmake cuda version variables
- PR #3171 Move deprecated error macros to legacy
- PR #3191 Port NVStrings integer convert ops to cudf column
- PR #3189 Port NVStrings find ops to cudf column
- PR #3352 Port NVStrings convert float functions to cudf strings column
- PR #3193 Add cuPy as a formal dependency
- PR #3195 Support for zero columned `table_view`
- PR #3165 Java device memory size for string category
- PR #3205 Move transform files to legacy
- PR #3202 Rename and move error.hpp to public headers
- PR #2878 Use upstream merge code in dask_cudf
- PR #3217 Port NVStrings upper and lower case conversion functions
- PR #3350 Port NVStrings booleans convert functions
- PR #3231 Add `column::release()` to give up ownership of contents.
- PR #3157 Use enum class rather than enum for mask_allocation_policy
- PR #3232 Port NVStrings datetime conversion to cudf strings column
- PR #3136 Define and implement new transpose API
- PR #3237 Define and implement new transform APIs
- PR #3245 Move binaryop files to legacy
- PR #3241 Move stream_compaction files to legacy
- PR #3166 Move reductions to legacy
- PR #3261 Small cleanup: remove `== true`
- PR #3271 Update rmm API based on `rmm.reinitialize(...)` change
- PR #3266 Remove optional checks for CuPy
- PR #3268 Adding null ordering per column feature when sorting
- PR #3239 Adding floating point specialization to comparators for NaNs
- PR #3270 Move predicates files to legacy
- PR #3281 Add to_host specialization for strings in column test utilities
- PR #3282 Add `num_bitmask_words`
- PR #3252 Add new factory methods to include passing an existing null mask
- PR #3288 Make `bit.cuh` utilities usable from host code.
- PR #3287 Move rolling windows files to legacy
- PR #3182 Define and implement new unary APIs `is_null` and `is_not_null`
- PR #3314 Drop `cython` from run requirements
- PR #3301 Add tests for empty column wrapper.
- PR #3294 Update to arrow-cpp and pyarrow 0.15.1
- PR #3310 Add `row_hasher` and `element_hasher` utilities
- PR #3272 Support non-default streams when creating/destroying hash maps
- PR #3286 Clean up the starter code on README
- PR #3332 Port NVStrings replace to cudf strings column
- PR #3354 Define and implement new `scatter` APIs
- PR #3322 Port NVStrings pad operations to cudf strings column
- PR #3345 Add cache member for number of characters in string_view class
- PR #3299 Define and implement new `is_sorted` APIs
- PR #3328 Partition by stripes in dask_cudf ORC reader
- PR #3243 Use upstream join code in dask_cudf
- PR #3371 Add `select` method to `table_view`
- PR #3309 Add java and JNI bindings for search bounds
- PR #3305 Define and implement new rolling window APIs
- PR #3380 Concatenate columns of strings
- PR #3382 Add fill function for strings column
- PR #3391 Move device_atomics_tests.cu files to legacy
- PR #3303 Define and implement new stream compaction APIs `copy_if`, `drop_nulls`,
           `apply_boolean_mask`, `drop_duplicate` and `unique_count`.
- PR #3387 Strings column gather function
- PR #3440 Strings column scatter function
- PR #3389 Move quantiles.hpp + group_quantiles.hpp files to legacy
- PR #3397 Port unary cast to libcudf++
- PR #3398 Move reshape.hpp files to legacy
- PR #3395 Port NVStrings regex extract to cudf strings column
- PR #3423 Port NVStrings htoi to cudf strings column
- PR #3425 Strings column copy_if_else implementation
- PR #3422 Move utilities to legacy
- PR #3201 Define and implement new datetime_ops APIs
- PR #3421 Port NVStrings find_multiple to cudf strings column
- PR #3448 Port scatter_to_tables to libcudf++
- PR #3458 Update strings sections in the transition guide
- PR #3462 Add `make_empty_column` and update `empty_like`.
- PR #3465 Port `aggregation` traits and utilities.
- PR #3214 Define and implement new unary operations APIs
- PR #3475 Add `bitmask_to_host` column utility
- PR #3487 Add is_boolean trait and random timestamp generator for testing
- PR #3492 Small cleanup (remove std::abs) and comment
- PR #3407 Allow multiple row-groups per task in dask_cudf read_parquet
- PR #3512 Remove unused CUDA conda labels
- PR #3500 cudf::fill()/cudf::repeat() support for strings columns.
- PR #3438 Update scalar and scalar_device_view to better support strings
- PR #3414 Add copy_range function for strings column
- PR #3685 Add string support to contiguous_split.
- PR #3471 Add scalar/column, column/scalar and scalar/scalar overloads to copy_if_else.
- PR #3451 Add support for implicit typecasting of join columns

## Bug Fixes

- PR #2895 Fixed dask_cudf group_split behavior to handle upstream rearrange_by_divisions
- PR #3048 Support for zero columned tables
- PR #3030 Fix snappy decoding regression in PR #3014
- PR #3041 Fixed exp to experimental namespace name change issue
- PR #3056 Add additional cmake hint for finding local build of RMM files
- PR #3060 Move copying.hpp includes to legacy
- PR #3139 Fixed java RMM auto initalization
- PR #3141 Java fix for relocated IO headers
- PR #3149 Rename column_wrapper.cuh to column_wrapper.hpp
- PR #3168 Fix mutable_column_device_view head const_cast
- PR #3199 Update JNI includes for legacy moves
- PR #3204 ORC writer: Fix ByteRLE encoding of NULLs
- PR #2994 Fix split_out-support but with hash_object_dispatch
- PR #3212 Fix string to date casting when format is not specified
- PR #3218 Fixes `row_lexicographic_comparator` issue with handling two tables
- PR #3228 Default initialize RMM when Java native dependencies are loaded
- PR #3012 replacing instances of `to_gpu_array` with `mem`
- PR #3236 Fix Numba 0.46+/CuPy 6.3 interface compatibility
- PR #3276 Update JNI includes for legacy moves
- PR #3256 Fix orc writer crash with multiple string columns
- PR #3211 Fix breaking change caused by rapidsai/rmm#167
- PR #3265 Fix dangling pointer in `is_sorted`
- PR #3267 ORC writer: fix incorrect ByteRLE encoding of long literal runs
- PR #3277 Fix invalid reference to deleted temporary in `is_sorted`.
- PR #3274 ORC writer: fix integer RLEv2 mode2 unsigned base value encoding
- PR #3279 Fix shutdown hang issues with pinned memory pool init executor
- PR #3280 Invalid children check in mutable_column_device_view
- PR #3289 fix java memory usage API for empty columns
- PR #3293 Fix loading of csv files zipped on MacOS (disabled zip min version check)
- PR #3295 Fix storing storing invalid RMM exec policies.
- PR #3307 Add pd.RangeIndex to from_pandas to fix dask_cudf meta_nonempty bug
- PR #3313 Fix public headers including non-public headers
- PR #3318 Revert arrow to 0.15.0 temporarily to unblock downstream projects CI
- PR #3317 Fix index-argument bug in dask_cudf parquet reader
- PR #3323 Fix `insert` non-assert test case
- PR #3341 Fix `Series` constructor converting NoneType to "None"
- PR #3326 Fix and test for detail::gather map iterator type inference
- PR #3334 Remove zero-size exception check from make_strings_column factories
- PR #3333 Fix compilation issues with `constexpr` functions not marked `__device__`
- PR #3340 Make all benchmarks use cudf base fixture to initialize RMM pool
- PR #3337 Fix Java to pad validity buffers to 64-byte boundary
- PR #3362 Fix `find_and_replace` upcasting series for python scalars and lists
- PR #3357 Disabling `column_view` iterators for non fixed-width types
- PR #3383 Fix : properly compute null counts for rolling_window.
- PR #3386 Removing external includes from `column_view.hpp`
- PR #3369 Add write_partition to dask_cudf to fix to_parquet bug
- PR #3388 Support getitem with bools when DataFrame has a MultiIndex
- PR #3408 Fix String and Column (De-)Serialization
- PR #3372 Fix dask-distributed scatter_by_map bug
- PR #3419 Fix a bug in parse_into_parts (incomplete input causing walking past the end of string).
- PR #3413 Fix dask_cudf read_csv file-list bug
- PR #3416 Fix memory leak in ColumnVector when pulling strings off the GPU
- PR #3424 Fix benchmark build by adding libcudacxx to benchmark's CMakeLists.txt
- PR #3435 Fix diff and shift for empty series
- PR #3439 Fix index-name bug in StringColumn concat
- PR #3445 Fix ORC Writer default stripe size
- PR #3459 Fix printing of invalid entries
- PR #3466 Fix gather null mask allocation for invalid index
- PR #3468 Fix memory leak issue in `drop_duplicates`
- PR #3474 Fix small doc error in capitalize Docs
- PR #3491 Fix more doc errors in NVStrings
- PR #3478 Fix as_index deep copy via Index.rename inplace arg
- PR #3476 Fix ORC reader timezone conversion
- PR #3188 Repr slices up large DataFrames
- PR #3519 Fix strings column concatenate handling zero-sized columns
- PR #3530 Fix copy_if_else test case fail issue
- PR #3523 Fix lgenfe issue with debug build
- PR #3532 Fix potential use-after-free in cudf parquet reader
- PR #3540 Fix unary_op null_mask bug and add missing test cases
- PR #3559 Use HighLevelGraph api in DataFrame constructor (Fix upstream compatibility)
- PR #3572 Fix CI Issue with hypothesis tests that are flaky


# cuDF 0.10.0 (16 Oct 2019)

## New Features

- PR #2423 Added `groupby.quantile()`
- PR #2522 Add Java bindings for NVStrings backed upper and lower case mutators
- PR #2605 Added Sort based groupby in libcudf
- PR #2607 Add Java bindings for parsing JSON
- PR #2629 Add dropna= parameter to groupby
- PR #2585 ORC & Parquet Readers: Remove millisecond timestamp restriction
- PR #2507 Add GPU-accelerated ORC Writer
- PR #2559 Add Series.tolist()
- PR #2653 Add Java bindings for rolling window operations
- PR #2480 Merge `custreamz` codebase into `cudf` repo
- PR #2674 Add __contains__ for Index/Series/Column
- PR #2635 Add support to read from remote and cloud sources like s3, gcs, hdfs
- PR #2722 Add Java bindings for NVTX ranges
- PR #2702 Add make_bool to dataset generation functions
- PR #2394 Move `rapidsai/custrings` into `cudf`
- PR #2734 Final sync of custrings source into cudf
- PR #2724 Add libcudf support for __contains__
- PR #2777 Add python bindings for porter stemmer measure functionality
- PR #2781 Add issorted to is_monotonic
- PR #2685 Add cudf::scatter_to_tables and cython binding
- PR #2743 Add Java bindings for NVStrings timestamp2long as part of String ColumnVector casting
- PR #2785 Add nvstrings Python docs
- PR #2786 Add benchmarks option to root build.sh
- PR #2802 Add `cudf::repeat()` and `cudf.Series.repeat()`
- PR #2773 Add Fisher's unbiased kurtosis and skew for Series/DataFrame
- PR #2748 Parquet Reader: Add option to specify loading of PANDAS index
- PR #2807 Add scatter_by_map to DataFrame python API
- PR #2836 Add nvstrings.code_points method
- PR #2844 Add Series/DataFrame notnull
- PR #2858 Add GTest type list utilities
- PR #2870 Add support for grouping by Series of arbitrary length
- PR #2719 Series covariance and Pearson correlation
- PR #2207 Beginning of libcudf overhaul: introduce new column and table types
- PR #2869 Add `cudf.CategoricalDtype`
- PR #2838 CSV Reader: Support ARROW_RANDOM_FILE input
- PR #2655 CuPy-based Series and Dataframe .values property
- PR #2803 Added `edit_distance_matrix()` function to calculate pairwise edit distance for each string on a given nvstrings object.
- PR #2811 Start of cudf strings column work based on 2207
- PR #2872 Add Java pinned memory pool allocator
- PR #2969 Add findAndReplaceAll to ColumnVector
- PR #2814 Add Datetimeindex.weekday
- PR #2999 Add timestamp conversion support for string categories
- PR #2918 Add cudf::column timestamp wrapper types

## Improvements

- PR #2578 Update legacy_groupby to use libcudf group_by_without_aggregation
- PR #2581 Removed `managed` allocator from hash map classes.
- PR #2571 Remove unnecessary managed memory from gdf_column_concat
- PR #2648 Cython/Python reorg
- PR #2588 Update Series.append documentation
- PR #2632 Replace dask-cudf set_index code with upstream
- PR #2682 Add cudf.set_allocator() function for easier allocator init
- PR #2642 Improve null printing and testing
- PR #2747 Add missing Cython headers / cudftestutil lib to conda package for cuspatial build
- PR #2706 Compute CSV format in device code to speedup performance
- PR #2673 Add support for np.longlong type
- PR #2703 move dask serialization dispatch into cudf
- PR #2728 Add YYMMDD to version tag for nightly conda packages
- PR #2729 Handle file-handle input in to_csv
- PR #2741 CSV Reader: Move kernel functions into its own file
- PR #2766 Improve nvstrings python cmake flexibility
- PR #2756 Add out_time_unit option to csv reader, support timestamp resolutions
- PR #2771 Stopgap alias for to_gpu_matrix()
- PR #2783 Support mapping input columns to function arguments in apply kernels
- PR #2645 libcudf unique_count for Series.nunique
- PR #2817 Dask-cudf: `read_parquet` support for remote filesystems
- PR #2823 improve java data movement debugging
- PR #2806 CSV Reader: Clean-up row offset operations
- PR #2640 Add dask wait/persist exmaple to 10 minute guide
- PR #2828 Optimizations of kernel launch configuration for `DataFrame.apply_rows` and `DataFrame.apply_chunks`
- PR #2831 Add `column` argument to `DataFrame.drop`
- PR #2775 Various optimizations to improve __getitem__ and __setitem__ performance
- PR #2810 cudf::allocate_like can optionally always allocate a mask.
- PR #2833 Parquet reader: align page data allocation sizes to 4-bytes to satisfy cuda-memcheck
- PR #2832 Using the new Python bindings for UCX
- PR #2856 Update group_split_cudf to use scatter_by_map
- PR #2890 Optionally keep serialized table data on the host.
- PR #2778 Doc: Updated and fixed some docstrings that were formatted incorrectly.
- PR #2830 Use YYMMDD tag in custreamz nightly build
- PR #2875 Java: Remove synchronized from register methods in MemoryCleaner
- PR #2887 Minor snappy decompression optimization
- PR #2899 Use new RMM API based on Cython
- PR #2788 Guide to Python UDFs
- PR #2919 Change java API to use operators in groupby namespace
- PR #2909 CSV Reader: Avoid row offsets host vector default init
- PR #2834 DataFrame supports setting columns via attribute syntax `df.x = col`
- PR #3147 DataFrame can be initialized from rows via list of tuples
- PR #3539 Restrict CuPy to 6

## Bug Fixes

- PR #2584 ORC Reader: fix parsing of `DECIMAL` index positions
- PR #2619 Fix groupby serialization/deserialization
- PR #2614 Update Java version to match
- PR #2601 Fixes nlargest(1) issue in Series and Dataframe
- PR #2610 Fix a bug in index serialization (properly pass DeviceNDArray)
- PR #2621 Fixes the floordiv issue of not promoting float type when rhs is 0
- PR #2611 Types Test: fix static casting from negative int to string
- PR #2618 IO Readers: Fix datasource memory map failure for multiple reads
- PR #2628 groupby_without_aggregation non-nullable input table produces non-nullable output
- PR #2615 fix string category partitioning in java API
- PR #2641 fix string category and timeunit concat in the java API
- PR #2649 Fix groupby issue resulting from column_empty bug
- PR #2658 Fix astype() for null categorical columns
- PR #2660 fix column string category and timeunit concat in the java API
- PR #2664 ORC reader: fix `skip_rows` larger than first stripe
- PR #2654 Allow Java gdfOrderBy to work with string categories
- PR #2669 AVRO reader: fix non-deterministic output
- PR #2668 Update Java bindings to specify timestamp units for ORC and Parquet readers
- PR #2679 AVRO reader: fix cuda errors when decoding compressed streams
- PR #2692 Add concatenation for data-frame with different headers (empty and non-empty)
- PR #2651 Remove nvidia driver installation from ci/cpu/build.sh
- PR #2697 Ensure csv reader sets datetime column time units
- PR #2698 Return RangeIndex from contiguous slice of RangeIndex
- PR #2672 Fix null and integer handling in round
- PR #2704 Parquet Reader: Fix crash when loading string column with nulls
- PR #2725 Fix Jitify issue with running on Turing using CUDA version < 10
- PR #2731 Fix building of benchmarks
- PR #2738 Fix java to find new NVStrings locations
- PR #2736 Pin Jitify branch to v0.10 version
- PR #2742 IO Readers: Fix possible silent failures when creating `NvStrings` instance
- PR #2753 Fix java quantile API calls
- PR #2762 Fix validity processing for time in java
- PR #2796 Fix handling string slicing and other nvstrings delegated methods with dask
- PR #2769 Fix link to API docs in README.md
- PR #2772 Handle multiindex pandas Series #2772
- PR #2749 Fix apply_rows/apply_chunks pessimistic null mask to use in_cols null masks only
- PR #2752 CSV Reader: Fix exception when there's no rows to process
- PR #2716 Added Exception for `StringMethods` in string methods
- PR #2787 Fix Broadcasting `None` to `cudf-series`
- PR #2794 Fix async race in NVCategory::get_value and get_value_bounds
- PR #2795 Fix java build/cast error
- PR #2496 Fix improper merge of two dataframes when names differ
- PR #2824 Fix issue with incorrect result when Numeric Series replace is called several times
- PR #2751 Replace value with null
- PR #2765 Fix Java inequality comparisons for string category
- PR #2818 Fix java join API to use new C++ join API
- PR #2841 Fix nvstrings.slice and slice_from for range (0,0)
- PR #2837 Fix join benchmark
- PR #2809 Add hash_df and group_split dispatch functions for dask
- PR #2843 Parquet reader: fix skip_rows when not aligned with page or row_group boundaries
- PR #2851 Deleted existing dask-cudf/record.txt
- PR #2854 Fix column creation from ephemeral objects exposing __cuda_array_interface__
- PR #2860 Fix boolean indexing when the result is a single row
- PR #2859 Fix tail method issue for string columns
- PR #2852 Fixed `cumsum()` and `cumprod()` on boolean series.
- PR #2865 DaskIO: Fix `read_csv` and `read_orc` when input is list of files
- PR #2750 Fixed casting values to cudf::bool8 so non-zero values always cast to true
- PR #2873 Fixed dask_cudf read_partition bug by generating ParquetDatasetPiece
- PR #2850 Fixes dask_cudf.read_parquet on partitioned datasets
- PR #2896 Properly handle `axis` string keywords in `concat`
- PR #2926 Update rounding algorithm to avoid using fmod
- PR #2968 Fix Java dependency loading when using NVTX
- PR #2963 Fix ORC writer uncompressed block indexing
- PR #2928 CSV Reader: Fix using `byte_range` for large datasets
- PR #2983 Fix sm_70+ race condition in gpu_unsnap
- PR #2964 ORC Writer: Segfault when writing mixed numeric and string columns
- PR #3007 Java: Remove unit test that frees RMM invalid pointer
- PR #3009 Fix orc reader RLEv2 patch position regression from PR #2507
- PR #3002 Fix CUDA invalid configuration errors reported after loading an ORC file without data
- PR #3035 Update update-version.sh for new docs locations
- PR #3038 Fix uninitialized stream parameter in device_table deleter
- PR #3064 Fixes groupby performance issue
- PR #3061 Add rmmInitialize to nvstrings gtests
- PR #3058 Fix UDF doc markdown formatting
- PR #3059 Add nvstrings python build instructions to contributing.md


# cuDF 0.9.0 (21 Aug 2019)

## New Features

- PR #1993 Add CUDA-accelerated series aggregations: mean, var, std
- PR #2111 IO Readers: Support memory buffer, file-like object, and URL inputs
- PR #2012 Add `reindex()` to DataFrame and Series
- PR #2097 Add GPU-accelerated AVRO reader
- PR #2098 Support binary ops on DFs and Series with mismatched indices
- PR #2160 Merge `dask-cudf` codebase into `cudf` repo
- PR #2149 CSV Reader: Add `hex` dtype for explicit hexadecimal parsing
- PR #2156 Add `upper_bound()` and `lower_bound()` for libcudf tables and `searchsorted()` for cuDF Series
- PR #2158 CSV Reader: Support single, non-list/dict argument for `dtype`
- PR #2177 CSV Reader: Add `parse_dates` parameter for explicit date inference
- PR #1744 cudf::apply_boolean_mask and cudf::drop_nulls support for cudf::table inputs (multi-column)
- PR #2196 Add `DataFrame.dropna()`
- PR #2197 CSV Writer: add `chunksize` parameter for `to_csv`
- PR #2215 `type_dispatcher` benchmark
- PR #2179 Add Java quantiles
- PR #2157 Add __array_function__ to DataFrame and Series
- PR #2212 Java support for ORC reader
- PR #2224 Add DataFrame isna, isnull, notna functions
- PR #2236 Add Series.drop_duplicates
- PR #2105 Add hash-based join benchmark
- PR #2316 Add unique, nunique, and value_counts for datetime columns
- PR #2337 Add Java support for slicing a ColumnVector
- PR #2049 Add cudf::merge (sorted merge)
- PR #2368 Full cudf+dask Parquet Support
- PR #2380 New cudf::is_sorted checks whether cudf::table is sorted
- PR #2356 Java column vector standard deviation support
- PR #2221 MultiIndex full indexing - Support iloc and wildcards for loc
- PR #2429 Java support for getting length of strings in a ColumnVector
- PR #2415 Add `value_counts` for series of any type
- PR #2446 Add __array_function__ for index
- PR #2437 ORC reader: Add 'use_np_dtypes' option
- PR #2382 Add CategoricalAccessor add, remove, rename, and ordering methods
- PR #2464 Native implement `__cuda_array_interface__` for Series/Index/Column objects
- PR #2425 Rolling window now accepts array-based user-defined functions
- PR #2442 Add __setitem__
- PR #2449 Java support for getting byte count of strings in a ColumnVector
- PR #2492 Add groupby.size() method
- PR #2358 Add cudf::nans_to_nulls: convert floating point column into bitmask
- PR #2489 Add drop argument to set_index
- PR #2491 Add Java bindings for ORC reader 'use_np_dtypes' option
- PR #2213 Support s/ms/us/ns DatetimeColumn time unit resolutions
- PR #2536 Add _constructor properties to Series and DataFrame

## Improvements

- PR #2103 Move old `column` and `bitmask` files into `legacy/` directory
- PR #2109 added name to Python column classes
- PR #1947 Cleanup serialization code
- PR #2125 More aggregate in java API
- PR #2127 Add in java Scalar tests
- PR #2088 Refactor of Python groupby code
- PR #2130 Java serialization and deserialization of tables.
- PR #2131 Chunk rows logic added to csv_writer
- PR #2129 Add functions in the Java API to support nullable column filtering
- PR #2165 made changes to get_dummies api for it to be available in MethodCache
- PR #2171 Add CodeCov integration, fix doc version, make --skip-tests work when invoking with source
- PR #2184 handle remote orc files for dask-cudf
- PR #2186 Add `getitem` and `getattr` style access to Rolling objects
- PR #2168 Use cudf.Column for CategoricalColumn's categories instead of a tuple
- PR #2193 DOC: cudf::type_dispatcher documentation for specializing dispatched functors
- PR #2199 Better java support for appending strings
- PR #2176 Added column dtype support for datetime, int8, int16 to csv_writer
- PR #2209 Matching `get_dummies` & `select_dtypes` behavior to pandas
- PR #2217 Updated Java bindings to use the new groupby API
- PR #2214 DOC: Update doc instructions to build/install `cudf` and `dask-cudf`
- PR #2220 Update Java bindings for reduction rename
- PR #2232 Move CodeCov upload from build script to Jenkins
- PR #2225 refactor to use libcudf for gathering columns in dataframes
- PR #2293 Improve join performance (faster compute_join_output_size)
- PR #2300 Create separate dask codeowners for dask-cudf codebase
- PR #2304 gdf_group_by_without_aggregations returns gdf_column
- PR #2309 Java readers: remove redundant copy of result pointers
- PR #2307 Add `black` and `isort` to style checker script
- PR #2345 Restore removal of old groupby implementation
- PR #2342 Improve `astype()` to operate all ways
- PR #2329 using libcudf cudf::copy for column deep copy
- PR #2344 DOC: docs on code formatting for contributors
- PR #2376 Add inoperative axis= and win_type= arguments to Rolling()
- PR #2378 remove dask for (de-)serialization of cudf objects
- PR #2353 Bump Arrow and Dask versions
- PR #2377 Replace `standard_python_slice` with just `slice.indices()`
- PR #2373 cudf.DataFrame enchancements & Series.values support
- PR #2392 Remove dlpack submodule; make cuDF's Cython API externally accessible
- PR #2430 Updated Java bindings to use the new unary API
- PR #2406 Moved all existing `table` related files to a `legacy/` directory
- PR #2350 Performance related changes to get_dummies
- PR #2420 Remove `cudautils.astype` and replace with `typecast.apply_cast`
- PR #2456 Small improvement to typecast utility
- PR #2458 Fix handling of thirdparty packages in `isort` config
- PR #2459 IO Readers: Consolidate all readers to use `datasource` class
- PR #2475 Exposed type_dispatcher.hpp, nvcategory_util.hpp and wrapper_types.hpp in the include folder
- PR #2484 Enabled building libcudf as a static library
- PR #2453 Streamline CUDA_REL environment variable
- PR #2483 Bundle Boost filesystem dependency in the Java jar
- PR #2486 Java API hash functions
- PR #2481 Adds the ignore_null_keys option to the java api
- PR #2490 Java api: support multiple aggregates for the same column
- PR #2510 Java api: uses table based apply_boolean_mask
- PR #2432 Use pandas formatting for console, html, and latex output
- PR #2573 Bump numba version to 0.45.1
- PR #2606 Fix references to notebooks-contrib

## Bug Fixes

- PR #2086 Fixed quantile api behavior mismatch in series & dataframe
- PR #2128 Add offset param to host buffer readers in java API.
- PR #2145 Work around binops validity checks for java
- PR #2146 Work around unary_math validity checks for java
- PR #2151 Fixes bug in cudf::copy_range where null_count was invalid
- PR #2139 matching to pandas describe behavior & fixing nan values issue
- PR #2161 Implicitly convert unsigned to signed integer types in binops
- PR #2154 CSV Reader: Fix bools misdetected as strings dtype
- PR #2178 Fix bug in rolling bindings where a view of an ephemeral column was being taken
- PR #2180 Fix issue with isort reordering `importorskip` below imports depending on them
- PR #2187 fix to honor dtype when numpy arrays are passed to columnops.as_column
- PR #2190 Fix issue in astype conversion of string column to 'str'
- PR #2208 Fix issue with calling `head()` on one row dataframe
- PR #2229 Propagate exceptions from Cython cdef functions
- PR #2234 Fix issue with local build script not properly building
- PR #2223 Fix CUDA invalid configuration errors reported after loading small compressed ORC files
- PR #2162 Setting is_unique and is_monotonic-related attributes
- PR #2244 Fix ORC RLEv2 delta mode decoding with nonzero residual delta width
- PR #2297 Work around `var/std` unsupported only at debug build
- PR #2302 Fixed java serialization corner case
- PR #2355 Handle float16 in binary operations
- PR #2311 Fix copy behaviour for GenericIndex
- PR #2349 Fix issues with String filter in java API
- PR #2323 Fix groupby on categoricals
- PR #2328 Ensure order is preserved in CategoricalAccessor._set_categories
- PR #2202 Fix issue with unary ops mishandling empty input
- PR #2326 Fix for bug in DLPack when reading multiple columns
- PR #2324 Fix cudf Docker build
- PR #2325 Fix ORC RLEv2 patched base mode decoding with nonzero patch width
- PR #2235 Fix get_dummies to be compatible with dask
- PR #2332 Zero initialize gdf_dtype_extra_info
- PR #2355 Handle float16 in binary operations
- PR #2360 Fix missing dtype handling in cudf.Series & columnops.as_column
- PR #2364 Fix quantile api and other trivial issues around it
- PR #2361 Fixed issue with `codes` of CategoricalIndex
- PR #2357 Fixed inconsistent type of index created with from_pandas vs direct construction
- PR #2389 Fixed Rolling __getattr__ and __getitem__ for offset based windows
- PR #2402 Fixed bug in valid mask computation in cudf::copy_if (apply_boolean_mask)
- PR #2401 Fix to a scalar datetime(of type Days) issue
- PR #2386 Correctly allocate output valids in groupby
- PR #2411 Fixed failures on binary op on single element string column
- PR #2422 Fix Pandas logical binary operation incompatibilites
- PR #2447 Fix CodeCov posting build statuses temporarily
- PR #2450 Fix erroneous null handling in `cudf.DataFrame`'s `apply_rows`
- PR #2470 Fix issues with empty strings and string categories (Java)
- PR #2471 Fix String Column Validity.
- PR #2481 Fix java validity buffer serialization
- PR #2485 Updated bytes calculation to use size_t to avoid overflow in column concat
- PR #2461 Fix groupby multiple aggregations same column
- PR #2514 Fix cudf::drop_nulls threshold handling in Cython
- PR #2516 Fix utilities include paths and meta.yaml header paths
- PR #2517 Fix device memory leak in to_dlpack tensor deleter
- PR #2431 Fix local build generated file ownerships
- PR #2511 Added import of orc, refactored exception handlers to not squash fatal exceptions
- PR #2527 Fix index and column input handling in dask_cudf read_parquet
- PR #2466 Fix `dataframe.query` returning null rows erroneously
- PR #2548 Orc reader: fix non-deterministic data decoding at chunk boundaries
- PR #2557 fix cudautils import in string.py
- PR #2521 Fix casting datetimes from/to the same resolution
- PR #2545 Fix MultiIndexes with datetime levels
- PR #2560 Remove duplicate `dlpack` definition in conda recipe
- PR #2567 Fix ColumnVector.fromScalar issues while dealing with null scalars
- PR #2565 Orc reader: fix incorrect data decoding of int64 data types
- PR #2577 Fix search benchmark compilation error by adding necessary header
- PR #2604 Fix a bug in copying.pyx:_normalize_types that upcasted int32 to int64


# cuDF 0.8.0 (27 June 2019)

## New Features

- PR #1524 Add GPU-accelerated JSON Lines parser with limited feature set
- PR #1569 Add support for Json objects to the JSON Lines reader
- PR #1622 Add Series.loc
- PR #1654 Add cudf::apply_boolean_mask: faster replacement for gdf_apply_stencil
- PR #1487 cython gather/scatter
- PR #1310 Implemented the slice/split functionality.
- PR #1630 Add Python layer to the GPU-accelerated JSON reader
- PR #1745 Add rounding of numeric columns via Numba
- PR #1772 JSON reader: add support for BytesIO and StringIO input
- PR #1527 Support GDF_BOOL8 in readers and writers
- PR #1819 Logical operators (AND, OR, NOT) for libcudf and cuDF
- PR #1813 ORC Reader: Add support for stripe selection
- PR #1828 JSON Reader: add suport for bool8 columns
- PR #1833 Add column iterator with/without nulls
- PR #1665 Add the point-in-polygon GIS function
- PR #1863 Series and Dataframe methods for all and any
- PR #1908 cudf::copy_range and cudf::fill for copying/assigning an index or range to a constant
- PR #1921 Add additional formats for typecasting to/from strings
- PR #1807 Add Series.dropna()
- PR #1987 Allow user defined functions in the form of ptx code to be passed to binops
- PR #1948 Add operator functions like `Series.add()` to DataFrame and Series
- PR #1954 Add skip test argument to GPU build script
- PR #2018 Add bindings for new groupby C++ API
- PR #1984 Add rolling window operations Series.rolling() and DataFrame.rolling()
- PR #1542 Python method and bindings for to_csv
- PR #1995 Add Java API
- PR #1998 Add google benchmark to cudf
- PR #1845 Add cudf::drop_duplicates, DataFrame.drop_duplicates
- PR #1652 Added `Series.where()` feature
- PR #2074 Java Aggregates, logical ops, and better RMM support
- PR #2140 Add a `cudf::transform` function
- PR #2068 Concatenation of different typed columns

## Improvements

- PR #1538 Replacing LesserRTTI with inequality_comparator
- PR #1703 C++: Added non-aggregating `insert` to `concurrent_unordered_map` with specializations to store pairs with a single atomicCAS when possible.
- PR #1422 C++: Added a RAII wrapper for CUDA streams
- PR #1701 Added `unique` method for stringColumns
- PR #1713 Add documentation for Dask-XGBoost
- PR #1666 CSV Reader: Improve performance for files with large number of columns
- PR #1725 Enable the ability to use a single column groupby as its own index
- PR #1759 Add an example showing simultaneous rolling averages to `apply_grouped` documentation
- PR #1746 C++: Remove unused code: `windowed_ops.cu`, `sorting.cu`, `hash_ops.cu`
- PR #1748 C++: Add `bool` nullability flag to `device_table` row operators
- PR #1764 Improve Numerical column: `mean_var` and `mean`
- PR #1767 Speed up Python unit tests
- PR #1770 Added build.sh script, updated CI scripts and documentation
- PR #1739 ORC Reader: Add more pytest coverage
- PR #1696 Added null support in `Series.replace()`.
- PR #1390 Added some basic utility functions for `gdf_column`'s
- PR #1791 Added general column comparison code for testing
- PR #1795 Add printing of git submodule info to `print_env.sh`
- PR #1796 Removing old sort based group by code and gdf_filter
- PR #1811 Added funtions for copying/allocating `cudf::table`s
- PR #1838 Improve columnops.column_empty so that it returns typed columns instead of a generic Column
- PR #1890 Add utils.get_dummies- a pandas-like wrapper around one_hot-encoding
- PR #1823 CSV Reader: default the column type to string for empty dataframes
- PR #1827 Create bindings for scalar-vector binops, and update one_hot_encoding to use them
- PR #1817 Operators now support different sized dataframes as long as they don't share different sized columns
- PR #1855 Transition replace_nulls to new C++ API and update corresponding Cython/Python code
- PR #1858 Add `std::initializer_list` constructor to `column_wrapper`
- PR #1846 C++ type-erased gdf_equal_columns test util; fix gdf_equal_columns logic error
- PR #1390 Added some basic utility functions for `gdf_column`s
- PR #1391 Tidy up bit-resolution-operation and bitmask class code
- PR #1882 Add iloc functionality to MultiIndex dataframes
- PR #1884 Rolling windows: general enhancements and better coverage for unit tests
- PR #1886 support GDF_STRING_CATEGORY columns in apply_boolean_mask, drop_nulls and other libcudf functions
- PR #1896 Improve performance of groupby with levels specified in dask-cudf
- PR #1915 Improve iloc performance for non-contiguous row selection
- PR #1859 Convert read_json into a C++ API
- PR #1919 Rename libcudf namespace gdf to namespace cudf
- PR #1850 Support left_on and right_on for DataFrame merge operator
- PR #1930 Specialize constructor for `cudf::bool8` to cast argument to `bool`
- PR #1938 Add default constructor for `column_wrapper`
- PR #1930 Specialize constructor for `cudf::bool8` to cast argument to `bool`
- PR #1952 consolidate libcudf public API headers in include/cudf
- PR #1949 Improved selection with boolmask using libcudf `apply_boolean_mask`
- PR #1956 Add support for nulls in `query()`
- PR #1973 Update `std::tuple` to `std::pair` in top-most libcudf APIs and C++ transition guide
- PR #1981 Convert read_csv into a C++ API
- PR #1868 ORC Reader: Support row index for speed up on small/medium datasets
- PR #1964 Added support for list-like types in Series.str.cat
- PR #2005 Use HTML5 details tag in bug report issue template
- PR #2003 Removed few redundant unit-tests from test_string.py::test_string_cat
- PR #1944 Groupby design improvements
- PR #2017 Convert `read_orc()` into a C++ API
- PR #2011 Convert `read_parquet()` into a C++ API
- PR #1756 Add documentation "10 Minutes to cuDF and dask_cuDF"
- PR #2034 Adding support for string columns concatenation using "add" binary operator
- PR #2042 Replace old "10 Minutes" guide with new guide for docs build process
- PR #2036 Make library of common test utils to speed up tests compilation
- PR #2022 Facilitating get_dummies to be a high level api too
- PR #2050 Namespace IO readers and add back free-form `read_xxx` functions
- PR #2104 Add a functional ``sort=`` keyword argument to groupby
- PR #2108 Add `find_and_replace` for StringColumn for replacing single values
- PR #1803 cuDF/CuPy interoperability documentation

## Bug Fixes

- PR #1465 Fix for test_orc.py and test_sparse_df.py test failures
- PR #1583 Fix underlying issue in `as_index()` that was causing `Series.quantile()` to fail
- PR #1680 Add errors= keyword to drop() to fix cudf-dask bug
- PR #1651 Fix `query` function on empty dataframe
- PR #1616 Fix CategoricalColumn to access categories by index instead of iteration
- PR #1660 Fix bug in `loc` when indexing with a column name (a string)
- PR #1683 ORC reader: fix timestamp conversion to UTC
- PR #1613 Improve CategoricalColumn.fillna(-1) performance
- PR #1642 Fix failure of CSV_TEST gdf_csv_test.SkiprowsNrows on multiuser systems
- PR #1709 Fix handling of `datetime64[ms]` in `dataframe.select_dtypes`
- PR #1704 CSV Reader: Add support for the plus sign in number fields
- PR #1687 CSV reader: return an empty dataframe for zero size input
- PR #1757 Concatenating columns with null columns
- PR #1755 Add col_level keyword argument to melt
- PR #1758 Fix df.set_index() when setting index from an empty column
- PR #1749 ORC reader: fix long strings of NULL values resulting in incorrect data
- PR #1742 Parquet Reader: Fix index column name to match PANDAS compat
- PR #1782 Update libcudf doc version
- PR #1783 Update conda dependencies
- PR #1786 Maintain the original series name in series.unique output
- PR #1760 CSV Reader: fix segfault when dtype list only includes columns from usecols list
- PR #1831 build.sh: Assuming python is in PATH instead of using PYTHON env var
- PR #1839 Raise an error instead of segfaulting when transposing a DataFrame with StringColumns
- PR #1840 Retain index correctly during merge left_on right_on
- PR #1825 cuDF: Multiaggregation Groupby Failures
- PR #1789 CSV Reader: Fix missing support for specifying `int8` and `int16` dtypes
- PR #1857 Cython Bindings: Handle `bool` columns while calling `column_view_from_NDArrays`
- PR #1849 Allow DataFrame support methods to pass arguments to the methods
- PR #1847 Fixed #1375 by moving the nvstring check into the wrapper function
- PR #1864 Fixing cudf reduction for POWER platform
- PR #1869 Parquet reader: fix Dask timestamps not matching with Pandas (convert to milliseconds)
- PR #1876 add dtype=bool for `any`, `all` to treat integer column correctly
- PR #1875 CSV reader: take NaN values into account in dtype detection
- PR #1873 Add column dtype checking for the all/any methods
- PR #1902 Bug with string iteration in _apply_basic_agg
- PR #1887 Fix for initialization issue in pq_read_arg,orc_read_arg
- PR #1867 JSON reader: add support for null/empty fields, including the 'null' literal
- PR #1891 Fix bug #1750 in string column comparison
- PR #1909 Support of `to_pandas()` of boolean series with null values
- PR #1923 Use prefix removal when two aggs are called on a SeriesGroupBy
- PR #1914 Zero initialize gdf_column local variables
- PR #1959 Add support for comparing boolean Series to scalar
- PR #1966 Ignore index fix in series append
- PR #1967 Compute index __sizeof__ only once for DataFrame __sizeof__
- PR #1977 Support CUDA installation in default system directories
- PR #1982 Fixes incorrect index name after join operation
- PR #1985 Implement `GDF_PYMOD`, a special modulo that follows python's sign rules
- PR #1991 Parquet reader: fix decoding of NULLs
- PR #1990 Fixes a rendering bug in the `apply_grouped` documentation
- PR #1978 Fix for values being filled in an empty dataframe
- PR #2001 Correctly create MultiColumn from Pandas MultiColumn
- PR #2006 Handle empty dataframe groupby construction for dask
- PR #1965 Parquet Reader: Fix duplicate index column when it's already in `use_cols`
- PR #2033 Add pip to conda environment files to fix warning
- PR #2028 CSV Reader: Fix reading of uncompressed files without a recognized file extension
- PR #2073 Fix an issue when gathering columns with NVCategory and nulls
- PR #2053 cudf::apply_boolean_mask return empty column for empty boolean mask
- PR #2066 exclude `IteratorTest.mean_var_output` test from debug build
- PR #2069 Fix JNI code to use read_csv and read_parquet APIs
- PR #2071 Fix bug with unfound transitive dependencies for GTests in Ubuntu 18.04
- PR #2089 Configure Sphinx to render params correctly
- PR #2091 Fix another bug with unfound transitive dependencies for `cudftestutils` in Ubuntu 18.04
- PR #2115 Just apply `--disable-new-dtags` instead of trying to define all the transitive dependencies
- PR #2106 Fix errors in JitCache tests caused by sharing of device memory between processes
- PR #2120 Fix errors in JitCache tests caused by running multiple threads on the same data
- PR #2102 Fix memory leak in groupby
- PR #2113 fixed typo in to_csv code example


# cudf 0.7.2 (16 May 2019)

## New Features

- PR #1735 Added overload for atomicAdd on int64. Streamlined implementation of custom atomic overloads.
- PR #1741 Add MultiIndex concatenation

## Bug Fixes

- PR #1718 Fix issue with SeriesGroupBy MultiIndex in dask-cudf
- PR #1734 Python: fix performance regression for groupby count() aggregations
- PR #1768 Cython: fix handling read only schema buffers in gpuarrow reader


# cudf 0.7.1 (11 May 2019)

## New Features

- PR #1702 Lazy load MultiIndex to return groupby performance to near optimal.

## Bug Fixes

- PR #1708 Fix handling of `datetime64[ms]` in `dataframe.select_dtypes`


# cuDF 0.7.0 (10 May 2019)

## New Features

- PR #982 Implement gdf_group_by_without_aggregations and gdf_unique_indices functions
- PR #1142 Add `GDF_BOOL` column type
- PR #1194 Implement overloads for CUDA atomic operations
- PR #1292 Implemented Bitwise binary ops AND, OR, XOR (&, |, ^)
- PR #1235 Add GPU-accelerated Parquet Reader
- PR #1335 Added local_dict arg in `DataFrame.query()`.
- PR #1282 Add Series and DataFrame.describe()
- PR #1356 Rolling windows
- PR #1381 Add DataFrame._get_numeric_data
- PR #1388 Add CODEOWNERS file to auto-request reviews based on where changes are made
- PR #1396 Add DataFrame.drop method
- PR #1413 Add DataFrame.melt method
- PR #1412 Add DataFrame.pop()
- PR #1419 Initial CSV writer function
- PR #1441 Add Series level cumulative ops (cumsum, cummin, cummax, cumprod)
- PR #1420 Add script to build and test on a local gpuCI image
- PR #1440 Add DatetimeColumn.min(), DatetimeColumn.max()
- PR #1455 Add Series.Shift via Numba kernel
- PR #1441 Add Series level cumulative ops (cumsum, cummin, cummax, cumprod)
- PR #1461 Add Python coverage test to gpu build
- PR #1445 Parquet Reader: Add selective reading of rows and row group
- PR #1532 Parquet Reader: Add support for INT96 timestamps
- PR #1516 Add Series and DataFrame.ndim
- PR #1556 Add libcudf C++ transition guide
- PR #1466 Add GPU-accelerated ORC Reader
- PR #1565 Add build script for nightly doc builds
- PR #1508 Add Series isna, isnull, and notna
- PR #1456 Add Series.diff() via Numba kernel
- PR #1588 Add Index `astype` typecasting
- PR #1301 MultiIndex support
- PR #1599 Level keyword supported in groupby
- PR #929 Add support operations to dataframe
- PR #1609 Groupby accept list of Series
- PR #1658 Support `group_keys=True` keyword in groupby method

## Improvements

- PR #1531 Refactor closures as private functions in gpuarrow
- PR #1404 Parquet reader page data decoding speedup
- PR #1076 Use `type_dispatcher` in join, quantiles, filter, segmented sort, radix sort and hash_groupby
- PR #1202 Simplify README.md
- PR #1149 CSV Reader: Change convertStrToValue() functions to `__device__` only
- PR #1238 Improve performance of the CUDA trie used in the CSV reader
- PR #1245 Use file cache for JIT kernels
- PR #1278 Update CONTRIBUTING for new conda environment yml naming conventions
- PR #1163 Refactored UnaryOps. Reduced API to two functions: `gdf_unary_math` and `gdf_cast`. Added `abs`, `-`, and `~` ops. Changed bindings to Cython
- PR #1284 Update docs version
- PR #1287 add exclude argument to cudf.select_dtype function
- PR #1286 Refactor some of the CSV Reader kernels into generic utility functions
- PR #1291 fillna in `Series.to_gpu_array()` and `Series.to_array()` can accept the scalar too now.
- PR #1005 generic `reduction` and `scan` support
- PR #1349 Replace modernGPU sort join with thrust.
- PR #1363 Add a dataframe.mean(...) that raises NotImplementedError to satisfy `dask.dataframe.utils.is_dataframe_like`
- PR #1319 CSV Reader: Use column wrapper for gdf_column output alloc/dealloc
- PR #1376 Change series quantile default to linear
- PR #1399 Replace CFFI bindings for NVTX functions with Cython bindings
- PR #1389 Refactored `set_null_count()`
- PR #1386 Added macros `GDF_TRY()`, `CUDF_TRY()` and `ASSERT_CUDF_SUCCEEDED()`
- PR #1435 Rework CMake and conda recipes to depend on installed libraries
- PR #1391 Tidy up bit-resolution-operation and bitmask class code
- PR #1439 Add cmake variable to enable compiling CUDA code with -lineinfo
- PR #1462 Add ability to read parquet files from arrow::io::RandomAccessFile
- PR #1453 Convert CSV Reader CFFI to Cython
- PR #1479 Convert Parquet Reader CFFI to Cython
- PR #1397 Add a utility function for producing an overflow-safe kernel launch grid configuration
- PR #1382 Add GPU parsing of nested brackets to cuIO parsing utilities
- PR #1481 Add cudf::table constructor to allocate a set of `gdf_column`s
- PR #1484 Convert GroupBy CFFI to Cython
- PR #1463 Allow and default melt keyword argument var_name to be None
- PR #1486 Parquet Reader: Use device_buffer rather than device_ptr
- PR #1525 Add cudatoolkit conda dependency
- PR #1520 Renamed `src/dataframe` to `src/table` and moved `table.hpp`. Made `types.hpp` to be type declarations only.
- PR #1492 Convert transpose CFFI to Cython
- PR #1495 Convert binary and unary ops CFFI to Cython
- PR #1503 Convert sorting and hashing ops CFFI to Cython
- PR #1522 Use latest release version in update-version CI script
- PR #1533 Remove stale join CFFI, fix memory leaks in join Cython
- PR #1521 Added `row_bitmask` to compute bitmask for rows of a table. Merged `valids_ops.cu` and `bitmask_ops.cu`
- PR #1553 Overload `hash_row` to avoid using intial hash values. Updated `gdf_hash` to select between overloads
- PR #1585 Updated `cudf::table` to maintain own copy of wrapped `gdf_column*`s
- PR #1559 Add `except +` to all Cython function definitions to catch C++ exceptions properly
- PR #1617 `has_nulls` and `column_dtypes` for `cudf::table`
- PR #1590 Remove CFFI from the build / install process entirely
- PR #1536 Convert gpuarrow CFFI to Cython
- PR #1655 Add `Column._pointer` as a way to access underlying `gdf_column*` of a `Column`
- PR #1655 Update readme conda install instructions for cudf version 0.6 and 0.7


## Bug Fixes

- PR #1233 Fix dtypes issue while adding the column to `str` dataframe.
- PR #1254 CSV Reader: fix data type detection for floating-point numbers in scientific notation
- PR #1289 Fix looping over each value instead of each category in concatenation
- PR #1293 Fix Inaccurate error message in join.pyx
- PR #1308 Add atomicCAS overload for `int8_t`, `int16_t`
- PR #1317 Fix catch polymorphic exception by reference in ipc.cu
- PR #1325 Fix dtype of null bitmasks to int8
- PR #1326 Update build documentation to use -DCMAKE_CXX11_ABI=ON
- PR #1334 Add "na_position" argument to CategoricalColumn sort_by_values
- PR #1321 Fix out of bounds warning when checking Bzip2 header
- PR #1359 Add atomicAnd/Or/Xor for integers
- PR #1354 Fix `fillna()` behaviour when replacing values with different dtypes
- PR #1347 Fixed core dump issue while passing dict_dtypes without column names in `cudf.read_csv()`
- PR #1379 Fixed build failure caused due to error: 'col_dtype' may be used uninitialized
- PR #1392 Update cudf Dockerfile and package_versions.sh
- PR #1385 Added INT8 type to `_schema_to_dtype` for use in GpuArrowReader
- PR #1393 Fixed a bug in `gdf_count_nonzero_mask()` for the case of 0 bits to count
- PR #1395 Update CONTRIBUTING to use the environment variable CUDF_HOME
- PR #1416 Fix bug at gdf_quantile_exact and gdf_quantile_appox
- PR #1421 Fix remove creation of series multiple times during `add_column()`
- PR #1405 CSV Reader: Fix memory leaks on read_csv() failure
- PR #1328 Fix CategoricalColumn to_arrow() null mask
- PR #1433 Fix NVStrings/categories includes
- PR #1432 Update NVStrings to 0.7.* to coincide with 0.7 development
- PR #1483 Modify CSV reader to avoid cropping blank quoted characters in non-string fields
- PR #1446 Merge 1275 hotfix from master into branch-0.7
- PR #1447 Fix legacy groupby apply docstring
- PR #1451 Fix hash join estimated result size is not correct
- PR #1454 Fix local build script improperly change directory permissions
- PR #1490 Require Dask 1.1.0+ for `is_dataframe_like` test or skip otherwise.
- PR #1491 Use more specific directories & groups in CODEOWNERS
- PR #1497 Fix Thrust issue on CentOS caused by missing default constructor of host_vector elements
- PR #1498 Add missing include guard to device_atomics.cuh and separated DEVICE_ATOMICS_TEST
- PR #1506 Fix csv-write call to updated NVStrings method
- PR #1510 Added nvstrings `fillna()` function
- PR #1507 Parquet Reader: Default string data to GDF_STRING
- PR #1535 Fix doc issue to ensure correct labelling of cudf.series
- PR #1537 Fix `undefined reference` link error in HashPartitionTest
- PR #1548 Fix ci/local/build.sh README from using an incorrect image example
- PR #1551 CSV Reader: Fix integer column name indexing
- PR #1586 Fix broken `scalar_wrapper::operator==`
- PR #1591 ORC/Parquet Reader: Fix missing import for FileNotFoundError exception
- PR #1573 Parquet Reader: Fix crash due to clash with ORC reader datasource
- PR #1607 Revert change of `column.to_dense_buffer` always return by copy for performance concerns
- PR #1618 ORC reader: fix assert & data output when nrows/skiprows isn't aligned to stripe boundaries
- PR #1631 Fix failure of TYPES_TEST on some gcc-7 based systems.
- PR #1641 CSV Reader: Fix skip_blank_lines behavior with Windows line terminators (\r\n)
- PR #1648 ORC reader: fix non-deterministic output when skiprows is non-zero
- PR #1676 Fix groupby `as_index` behaviour with `MultiIndex`
- PR #1659 Fix bug caused by empty groupbys and multiindex slicing throwing exceptions
- PR #1656 Correct Groupby failure in dask when un-aggregable columns are left in dataframe.
- PR #1689 Fix groupby performance regression
- PR #1694 Add Cython as a runtime dependency since it's required in `setup.py`


# cuDF 0.6.1 (25 Mar 2019)

## Bug Fixes

- PR #1275 Fix CentOS exception in DataFrame.hash_partition from using value "returned" by a void function


# cuDF 0.6.0 (22 Mar 2019)

## New Features

- PR #760 Raise `FileNotFoundError` instead of `GDF_FILE_ERROR` in `read_csv` if the file does not exist
- PR #539 Add Python bindings for replace function
- PR #823 Add Doxygen configuration to enable building HTML documentation for libcudf C/C++ API
- PR #807 CSV Reader: Add byte_range parameter to specify the range in the input file to be read
- PR #857 Add Tail method for Series/DataFrame and update Head method to use iloc
- PR #858 Add series feature hashing support
- PR #871 CSV Reader: Add support for NA values, including user specified strings
- PR #893 Adds PyArrow based parquet readers / writers to Python, fix category dtype handling, fix arrow ingest buffer size issues
- PR #867 CSV Reader: Add support for ignoring blank lines and comment lines
- PR #887 Add Series digitize method
- PR #895 Add Series groupby
- PR #898 Add DataFrame.groupby(level=0) support
- PR #920 Add feather, JSON, HDF5 readers / writers from PyArrow / Pandas
- PR #888 CSV Reader: Add prefix parameter for column names, used when parsing without a header
- PR #913 Add DLPack support: convert between cuDF DataFrame and DLTensor
- PR #939 Add ORC reader from PyArrow
- PR #918 Add Series.groupby(level=0) support
- PR #906 Add binary and comparison ops to DataFrame
- PR #958 Support unary and binary ops on indexes
- PR #964 Add `rename` method to `DataFrame`, `Series`, and `Index`
- PR #985 Add `Series.to_frame` method
- PR #985 Add `drop=` keyword to reset_index method
- PR #994 Remove references to pygdf
- PR #990 Add external series groupby support
- PR #988 Add top-level merge function to cuDF
- PR #992 Add comparison binaryops to DateTime columns
- PR #996 Replace relative path imports with absolute paths in tests
- PR #995 CSV Reader: Add index_col parameter to specify the column name or index to be used as row labels
- PR #1004 Add `from_gpu_matrix` method to DataFrame
- PR #997 Add property index setter
- PR #1007 Replace relative path imports with absolute paths in cudf
- PR #1013 select columns with df.columns
- PR #1016 Rename Series.unique_count() to nunique() to match pandas API
- PR #947 Prefixsum to handle nulls and float types
- PR #1029 Remove rest of relative path imports
- PR #1021 Add filtered selection with assignment for Dataframes
- PR #872 Adding NVCategory support to cudf apis
- PR #1052 Add left/right_index and left/right_on keywords to merge
- PR #1091 Add `indicator=` and `suffixes=` keywords to merge
- PR #1107 Add unsupported keywords to Series.fillna
- PR #1032 Add string support to cuDF python
- PR #1136 Removed `gdf_concat`
- PR #1153 Added function for getting the padded allocation size for valid bitmask
- PR #1148 Add cudf.sqrt for dataframes and Series
- PR #1159 Add Python bindings for libcudf dlpack functions
- PR #1155 Add __array_ufunc__ for DataFrame and Series for sqrt
- PR #1168 to_frame for series accepts a name argument


## Improvements

- PR #1218 Add dask-cudf page to API docs
- PR #892 Add support for heterogeneous types in binary ops with JIT
- PR #730 Improve performance of `gdf_table` constructor
- PR #561 Add Doxygen style comments to Join CUDA functions
- PR #813 unified libcudf API functions by replacing gpu_ with gdf_
- PR #822 Add support for `__cuda_array_interface__` for ingest
- PR #756 Consolidate common helper functions from unordered map and multimap
- PR #753 Improve performance of groupby sum and average, especially for cases with few groups.
- PR #836 Add ingest support for arrow chunked arrays in Column, Series, DataFrame creation
- PR #763 Format doxygen comments for csv_read_arg struct
- PR #532 CSV Reader: Use type dispatcher instead of switch block
- PR #694 Unit test utilities improvements
- PR #878 Add better indexing to Groupby
- PR #554 Add `empty` method and `is_monotonic` attribute to `Index`
- PR #1040 Fixed up Doxygen comment tags
- PR #909 CSV Reader: Avoid host->device->host copy for header row data
- PR #916 Improved unit testing and error checking for `gdf_column_concat`
- PR #941 Replace `numpy` call in `Series.hash_encode` with `numba`
- PR #942 Added increment/decrement operators for wrapper types
- PR #943 Updated `count_nonzero_mask` to return `num_rows` when the mask is null
- PR #952 Added trait to map C++ type to `gdf_dtype`
- PR #966 Updated RMM submodule.
- PR #998 Add IO reader/writer modules to API docs, fix for missing cudf.Series docs
- PR #1017 concatenate along columns for Series and DataFrames
- PR #1002 Support indexing a dataframe with another boolean dataframe
- PR #1018 Better concatenation for Series and Dataframes
- PR #1036 Use Numpydoc style docstrings
- PR #1047 Adding gdf_dtype_extra_info to gdf_column_view_augmented
- PR #1054 Added default ctor to SerialTrieNode to overcome Thrust issue in CentOS7 + CUDA10
- PR #1024 CSV Reader: Add support for hexadecimal integers in integral-type columns
- PR #1033 Update `fillna()` to use libcudf function `gdf_replace_nulls`
- PR #1066 Added inplace assignment for columns and select_dtypes for dataframes
- PR #1026 CSV Reader: Change the meaning and type of the quoting parameter to match Pandas
- PR #1100 Adds `CUDF_EXPECTS` error-checking macro
- PR #1092 Fix select_dtype docstring
- PR #1111 Added cudf::table
- PR #1108 Sorting for datetime columns
- PR #1120 Return a `Series` (not a `Column`) from `Series.cat.set_categories()`
- PR #1128 CSV Reader: The last data row does not need to be line terminated
- PR #1183 Bump Arrow version to 0.12.1
- PR #1208 Default to CXX11_ABI=ON
- PR #1252 Fix NVStrings dependencies for cuda 9.2 and 10.0
- PR #2037 Optimize the existing `gather` and `scatter` routines in `libcudf`

## Bug Fixes

- PR #821 Fix flake8 issues revealed by flake8 update
- PR #808 Resolved renamed `d_columns_valids` variable name
- PR #820 CSV Reader: fix the issue where reader adds additional rows when file uses \r\n as a line terminator
- PR #780 CSV Reader: Fix scientific notation parsing and null values for empty quotes
- PR #815 CSV Reader: Fix data parsing when tabs are present in the input CSV file
- PR #850 Fix bug where left joins where the left df has 0 rows causes a crash
- PR #861 Fix memory leak by preserving the boolean mask index
- PR #875 Handle unnamed indexes in to/from arrow functions
- PR #877 Fix ingest of 1 row arrow tables in from arrow function
- PR #876 Added missing `<type_traits>` include
- PR #889 Deleted test_rmm.py which has now moved to RMM repo
- PR #866 Merge v0.5.1 numpy ABI hotfix into 0.6
- PR #917 value_counts return int type on empty columns
- PR #611 Renamed `gdf_reduce_optimal_output_size()` -> `gdf_reduction_get_intermediate_output_size()`
- PR #923 fix index for negative slicing for cudf dataframe and series
- PR #927 CSV Reader: Fix category GDF_CATEGORY hashes not being computed properly
- PR #921 CSV Reader: Fix parsing errors with delim_whitespace, quotations in the header row, unnamed columns
- PR #933 Fix handling objects of all nulls in series creation
- PR #940 CSV Reader: Fix an issue where the last data row is missing when using byte_range
- PR #945 CSV Reader: Fix incorrect datetime64 when milliseconds or space separator are used
- PR #959 Groupby: Problem with column name lookup
- PR #950 Converting dataframe/recarry with non-contiguous arrays
- PR #963 CSV Reader: Fix another issue with missing data rows when using byte_range
- PR #999 Fix 0 sized kernel launches and empty sort_index exception
- PR #993 Fix dtype in selecting 0 rows from objects
- PR #1009 Fix performance regression in `to_pandas` method on DataFrame
- PR #1008 Remove custom dask communication approach
- PR #1001 CSV Reader: Fix a memory access error when reading a large (>2GB) file with date columns
- PR #1019 Binary Ops: Fix error when one input column has null mask but other doesn't
- PR #1014 CSV Reader: Fix false positives in bool value detection
- PR #1034 CSV Reader: Fix parsing floating point precision and leading zero exponents
- PR #1044 CSV Reader: Fix a segfault when byte range aligns with a page
- PR #1058 Added support for `DataFrame.loc[scalar]`
- PR #1060 Fix column creation with all valid nan values
- PR #1073 CSV Reader: Fix an issue where a column name includes the return character
- PR #1090 Updating Doxygen Comments
- PR #1080 Fix dtypes returned from loc / iloc because of lists
- PR #1102 CSV Reader: Minor fixes and memory usage improvements
- PR #1174: Fix release script typo
- PR #1137 Add prebuild script for CI
- PR #1118 Enhanced the `DataFrame.from_records()` feature
- PR #1129 Fix join performance with index parameter from using numpy array
- PR #1145 Issue with .agg call on multi-column dataframes
- PR #908 Some testing code cleanup
- PR #1167 Fix issue with null_count not being set after inplace fillna()
- PR #1184 Fix iloc performance regression
- PR #1185 Support left_on/right_on and also on=str in merge
- PR #1200 Fix allocating bitmasks with numba instead of rmm in allocate_mask function
- PR #1213 Fix bug with csv reader requesting subset of columns using wrong datatype
- PR #1223 gpuCI: Fix label on rapidsai channel on gpu build scripts
- PR #1242 Add explicit Thrust exec policy to fix NVCATEGORY_TEST segfault on some platforms
- PR #1246 Fix categorical tests that failed due to bad implicit type conversion
- PR #1255 Fix overwriting conda package main label uploads
- PR #1259 Add dlpack includes to pip build


# cuDF 0.5.1 (05 Feb 2019)

## Bug Fixes

- PR #842 Avoid using numpy via cimport to prevent ABI issues in Cython compilation


# cuDF 0.5.0 (28 Jan 2019)

## New Features

- PR #722 Add bzip2 decompression support to `read_csv()`
- PR #693 add ZLIB-based GZIP/ZIP support to `read_csv_strings()`
- PR #411 added null support to gdf_order_by (new API) and cudf_table::sort
- PR #525 Added GitHub Issue templates for bugs, documentation, new features, and questions
- PR #501 CSV Reader: Add support for user-specified decimal point and thousands separator to read_csv_strings()
- PR #455 CSV Reader: Add support for user-specified decimal point and thousands separator to read_csv()
- PR #439 add `DataFrame.drop` method similar to pandas
- PR #356 add `DataFrame.transpose` method and `DataFrame.T` property similar to pandas
- PR #505 CSV Reader: Add support for user-specified boolean values
- PR #350 Implemented Series replace function
- PR #490 Added print_env.sh script to gather relevant environment details when reporting cuDF issues
- PR #474 add ZLIB-based GZIP/ZIP support to `read_csv()`
- PR #547 Added melt similar to `pandas.melt()`
- PR #491 Add CI test script to check for updates to CHANGELOG.md in PRs
- PR #550 Add CI test script to check for style issues in PRs
- PR #558 Add CI scripts for cpu-based conda and gpu-based test builds
- PR #524 Add Boolean Indexing
- PR #564 Update python `sort_values` method to use updated libcudf `gdf_order_by` API
- PR #509 CSV Reader: Input CSV file can now be passed in as a text or a binary buffer
- PR #607 Add `__iter__` and iteritems to DataFrame class
- PR #643 added a new api gdf_replace_nulls that allows a user to replace nulls in a column

## Improvements

- PR #426 Removed sort-based groupby and refactored existing groupby APIs. Also improves C++/CUDA compile time.
- PR #461 Add `CUDF_HOME` variable in README.md to replace relative pathing.
- PR #472 RMM: Created centralized rmm::device_vector alias and rmm::exec_policy
- PR #500 Improved the concurrent hash map class to support partitioned (multi-pass) hash table building.
- PR #454 Improve CSV reader docs and examples
- PR #465 Added templated C++ API for RMM to avoid explicit cast to `void**`
- PR #513 `.gitignore` tweaks
- PR #521 Add `assert_eq` function for testing
- PR #502 Simplify Dockerfile for local dev, eliminate old conda/pip envs
- PR #549 Adds `-rdynamic` compiler flag to nvcc for Debug builds
- PR #472 RMM: Created centralized rmm::device_vector alias and rmm::exec_policy
- PR #577 Added external C++ API for scatter/gather functions
- PR #500 Improved the concurrent hash map class to support partitioned (multi-pass) hash table building
- PR #583 Updated `gdf_size_type` to `int`
- PR #500 Improved the concurrent hash map class to support partitioned (multi-pass) hash table building
- PR #617 Added .dockerignore file. Prevents adding stale cmake cache files to the docker container
- PR #658 Reduced `JOIN_TEST` time by isolating overflow test of hash table size computation
- PR #664 Added Debuging instructions to README
- PR #651 Remove noqa marks in `__init__.py` files
- PR #671 CSV Reader: uncompressed buffer input can be parsed without explicitly specifying compression as None
- PR #684 Make RMM a submodule
- PR #718 Ensure sum, product, min, max methods pandas compatibility on empty datasets
- PR #720 Refactored Index classes to make them more Pandas-like, added CategoricalIndex
- PR #749 Improve to_arrow and from_arrow Pandas compatibility
- PR #766 Remove TravisCI references, remove unused variables from CMake, fix ARROW_VERSION in Cmake
- PR #773 Add build-args back to Dockerfile and handle dependencies based on environment yml file
- PR #781 Move thirdparty submodules to root and symlink in /cpp
- PR #843 Fix broken cudf/python API examples, add new methods to the API index

## Bug Fixes

- PR #569 CSV Reader: Fix days being off-by-one when parsing some dates
- PR #531 CSV Reader: Fix incorrect parsing of quoted numbers
- PR #465 Added templated C++ API for RMM to avoid explicit cast to `void**`
- PR #473 Added missing <random> include
- PR #478 CSV Reader: Add api support for auto column detection, header, mangle_dupe_cols, usecols
- PR #495 Updated README to correct where cffi pytest should be executed
- PR #501 Fix the intermittent segfault caused by the `thousands` and `compression` parameters in the csv reader
- PR #502 Simplify Dockerfile for local dev, eliminate old conda/pip envs
- PR #512 fix bug for `on` parameter in `DataFrame.merge` to allow for None or single column name
- PR #511 Updated python/cudf/bindings/join.pyx to fix cudf merge printing out dtypes
- PR #513 `.gitignore` tweaks
- PR #521 Add `assert_eq` function for testing
- PR #537 Fix CMAKE_CUDA_STANDARD_REQURIED typo in CMakeLists.txt
- PR #447 Fix silent failure in initializing DataFrame from generator
- PR #545 Temporarily disable csv reader thousands test to prevent segfault (test re-enabled in PR #501)
- PR #559 Fix Assertion error while using `applymap` to change the output dtype
- PR #575 Update `print_env.sh` script to better handle missing commands
- PR #612 Prevent an exception from occuring with true division on integer series.
- PR #630 Fix deprecation warning for `pd.core.common.is_categorical_dtype`
- PR #622 Fix Series.append() behaviour when appending values with different numeric dtype
- PR #603 Fix error while creating an empty column using None.
- PR #673 Fix array of strings not being caught in from_pandas
- PR #644 Fix return type and column support of dataframe.quantile()
- PR #634 Fix create `DataFrame.from_pandas()` with numeric column names
- PR #654 Add resolution check for GDF_TIMESTAMP in Join
- PR #648 Enforce one-to-one copy required when using `numba>=0.42.0`
- PR #645 Fix cmake build type handling not setting debug options when CMAKE_BUILD_TYPE=="Debug"
- PR #669 Fix GIL deadlock when launching multiple python threads that make Cython calls
- PR #665 Reworked the hash map to add a way to report the destination partition for a key
- PR #670 CMAKE: Fix env include path taking precedence over libcudf source headers
- PR #674 Check for gdf supported column types
- PR #677 Fix 'gdf_csv_test_Dates' gtest failure due to missing nrows parameter
- PR #604 Fix the parsing errors while reading a csv file using `sep` instead of `delimiter`.
- PR #686 Fix converting nulls to NaT values when converting Series to Pandas/Numpy
- PR #689 CSV Reader: Fix behavior with skiprows+header to match pandas implementation
- PR #691 Fixes Join on empty input DFs
- PR #706 CSV Reader: Fix broken dtype inference when whitespace is in data
- PR #717 CSV reader: fix behavior when parsing a csv file with no data rows
- PR #724 CSV Reader: fix build issue due to parameter type mismatch in a std::max call
- PR #734 Prevents reading undefined memory in gpu_expand_mask_bits numba kernel
- PR #747 CSV Reader: fix an issue where CUDA allocations fail with some large input files
- PR #750 Fix race condition for handling NVStrings in CMake
- PR #719 Fix merge column ordering
- PR #770 Fix issue where RMM submodule pointed to wrong branch and pin other to correct branches
- PR #778 Fix hard coded ABI off setting
- PR #784 Update RMM submodule commit-ish and pip paths
- PR #794 Update `rmm::exec_policy` usage to fix segmentation faults when used as temprory allocator.
- PR #800 Point git submodules to branches of forks instead of exact commits


# cuDF 0.4.0 (05 Dec 2018)

## New Features

- PR #398 add pandas-compatible `DataFrame.shape()` and `Series.shape()`
- PR #394 New documentation feature "10 Minutes to cuDF"
- PR #361 CSV Reader: Add support for strings with delimiters

## Improvements

 - PR #436 Improvements for type_dispatcher and wrapper structs
 - PR #429 Add CHANGELOG.md (this file)
 - PR #266 use faster CUDA-accelerated DataFrame column/Series concatenation.
 - PR #379 new C++ `type_dispatcher` reduces code complexity in supporting many data types.
 - PR #349 Improve performance for creating columns from memoryview objects
 - PR #445 Update reductions to use type_dispatcher. Adds integer types support to sum_of_squares.
 - PR #448 Improve installation instructions in README.md
 - PR #456 Change default CMake build to Release, and added option for disabling compilation of tests

## Bug Fixes

 - PR #444 Fix csv_test CUDA too many resources requested fail.
 - PR #396 added missing output buffer in validity tests for groupbys.
 - PR #408 Dockerfile updates for source reorganization
 - PR #437 Add cffi to Dockerfile conda env, fixes "cannot import name 'librmm'"
 - PR #417 Fix `map_test` failure with CUDA 10
 - PR #414 Fix CMake installation include file paths
 - PR #418 Properly cast string dtypes to programmatic dtypes when instantiating columns
 - PR #427 Fix and tests for Concatenation illegal memory access with nulls


# cuDF 0.3.0 (23 Nov 2018)

## New Features

 - PR #336 CSV Reader string support

## Improvements

 - PR #354 source code refactored for better organization. CMake build system overhaul. Beginning of transition to Cython bindings.
 - PR #290 Add support for typecasting to/from datetime dtype
 - PR #323 Add handling pyarrow boolean arrays in input/out, add tests
 - PR #325 GDF_VALIDITY_UNSUPPORTED now returned for algorithms that don't support non-empty valid bitmasks
 - PR #381 Faster InputTooLarge Join test completes in ms rather than minutes.
 - PR #373 .gitignore improvements
 - PR #367 Doc cleanup & examples for DataFrame methods
 - PR #333 Add Rapids Memory Manager documentation
 - PR #321 Rapids Memory Manager adds file/line location logging and convenience macros
 - PR #334 Implement DataFrame `__copy__` and `__deepcopy__`
 - PR #271 Add NVTX ranges to pygdf
 - PR #311 Document system requirements for conda install

## Bug Fixes

 - PR #337 Retain index on `scale()` function
 - PR #344 Fix test failure due to PyArrow 0.11 Boolean handling
 - PR #364 Remove noexcept from managed_allocator;  CMakeLists fix for NVstrings
 - PR #357 Fix bug that made all series be considered booleans for indexing
 - PR #351 replace conda env configuration for developers
 - PRs #346 #360 Fix CSV reading of negative numbers
 - PR #342 Fix CMake to use conda-installed nvstrings
 - PR #341 Preserve categorical dtype after groupby aggregations
 - PR #315 ReadTheDocs build update to fix missing libcuda.so
 - PR #320 FIX out-of-bounds access error in reductions.cu
 - PR #319 Fix out-of-bounds memory access in libcudf count_valid_bits
 - PR #303 Fix printing empty dataframe


# cuDF 0.2.0 and cuDF 0.1.0

These were initial releases of cuDF based on previously separate pyGDF and libGDF libraries.<|MERGE_RESOLUTION|>--- conflicted
+++ resolved
@@ -33,11 +33,8 @@
 - PR #4031 Docs build scripts and instructions update
 - PR #4062 Improve how java classifiers are produced
 - PR #4038 JNI and Java support for is_nan and is_not_nan
-<<<<<<< HEAD
 - PR #4067 Removed unused `CATEGORY` type ID.
-=======
 - PR #3891 Port NVStrings (r)split_record to contiguous_(r)split_record
->>>>>>> 25b589f6
 
 ## Bug Fixes
 
