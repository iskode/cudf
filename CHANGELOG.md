# cuDF 0.11.0 (Date TBD)

## New Features

- PR #2930 JSON Reader: Support ARROW_RANDOM_FILE input
- PR #2956 Add `cudf::stack` and `cudf::tile`
- PR #2987 Add `inplace` arg to `DataFrame.reset_index` and `Series`
- PR #3129 Add strings column factory from `std::vector`s
- PR #3054 Add parquet reader support for decimal data types
- PR #3022 adds DataFrame.astype for cuDF dataframes
- PR #2962 Add isnull(), notnull() and related functions
- PR #3025 Move search files to legacy
- PR #3094 Adding `any` and `all` support from libcudf
- PR #3130 Define and implement new `column_wrapper`
- PR #3161 Move merge files to legacy
- PR #3079 Added support to write ORC files given a local path
- PR #3192 Add dtype param to cast `DataFrame` on init

## Improvements

- PR #2904 Move gpu decompressors to cudf::io namespace
- PR #2977 Moved old C++ test utilities to legacy directory.
- PR #2965 Fix slow orc reader perf with large uncompressed blocks
- PR #2987 Add `inplace` arg to `DataFrame.reset_index` and `Series`
- PR #2995 Move JIT type utilities to legacy directory
- PR #2927 Add ``Table`` and ``TableView`` extension classes that wrap legacy cudf::table
- PR #3005 Renames `cudf::exp` namespace to `cudf::experimental`
- PR #3008 Make safe versions of `is_null` and `is_valid` in `column_device_view`
- PR #3026 Move fill and repeat files to legacy
- PR #3027 Move copying.hpp and related source to legacy folder
- PR #3014 Snappy decompression optimizations
- PR #3032 Use `asarray` to coerce indices to a NumPy array
- PR #2996 IO Readers: Replace `cuio::device_buffer` with `rmm::device_buffer`
- PR #3080 Move `valid_if.cuh` to `legacy/`
- PR #3052 Moved replace.hpp functionality to legacy
- PR #3091 Move join files to legacy
- PR #3092 Implicitly init RMM if Java allocates before init
- PR #3029 Update gdf_ numeric types with stdint and move to cudf namespace
- PR #2955 Add cmake option to only build for present GPU architecture
- PR #3070 Move functions.h and related source to legacy
- PR #2951 Allow set_index to handle a list of column names
<<<<<<< HEAD
- PR #3124 Add support for grand-children in cudf column classes
=======
- PR #3093 Move groupby files to legacy
- PR #2988 Removing GIS functionality (now part of cuSpatial library)
>>>>>>> 3253ec2b
- PR #3067 Java method to return size of device memory buffer
- PR #3083 Improved some binary operation tests to include null testing.
- PR #3084 Update to arrow-cpp and pyarrow 0.15.0
- PR #3071 Move cuIO to legacy
- PR #3126 Round 2 of snappy decompression optimizations
- PR #3046 Define and implement new copying APIs `empty_like` and `allocate_like`
- PR #3128 Support MultiIndex in DataFrame.join
- PR #3135 Add nvtx utilities to cudf::nvtx namespace
- PR #3021 Java host side concat of serialized buffers
- PR #3138 Movey unary files to legacy
- PR #3175 Set cmake cuda version variables
- PR #3171 Move deprecated error macros to legacy
- PR #3193 Add cuPy as a formal dependency
- PR #3195 Support for zero columned `table_view`
- PR #3165 Java device memory size for string category
- PR #3205 Move transform files to legacy
- PR #3202 Rename and move error.hpp to public headers


## Bug Fixes

- PR #2895 Fixed dask_cudf group_split behavior to handle upstream rearrange_by_divisions
- PR #3048 Support for zero columned tables
- PR #3030 Fix snappy decoding regression in PR #3014
- PR #3041 Fixed exp to experimental namespace name change issue
- PR #3056 Add additional cmake hint for finding local build of RMM files
- PR #3060 Move copying.hpp includes to legacy
- PR #3139 Fixed java RMM auto initalization
- PR #3141 Java fix for relocated IO headers
- PR #3149 Rename column_wrapper.cuh to column_wrapper.hpp
- PR #3168 Fix mutable_column_device_view head const_cast
- PR #3204 ORC writer: Fix ByteRLE encoding of NULLs


# cuDF 0.10.0 (16 Oct 2019)

## New Features

- PR #2423 Added `groupby.quantile()`
- PR #2522 Add Java bindings for NVStrings backed upper and lower case mutators
- PR #2605 Added Sort based groupby in libcudf
- PR #2607 Add Java bindings for parsing JSON
- PR #2629 Add dropna= parameter to groupby
- PR #2585 ORC & Parquet Readers: Remove millisecond timestamp restriction
- PR #2507 Add GPU-accelerated ORC Writer
- PR #2559 Add Series.tolist()
- PR #2653 Add Java bindings for rolling window operations
- PR #2480 Merge `custreamz` codebase into `cudf` repo
- PR #2674 Add __contains__ for Index/Series/Column
- PR #2635 Add support to read from remote and cloud sources like s3, gcs, hdfs
- PR #2722 Add Java bindings for NVTX ranges
- PR #2702 Add make_bool to dataset generation functions
- PR #2394 Move `rapidsai/custrings` into `cudf`
- PR #2734 Final sync of custrings source into cudf
- PR #2724 Add libcudf support for __contains__
- PR #2777 Add python bindings for porter stemmer measure functionality
- PR #2781 Add issorted to is_monotonic
- PR #2685 Add cudf::scatter_to_tables and cython binding
- PR #2743 Add Java bindings for NVStrings timestamp2long as part of String ColumnVector casting
- PR #2785 Add nvstrings Python docs
- PR #2786 Add benchmarks option to root build.sh
- PR #2802 Add `cudf::repeat()` and `cudf.Series.repeat()`
- PR #2773 Add Fisher's unbiased kurtosis and skew for Series/DataFrame
- PR #2748 Parquet Reader: Add option to specify loading of PANDAS index
- PR #2807 Add scatter_by_map to DataFrame python API
- PR #2836 Add nvstrings.code_points method
- PR #2844 Add Series/DataFrame notnull
- PR #2858 Add GTest type list utilities
- PR #2870 Add support for grouping by Series of arbitrary length
- PR #2719 Series covariance and Pearson correlation
- PR #2207 Beginning of libcudf overhaul: introduce new column and table types
- PR #2869 Add `cudf.CategoricalDtype`
- PR #2838 CSV Reader: Support ARROW_RANDOM_FILE input
- PR #2655 CuPy-based Series and Dataframe .values property
- PR #2803 Added `edit_distance_matrix()` function to calculate pairwise edit distance for each string on a given nvstrings object.
- PR #2811 Start of cudf strings column work based on 2207
- PR #2872 Add Java pinned memory pool allocator
- PR #2971 Added initial gather and scatter methods for strings_column_view
- PR #2969 Add findAndReplaceAll to ColumnVector
- PR #2814 Add Datetimeindex.weekday
- PR #2999 Add timestamp conversion support for string categories
- PR #2918 Add cudf::column timestamp wrapper types

## Improvements

- PR #2578 Update legacy_groupby to use libcudf group_by_without_aggregation
- PR #2581 Removed `managed` allocator from hash map classes.
- PR #2571 Remove unnecessary managed memory from gdf_column_concat
- PR #2648 Cython/Python reorg
- PR #2588 Update Series.append documentation
- PR #2632 Replace dask-cudf set_index code with upstream
- PR #2682 Add cudf.set_allocator() function for easier allocator init
- PR #2642 Improve null printing and testing
- PR #2747 Add missing Cython headers / cudftestutil lib to conda package for cuspatial build
- PR #2706 Compute CSV format in device code to speedup performance
- PR #2673 Add support for np.longlong type
- PR #2703 move dask serialization dispatch into cudf
- PR #2728 Add YYMMDD to version tag for nightly conda packages
- PR #2729 Handle file-handle input in to_csv
- PR #2741 CSV Reader: Move kernel functions into its own file
- PR #2766 Improve nvstrings python cmake flexibility
- PR #2756 Add out_time_unit option to csv reader, support timestamp resolutions
- PR #2771 Stopgap alias for to_gpu_matrix()
- PR #2783 Support mapping input columns to function arguments in apply kernels
- PR #2645 libcudf unique_count for Series.nunique
- PR #2817 Dask-cudf: `read_parquet` support for remote filesystems
- PR #2823 improve java data movement debugging
- PR #2806 CSV Reader: Clean-up row offset operations
- PR #2640 Add dask wait/persist exmaple to 10 minute guide
- PR #2828 Optimizations of kernel launch configuration for `DataFrame.apply_rows` and `DataFrame.apply_chunks`
- PR #2831 Add `column` argument to `DataFrame.drop`
- PR #2775 Various optimizations to improve __getitem__ and __setitem__ performance
- PR #2810 cudf::allocate_like can optionally always allocate a mask.
- PR #2833 Parquet reader: align page data allocation sizes to 4-bytes to satisfy cuda-memcheck
- PR #2832 Using the new Python bindings for UCX
- PR #2856 Update group_split_cudf to use scatter_by_map
- PR #2890 Optionally keep serialized table data on the host.
- PR #2778 Doc: Updated and fixed some docstrings that were formatted incorrectly.
- PR #2830 Use YYMMDD tag in custreamz nightly build
- PR #2875 Java: Remove synchronized from register methods in MemoryCleaner
- PR #2887 Minor snappy decompression optimization
- PR #2899 Use new RMM API based on Cython
- PR #2788 Guide to Python UDFs
- PR #2919 Change java API to use operators in groupby namespace
- PR #2909 CSV Reader: Avoid row offsets host vector default init
- PR #2834 DataFrame supports setting columns via attribute syntax `df.x = col`
- PR #3147 DataFrame can be initialized from rows via list of tuples

## Bug Fixes

- PR #2584 ORC Reader: fix parsing of `DECIMAL` index positions
- PR #2619 Fix groupby serialization/deserialization
- PR #2614 Update Java version to match
- PR #2601 Fixes nlargest(1) issue in Series and Dataframe
- PR #2610 Fix a bug in index serialization (properly pass DeviceNDArray)
- PR #2621 Fixes the floordiv issue of not promoting float type when rhs is 0
- PR #2611 Types Test: fix static casting from negative int to string
- PR #2618 IO Readers: Fix datasource memory map failure for multiple reads
- PR #2628 groupby_without_aggregation non-nullable input table produces non-nullable output
- PR #2615 fix string category partitioning in java API
- PR #2641 fix string category and timeunit concat in the java API
- PR #2649 Fix groupby issue resulting from column_empty bug
- PR #2658 Fix astype() for null categorical columns
- PR #2660 fix column string category and timeunit concat in the java API
- PR #2664 ORC reader: fix `skip_rows` larger than first stripe
- PR #2654 Allow Java gdfOrderBy to work with string categories
- PR #2669 AVRO reader: fix non-deterministic output
- PR #2668 Update Java bindings to specify timestamp units for ORC and Parquet readers
- PR #2679 AVRO reader: fix cuda errors when decoding compressed streams
- PR #2692 Add concatenation for data-frame with different headers (empty and non-empty)
- PR #2651 Remove nvidia driver installation from ci/cpu/build.sh
- PR #2697 Ensure csv reader sets datetime column time units
- PR #2698 Return RangeIndex from contiguous slice of RangeIndex
- PR #2672 Fix null and integer handling in round
- PR #2704 Parquet Reader: Fix crash when loading string column with nulls
- PR #2725 Fix Jitify issue with running on Turing using CUDA version < 10
- PR #2731 Fix building of benchmarks
- PR #2738 Fix java to find new NVStrings locations
- PR #2736 Pin Jitify branch to v0.10 version
- PR #2742 IO Readers: Fix possible silent failures when creating `NvStrings` instance
- PR #2753 Fix java quantile API calls
- PR #2762 Fix validity processing for time in java
- PR #2796 Fix handling string slicing and other nvstrings delegated methods with dask
- PR #2769 Fix link to API docs in README.md
- PR #2772 Handle multiindex pandas Series #2772
- PR #2749 Fix apply_rows/apply_chunks pessimistic null mask to use in_cols null masks only
- PR #2752 CSV Reader: Fix exception when there's no rows to process
- PR #2716 Added Exception for `StringMethods` in string methods
- PR #2787 Fix Broadcasting `None` to `cudf-series`
- PR #2794 Fix async race in NVCategory::get_value and get_value_bounds
- PR #2795 Fix java build/cast error
- PR #2496 Fix improper merge of two dataframes when names differ
- PR #2824 Fix issue with incorrect result when Numeric Series replace is called several times
- PR #2751 Replace value with null
- PR #2765 Fix Java inequality comparisons for string category
- PR #2818 Fix java join API to use new C++ join API
- PR #2841 Fix nvstrings.slice and slice_from for range (0,0)
- PR #2837 Fix join benchmark
- PR #2809 Add hash_df and group_split dispatch functions for dask
- PR #2843 Parquet reader: fix skip_rows when not aligned with page or row_group boundaries
- PR #2851 Deleted existing dask-cudf/record.txt
- PR #2854 Fix column creation from ephemeral objects exposing __cuda_array_interface__
- PR #2860 Fix boolean indexing when the result is a single row
- PR #2859 Fix tail method issue for string columns
- PR #2852 Fixed `cumsum()` and `cumprod()` on boolean series.
- PR #2865 DaskIO: Fix `read_csv` and `read_orc` when input is list of files
- PR #2750 Fixed casting values to cudf::bool8 so non-zero values always cast to true
- PR #2873 Fixed dask_cudf read_partition bug by generating ParquetDatasetPiece
- PR #2850 Fixes dask_cudf.read_parquet on partitioned datasets
- PR #2896 Properly handle `axis` string keywords in `concat`
- PR #2926 Update rounding algorithm to avoid using fmod
- PR #2968 Fix Java dependency loading when using NVTX
- PR #2963 Fix ORC writer uncompressed block indexing
- PR #2928 CSV Reader: Fix using `byte_range` for large datasets
- PR #2983 Fix sm_70+ race condition in gpu_unsnap
- PR #2964 ORC Writer: Segfault when writing mixed numeric and string columns
- PR #3007 Java: Remove unit test that frees RMM invalid pointer
- PR #3009 Fix orc reader RLEv2 patch position regression from PR #2507
- PR #3002 Fix CUDA invalid configuration errors reported after loading an ORC file without data
- PR #3035 Update update-version.sh for new docs locations
- PR #3038 Fix uninitialized stream parameter in device_table deleter
- PR #3064 Fixes groupby performance issue
- PR #3061 Add rmmInitialize to nvstrings gtests
- PR #3058 Fix UDF doc markdown formatting
- PR #3059 Add nvstrings python build instructions to contributing.md


# cuDF 0.9.0 (21 Aug 2019)

## New Features

- PR #1993 Add CUDA-accelerated series aggregations: mean, var, std
- PR #2111 IO Readers: Support memory buffer, file-like object, and URL inputs
- PR #2012 Add `reindex()` to DataFrame and Series
- PR #2097 Add GPU-accelerated AVRO reader
- PR #2098 Support binary ops on DFs and Series with mismatched indices
- PR #2160 Merge `dask-cudf` codebase into `cudf` repo
- PR #2149 CSV Reader: Add `hex` dtype for explicit hexadecimal parsing
- PR #2156 Add `upper_bound()` and `lower_bound()` for libcudf tables and `searchsorted()` for cuDF Series
- PR #2158 CSV Reader: Support single, non-list/dict argument for `dtype`
- PR #2177 CSV Reader: Add `parse_dates` parameter for explicit date inference
- PR #1744 cudf::apply_boolean_mask and cudf::drop_nulls support for cudf::table inputs (multi-column)
- PR #2196 Add `DataFrame.dropna()`
- PR #2197 CSV Writer: add `chunksize` parameter for `to_csv`
- PR #2215 `type_dispatcher` benchmark
- PR #2179 Add Java quantiles
- PR #2157 Add __array_function__ to DataFrame and Series
- PR #2212 Java support for ORC reader
- PR #2224 Add DataFrame isna, isnull, notna functions
- PR #2236 Add Series.drop_duplicates
- PR #2105 Add hash-based join benchmark
- PR #2316 Add unique, nunique, and value_counts for datetime columns
- PR #2337 Add Java support for slicing a ColumnVector
- PR #2049 Add cudf::merge (sorted merge)
- PR #2368 Full cudf+dask Parquet Support
- PR #2380 New cudf::is_sorted checks whether cudf::table is sorted
- PR #2356 Java column vector standard deviation support
- PR #2221 MultiIndex full indexing - Support iloc and wildcards for loc
- PR #2429 Java support for getting length of strings in a ColumnVector
- PR #2415 Add `value_counts` for series of any type
- PR #2446 Add __array_function__ for index
- PR #2437 ORC reader: Add 'use_np_dtypes' option
- PR #2382 Add CategoricalAccessor add, remove, rename, and ordering methods
- PR #2464 Native implement `__cuda_array_interface__` for Series/Index/Column objects
- PR #2425 Rolling window now accepts array-based user-defined functions
- PR #2442 Add __setitem__
- PR #2449 Java support for getting byte count of strings in a ColumnVector
- PR #2492 Add groupby.size() method
- PR #2358 Add cudf::nans_to_nulls: convert floating point column into bitmask
- PR #2489 Add drop argument to set_index
- PR #2491 Add Java bindings for ORC reader 'use_np_dtypes' option
- PR #2213 Support s/ms/us/ns DatetimeColumn time unit resolutions
- PR #2536 Add _constructor properties to Series and DataFrame

## Improvements

- PR #2103 Move old `column` and `bitmask` files into `legacy/` directory
- PR #2109 added name to Python column classes
- PR #1947 Cleanup serialization code
- PR #2125 More aggregate in java API
- PR #2127 Add in java Scalar tests
- PR #2088 Refactor of Python groupby code
- PR #2130 Java serialization and deserialization of tables.
- PR #2131 Chunk rows logic added to csv_writer
- PR #2129 Add functions in the Java API to support nullable column filtering
- PR #2165 made changes to get_dummies api for it to be available in MethodCache
- PR #2171 Add CodeCov integration, fix doc version, make --skip-tests work when invoking with source
- PR #2184 handle remote orc files for dask-cudf
- PR #2186 Add `getitem` and `getattr` style access to Rolling objects
- PR #2168 Use cudf.Column for CategoricalColumn's categories instead of a tuple
- PR #2193 DOC: cudf::type_dispatcher documentation for specializing dispatched functors
- PR #2199 Better java support for appending strings
- PR #2176 Added column dtype support for datetime, int8, int16 to csv_writer
- PR #2209 Matching `get_dummies` & `select_dtypes` behavior to pandas
- PR #2217 Updated Java bindings to use the new groupby API
- PR #2214 DOC: Update doc instructions to build/install `cudf` and `dask-cudf`
- PR #2220 Update Java bindings for reduction rename
- PR #2232 Move CodeCov upload from build script to Jenkins
- PR #2225 refactor to use libcudf for gathering columns in dataframes
- PR #2293 Improve join performance (faster compute_join_output_size)
- PR #2300 Create separate dask codeowners for dask-cudf codebase
- PR #2304 gdf_group_by_without_aggregations returns gdf_column
- PR #2309 Java readers: remove redundant copy of result pointers
- PR #2307 Add `black` and `isort` to style checker script
- PR #2345 Restore removal of old groupby implementation
- PR #2342 Improve `astype()` to operate all ways
- PR #2329 using libcudf cudf::copy for column deep copy
- PR #2344 DOC: docs on code formatting for contributors
- PR #2376 Add inoperative axis= and win_type= arguments to Rolling()
- PR #2378 remove dask for (de-)serialization of cudf objects
- PR #2353 Bump Arrow and Dask versions
- PR #2377 Replace `standard_python_slice` with just `slice.indices()`
- PR #2373 cudf.DataFrame enchancements & Series.values support
- PR #2392 Remove dlpack submodule; make cuDF's Cython API externally accessible
- PR #2430 Updated Java bindings to use the new unary API
- PR #2406 Moved all existing `table` related files to a `legacy/` directory
- PR #2350 Performance related changes to get_dummies
- PR #2420 Remove `cudautils.astype` and replace with `typecast.apply_cast`
- PR #2456 Small improvement to typecast utility
- PR #2458 Fix handling of thirdparty packages in `isort` config
- PR #2459 IO Readers: Consolidate all readers to use `datasource` class
- PR #2475 Exposed type_dispatcher.hpp, nvcategory_util.hpp and wrapper_types.hpp in the include folder
- PR #2484 Enabled building libcudf as a static library
- PR #2453 Streamline CUDA_REL environment variable
- PR #2483 Bundle Boost filesystem dependency in the Java jar
- PR #2486 Java API hash functions
- PR #2481 Adds the ignore_null_keys option to the java api
- PR #2490 Java api: support multiple aggregates for the same column
- PR #2510 Java api: uses table based apply_boolean_mask
- PR #2432 Use pandas formatting for console, html, and latex output
- PR #2573 Bump numba version to 0.45.1
- PR #2606 Fix references to notebooks-contrib

## Bug Fixes

- PR #2086 Fixed quantile api behavior mismatch in series & dataframe
- PR #2128 Add offset param to host buffer readers in java API.
- PR #2145 Work around binops validity checks for java
- PR #2146 Work around unary_math validity checks for java
- PR #2151 Fixes bug in cudf::copy_range where null_count was invalid
- PR #2139 matching to pandas describe behavior & fixing nan values issue
- PR #2161 Implicitly convert unsigned to signed integer types in binops
- PR #2154 CSV Reader: Fix bools misdetected as strings dtype
- PR #2178 Fix bug in rolling bindings where a view of an ephemeral column was being taken
- PR #2180 Fix issue with isort reordering `importorskip` below imports depending on them
- PR #2187 fix to honor dtype when numpy arrays are passed to columnops.as_column
- PR #2190 Fix issue in astype conversion of string column to 'str'
- PR #2208 Fix issue with calling `head()` on one row dataframe
- PR #2229 Propagate exceptions from Cython cdef functions
- PR #2234 Fix issue with local build script not properly building
- PR #2223 Fix CUDA invalid configuration errors reported after loading small compressed ORC files
- PR #2162 Setting is_unique and is_monotonic-related attributes
- PR #2244 Fix ORC RLEv2 delta mode decoding with nonzero residual delta width
- PR #2297 Work around `var/std` unsupported only at debug build
- PR #2302 Fixed java serialization corner case
- PR #2355 Handle float16 in binary operations
- PR #2311 Fix copy behaviour for GenericIndex
- PR #2349 Fix issues with String filter in java API
- PR #2323 Fix groupby on categoricals
- PR #2328 Ensure order is preserved in CategoricalAccessor._set_categories
- PR #2202 Fix issue with unary ops mishandling empty input
- PR #2326 Fix for bug in DLPack when reading multiple columns
- PR #2324 Fix cudf Docker build
- PR #2325 Fix ORC RLEv2 patched base mode decoding with nonzero patch width
- PR #2235 Fix get_dummies to be compatible with dask
- PR #2332 Zero initialize gdf_dtype_extra_info
- PR #2355 Handle float16 in binary operations
- PR #2360 Fix missing dtype handling in cudf.Series & columnops.as_column
- PR #2364 Fix quantile api and other trivial issues around it
- PR #2361 Fixed issue with `codes` of CategoricalIndex
- PR #2357 Fixed inconsistent type of index created with from_pandas vs direct construction
- PR #2389 Fixed Rolling __getattr__ and __getitem__ for offset based windows
- PR #2402 Fixed bug in valid mask computation in cudf::copy_if (apply_boolean_mask)
- PR #2401 Fix to a scalar datetime(of type Days) issue
- PR #2386 Correctly allocate output valids in groupby
- PR #2411 Fixed failures on binary op on single element string column
- PR #2422 Fix Pandas logical binary operation incompatibilites
- PR #2447 Fix CodeCov posting build statuses temporarily
- PR #2450 Fix erroneous null handling in `cudf.DataFrame`'s `apply_rows`
- PR #2470 Fix issues with empty strings and string categories (Java)
- PR #2471 Fix String Column Validity.
- PR #2481 Fix java validity buffer serialization
- PR #2485 Updated bytes calculation to use size_t to avoid overflow in column concat
- PR #2461 Fix groupby multiple aggregations same column
- PR #2514 Fix cudf::drop_nulls threshold handling in Cython
- PR #2516 Fix utilities include paths and meta.yaml header paths
- PR #2517 Fix device memory leak in to_dlpack tensor deleter
- PR #2431 Fix local build generated file ownerships
- PR #2511 Added import of orc, refactored exception handlers to not squash fatal exceptions
- PR #2527 Fix index and column input handling in dask_cudf read_parquet
- PR #2466 Fix `dataframe.query` returning null rows erroneously
- PR #2548 Orc reader: fix non-deterministic data decoding at chunk boundaries
- PR #2557 fix cudautils import in string.py
- PR #2521 Fix casting datetimes from/to the same resolution
- PR #2545 Fix MultiIndexes with datetime levels
- PR #2560 Remove duplicate `dlpack` definition in conda recipe
- PR #2567 Fix ColumnVector.fromScalar issues while dealing with null scalars
- PR #2565 Orc reader: fix incorrect data decoding of int64 data types
- PR #2577 Fix search benchmark compilation error by adding necessary header
- PR #2604 Fix a bug in copying.pyx:_normalize_types that upcasted int32 to int64


# cuDF 0.8.0 (27 June 2019)

## New Features

- PR #1524 Add GPU-accelerated JSON Lines parser with limited feature set
- PR #1569 Add support for Json objects to the JSON Lines reader
- PR #1622 Add Series.loc
- PR #1654 Add cudf::apply_boolean_mask: faster replacement for gdf_apply_stencil
- PR #1487 cython gather/scatter
- PR #1310 Implemented the slice/split functionality.
- PR #1630 Add Python layer to the GPU-accelerated JSON reader
- PR #1745 Add rounding of numeric columns via Numba
- PR #1772 JSON reader: add support for BytesIO and StringIO input
- PR #1527 Support GDF_BOOL8 in readers and writers
- PR #1819 Logical operators (AND, OR, NOT) for libcudf and cuDF
- PR #1813 ORC Reader: Add support for stripe selection
- PR #1828 JSON Reader: add suport for bool8 columns
- PR #1833 Add column iterator with/without nulls
- PR #1665 Add the point-in-polygon GIS function
- PR #1863 Series and Dataframe methods for all and any
- PR #1908 cudf::copy_range and cudf::fill for copying/assigning an index or range to a constant
- PR #1921 Add additional formats for typecasting to/from strings
- PR #1807 Add Series.dropna()
- PR #1987 Allow user defined functions in the form of ptx code to be passed to binops
- PR #1948 Add operator functions like `Series.add()` to DataFrame and Series
- PR #1954 Add skip test argument to GPU build script
- PR #2018 Add bindings for new groupby C++ API
- PR #1984 Add rolling window operations Series.rolling() and DataFrame.rolling()
- PR #1542 Python method and bindings for to_csv
- PR #1995 Add Java API
- PR #1998 Add google benchmark to cudf
- PR #1845 Add cudf::drop_duplicates, DataFrame.drop_duplicates
- PR #1652 Added `Series.where()` feature
- PR #2074 Java Aggregates, logical ops, and better RMM support
- PR #2140 Add a `cudf::transform` function
- PR #2068 Concatenation of different typed columns

## Improvements

- PR #1538 Replacing LesserRTTI with inequality_comparator
- PR #1703 C++: Added non-aggregating `insert` to `concurrent_unordered_map` with specializations to store pairs with a single atomicCAS when possible.
- PR #1422 C++: Added a RAII wrapper for CUDA streams
- PR #1701 Added `unique` method for stringColumns
- PR #1713 Add documentation for Dask-XGBoost
- PR #1666 CSV Reader: Improve performance for files with large number of columns
- PR #1725 Enable the ability to use a single column groupby as its own index
- PR #1759 Add an example showing simultaneous rolling averages to `apply_grouped` documentation
- PR #1746 C++: Remove unused code: `windowed_ops.cu`, `sorting.cu`, `hash_ops.cu`
- PR #1748 C++: Add `bool` nullability flag to `device_table` row operators
- PR #1764 Improve Numerical column: `mean_var` and `mean`
- PR #1767 Speed up Python unit tests
- PR #1770 Added build.sh script, updated CI scripts and documentation
- PR #1739 ORC Reader: Add more pytest coverage
- PR #1696 Added null support in `Series.replace()`.
- PR #1390 Added some basic utility functions for `gdf_column`'s
- PR #1791 Added general column comparison code for testing
- PR #1795 Add printing of git submodule info to `print_env.sh`
- PR #1796 Removing old sort based group by code and gdf_filter
- PR #1811 Added funtions for copying/allocating `cudf::table`s
- PR #1838 Improve columnops.column_empty so that it returns typed columns instead of a generic Column
- PR #1890 Add utils.get_dummies- a pandas-like wrapper around one_hot-encoding
- PR #1823 CSV Reader: default the column type to string for empty dataframes
- PR #1827 Create bindings for scalar-vector binops, and update one_hot_encoding to use them
- PR #1817 Operators now support different sized dataframes as long as they don't share different sized columns
- PR #1855 Transition replace_nulls to new C++ API and update corresponding Cython/Python code
- PR #1858 Add `std::initializer_list` constructor to `column_wrapper`
- PR #1846 C++ type-erased gdf_equal_columns test util; fix gdf_equal_columns logic error
- PR #1390 Added some basic utility functions for `gdf_column`s
- PR #1391 Tidy up bit-resolution-operation and bitmask class code
- PR #1882 Add iloc functionality to MultiIndex dataframes
- PR #1884 Rolling windows: general enhancements and better coverage for unit tests
- PR #1886 support GDF_STRING_CATEGORY columns in apply_boolean_mask, drop_nulls and other libcudf functions
- PR #1896 Improve performance of groupby with levels specified in dask-cudf
- PR #1915 Improve iloc performance for non-contiguous row selection
- PR #1859 Convert read_json into a C++ API
- PR #1919 Rename libcudf namespace gdf to namespace cudf
- PR #1850 Support left_on and right_on for DataFrame merge operator
- PR #1930 Specialize constructor for `cudf::bool8` to cast argument to `bool`
- PR #1938 Add default constructor for `column_wrapper`
- PR #1930 Specialize constructor for `cudf::bool8` to cast argument to `bool`
- PR #1952 consolidate libcudf public API headers in include/cudf
- PR #1949 Improved selection with boolmask using libcudf `apply_boolean_mask`
- PR #1956 Add support for nulls in `query()`
- PR #1973 Update `std::tuple` to `std::pair` in top-most libcudf APIs and C++ transition guide
- PR #1981 Convert read_csv into a C++ API
- PR #1868 ORC Reader: Support row index for speed up on small/medium datasets
- PR #1964 Added support for list-like types in Series.str.cat
- PR #2005 Use HTML5 details tag in bug report issue template
- PR #2003 Removed few redundant unit-tests from test_string.py::test_string_cat
- PR #1944 Groupby design improvements
- PR #2017 Convert `read_orc()` into a C++ API
- PR #2011 Convert `read_parquet()` into a C++ API
- PR #1756 Add documentation "10 Minutes to cuDF and dask_cuDF"
- PR #2034 Adding support for string columns concatenation using "add" binary operator
- PR #2042 Replace old "10 Minutes" guide with new guide for docs build process
- PR #2036 Make library of common test utils to speed up tests compilation
- PR #2022 Facilitating get_dummies to be a high level api too
- PR #2050 Namespace IO readers and add back free-form `read_xxx` functions
- PR #2104 Add a functional ``sort=`` keyword argument to groupby
- PR #2108 Add `find_and_replace` for StringColumn for replacing single values
- PR #1803 cuDF/CuPy interoperability documentation

## Bug Fixes

- PR #1465 Fix for test_orc.py and test_sparse_df.py test failures
- PR #1583 Fix underlying issue in `as_index()` that was causing `Series.quantile()` to fail
- PR #1680 Add errors= keyword to drop() to fix cudf-dask bug
- PR #1651 Fix `query` function on empty dataframe
- PR #1616 Fix CategoricalColumn to access categories by index instead of iteration
- PR #1660 Fix bug in `loc` when indexing with a column name (a string)
- PR #1683 ORC reader: fix timestamp conversion to UTC
- PR #1613 Improve CategoricalColumn.fillna(-1) performance
- PR #1642 Fix failure of CSV_TEST gdf_csv_test.SkiprowsNrows on multiuser systems
- PR #1709 Fix handling of `datetime64[ms]` in `dataframe.select_dtypes`
- PR #1704 CSV Reader: Add support for the plus sign in number fields
- PR #1687 CSV reader: return an empty dataframe for zero size input
- PR #1757 Concatenating columns with null columns
- PR #1755 Add col_level keyword argument to melt
- PR #1758 Fix df.set_index() when setting index from an empty column
- PR #1749 ORC reader: fix long strings of NULL values resulting in incorrect data
- PR #1742 Parquet Reader: Fix index column name to match PANDAS compat
- PR #1782 Update libcudf doc version
- PR #1783 Update conda dependencies
- PR #1786 Maintain the original series name in series.unique output
- PR #1760 CSV Reader: fix segfault when dtype list only includes columns from usecols list
- PR #1831 build.sh: Assuming python is in PATH instead of using PYTHON env var
- PR #1839 Raise an error instead of segfaulting when transposing a DataFrame with StringColumns
- PR #1840 Retain index correctly during merge left_on right_on
- PR #1825 cuDF: Multiaggregation Groupby Failures
- PR #1789 CSV Reader: Fix missing support for specifying `int8` and `int16` dtypes
- PR #1857 Cython Bindings: Handle `bool` columns while calling `column_view_from_NDArrays`
- PR #1849 Allow DataFrame support methods to pass arguments to the methods
- PR #1847 Fixed #1375 by moving the nvstring check into the wrapper function
- PR #1864 Fixing cudf reduction for POWER platform
- PR #1869 Parquet reader: fix Dask timestamps not matching with Pandas (convert to milliseconds)
- PR #1876 add dtype=bool for `any`, `all` to treat integer column correctly
- PR #1875 CSV reader: take NaN values into account in dtype detection
- PR #1873 Add column dtype checking for the all/any methods
- PR #1902 Bug with string iteration in _apply_basic_agg
- PR #1887 Fix for initialization issue in pq_read_arg,orc_read_arg
- PR #1867 JSON reader: add support for null/empty fields, including the 'null' literal
- PR #1891 Fix bug #1750 in string column comparison
- PR #1909 Support of `to_pandas()` of boolean series with null values
- PR #1923 Use prefix removal when two aggs are called on a SeriesGroupBy
- PR #1914 Zero initialize gdf_column local variables
- PR #1959 Add support for comparing boolean Series to scalar
- PR #1966 Ignore index fix in series append
- PR #1967 Compute index __sizeof__ only once for DataFrame __sizeof__
- PR #1977 Support CUDA installation in default system directories
- PR #1982 Fixes incorrect index name after join operation
- PR #1985 Implement `GDF_PYMOD`, a special modulo that follows python's sign rules
- PR #1991 Parquet reader: fix decoding of NULLs
- PR #1990 Fixes a rendering bug in the `apply_grouped` documentation
- PR #1978 Fix for values being filled in an empty dataframe
- PR #2001 Correctly create MultiColumn from Pandas MultiColumn
- PR #2006 Handle empty dataframe groupby construction for dask
- PR #1965 Parquet Reader: Fix duplicate index column when it's already in `use_cols`
- PR #2033 Add pip to conda environment files to fix warning
- PR #2028 CSV Reader: Fix reading of uncompressed files without a recognized file extension
- PR #2073 Fix an issue when gathering columns with NVCategory and nulls
- PR #2053 cudf::apply_boolean_mask return empty column for empty boolean mask
- PR #2066 exclude `IteratorTest.mean_var_output` test from debug build
- PR #2069 Fix JNI code to use read_csv and read_parquet APIs
- PR #2071 Fix bug with unfound transitive dependencies for GTests in Ubuntu 18.04
- PR #2089 Configure Sphinx to render params correctly
- PR #2091 Fix another bug with unfound transitive dependencies for `cudftestutils` in Ubuntu 18.04
- PR #2115 Just apply `--disable-new-dtags` instead of trying to define all the transitive dependencies
- PR #2106 Fix errors in JitCache tests caused by sharing of device memory between processes
- PR #2120 Fix errors in JitCache tests caused by running multiple threads on the same data
- PR #2102 Fix memory leak in groupby
- PR #2113 fixed typo in to_csv code example


# cudf 0.7.2 (16 May 2019)

## New Features

- PR #1735 Added overload for atomicAdd on int64. Streamlined implementation of custom atomic overloads.
- PR #1741 Add MultiIndex concatenation

## Bug Fixes

- PR #1718 Fix issue with SeriesGroupBy MultiIndex in dask-cudf
- PR #1734 Python: fix performance regression for groupby count() aggregations
- PR #1768 Cython: fix handling read only schema buffers in gpuarrow reader


# cudf 0.7.1 (11 May 2019)

## New Features

- PR #1702 Lazy load MultiIndex to return groupby performance to near optimal.

## Bug Fixes

- PR #1708 Fix handling of `datetime64[ms]` in `dataframe.select_dtypes`


# cuDF 0.7.0 (10 May 2019)

## New Features

- PR #982 Implement gdf_group_by_without_aggregations and gdf_unique_indices functions
- PR #1142 Add `GDF_BOOL` column type
- PR #1194 Implement overloads for CUDA atomic operations
- PR #1292 Implemented Bitwise binary ops AND, OR, XOR (&, |, ^)
- PR #1235 Add GPU-accelerated Parquet Reader
- PR #1335 Added local_dict arg in `DataFrame.query()`.
- PR #1282 Add Series and DataFrame.describe()
- PR #1356 Rolling windows
- PR #1381 Add DataFrame._get_numeric_data
- PR #1388 Add CODEOWNERS file to auto-request reviews based on where changes are made
- PR #1396 Add DataFrame.drop method
- PR #1413 Add DataFrame.melt method
- PR #1412 Add DataFrame.pop()
- PR #1419 Initial CSV writer function
- PR #1441 Add Series level cumulative ops (cumsum, cummin, cummax, cumprod)
- PR #1420 Add script to build and test on a local gpuCI image
- PR #1440 Add DatetimeColumn.min(), DatetimeColumn.max()
- PR #1455 Add Series.Shift via Numba kernel
- PR #1441 Add Series level cumulative ops (cumsum, cummin, cummax, cumprod)
- PR #1461 Add Python coverage test to gpu build
- PR #1445 Parquet Reader: Add selective reading of rows and row group
- PR #1532 Parquet Reader: Add support for INT96 timestamps
- PR #1516 Add Series and DataFrame.ndim
- PR #1556 Add libcudf C++ transition guide
- PR #1466 Add GPU-accelerated ORC Reader
- PR #1565 Add build script for nightly doc builds
- PR #1508 Add Series isna, isnull, and notna
- PR #1456 Add Series.diff() via Numba kernel
- PR #1588 Add Index `astype` typecasting
- PR #1301 MultiIndex support
- PR #1599 Level keyword supported in groupby
- PR #929 Add support operations to dataframe
- PR #1609 Groupby accept list of Series
- PR #1658 Support `group_keys=True` keyword in groupby method

## Improvements

- PR #1531 Refactor closures as private functions in gpuarrow
- PR #1404 Parquet reader page data decoding speedup
- PR #1076 Use `type_dispatcher` in join, quantiles, filter, segmented sort, radix sort and hash_groupby
- PR #1202 Simplify README.md
- PR #1149 CSV Reader: Change convertStrToValue() functions to `__device__` only
- PR #1238 Improve performance of the CUDA trie used in the CSV reader
- PR #1245 Use file cache for JIT kernels
- PR #1278 Update CONTRIBUTING for new conda environment yml naming conventions
- PR #1163 Refactored UnaryOps. Reduced API to two functions: `gdf_unary_math` and `gdf_cast`. Added `abs`, `-`, and `~` ops. Changed bindings to Cython
- PR #1284 Update docs version
- PR #1287 add exclude argument to cudf.select_dtype function
- PR #1286 Refactor some of the CSV Reader kernels into generic utility functions
- PR #1291 fillna in `Series.to_gpu_array()` and `Series.to_array()` can accept the scalar too now.
- PR #1005 generic `reduction` and `scan` support
- PR #1349 Replace modernGPU sort join with thrust.
- PR #1363 Add a dataframe.mean(...) that raises NotImplementedError to satisfy `dask.dataframe.utils.is_dataframe_like`
- PR #1319 CSV Reader: Use column wrapper for gdf_column output alloc/dealloc
- PR #1376 Change series quantile default to linear
- PR #1399 Replace CFFI bindings for NVTX functions with Cython bindings
- PR #1389 Refactored `set_null_count()`
- PR #1386 Added macros `GDF_TRY()`, `CUDF_TRY()` and `ASSERT_CUDF_SUCCEEDED()`
- PR #1435 Rework CMake and conda recipes to depend on installed libraries
- PR #1391 Tidy up bit-resolution-operation and bitmask class code
- PR #1439 Add cmake variable to enable compiling CUDA code with -lineinfo
- PR #1462 Add ability to read parquet files from arrow::io::RandomAccessFile
- PR #1453 Convert CSV Reader CFFI to Cython
- PR #1479 Convert Parquet Reader CFFI to Cython
- PR #1397 Add a utility function for producing an overflow-safe kernel launch grid configuration
- PR #1382 Add GPU parsing of nested brackets to cuIO parsing utilities
- PR #1481 Add cudf::table constructor to allocate a set of `gdf_column`s
- PR #1484 Convert GroupBy CFFI to Cython
- PR #1463 Allow and default melt keyword argument var_name to be None
- PR #1486 Parquet Reader: Use device_buffer rather than device_ptr
- PR #1525 Add cudatoolkit conda dependency
- PR #1520 Renamed `src/dataframe` to `src/table` and moved `table.hpp`. Made `types.hpp` to be type declarations only.
- PR #1492 Convert transpose CFFI to Cython
- PR #1495 Convert binary and unary ops CFFI to Cython
- PR #1503 Convert sorting and hashing ops CFFI to Cython
- PR #1522 Use latest release version in update-version CI script
- PR #1533 Remove stale join CFFI, fix memory leaks in join Cython
- PR #1521 Added `row_bitmask` to compute bitmask for rows of a table. Merged `valids_ops.cu` and `bitmask_ops.cu`
- PR #1553 Overload `hash_row` to avoid using intial hash values. Updated `gdf_hash` to select between overloads
- PR #1585 Updated `cudf::table` to maintain own copy of wrapped `gdf_column*`s
- PR #1559 Add `except +` to all Cython function definitions to catch C++ exceptions properly
- PR #1617 `has_nulls` and `column_dtypes` for `cudf::table`
- PR #1590 Remove CFFI from the build / install process entirely
- PR #1536 Convert gpuarrow CFFI to Cython
- PR #1655 Add `Column._pointer` as a way to access underlying `gdf_column*` of a `Column`
- PR #1655 Update readme conda install instructions for cudf version 0.6 and 0.7


## Bug Fixes

- PR #1233 Fix dtypes issue while adding the column to `str` dataframe.
- PR #1254 CSV Reader: fix data type detection for floating-point numbers in scientific notation
- PR #1289 Fix looping over each value instead of each category in concatenation
- PR #1293 Fix Inaccurate error message in join.pyx
- PR #1308 Add atomicCAS overload for `int8_t`, `int16_t`
- PR #1317 Fix catch polymorphic exception by reference in ipc.cu
- PR #1325 Fix dtype of null bitmasks to int8
- PR #1326 Update build documentation to use -DCMAKE_CXX11_ABI=ON
- PR #1334 Add "na_position" argument to CategoricalColumn sort_by_values
- PR #1321 Fix out of bounds warning when checking Bzip2 header
- PR #1359 Add atomicAnd/Or/Xor for integers
- PR #1354 Fix `fillna()` behaviour when replacing values with different dtypes
- PR #1347 Fixed core dump issue while passing dict_dtypes without column names in `cudf.read_csv()`
- PR #1379 Fixed build failure caused due to error: 'col_dtype' may be used uninitialized
- PR #1392 Update cudf Dockerfile and package_versions.sh
- PR #1385 Added INT8 type to `_schema_to_dtype` for use in GpuArrowReader
- PR #1393 Fixed a bug in `gdf_count_nonzero_mask()` for the case of 0 bits to count
- PR #1395 Update CONTRIBUTING to use the environment variable CUDF_HOME
- PR #1416 Fix bug at gdf_quantile_exact and gdf_quantile_appox
- PR #1421 Fix remove creation of series multiple times during `add_column()`
- PR #1405 CSV Reader: Fix memory leaks on read_csv() failure
- PR #1328 Fix CategoricalColumn to_arrow() null mask
- PR #1433 Fix NVStrings/categories includes
- PR #1432 Update NVStrings to 0.7.* to coincide with 0.7 development
- PR #1483 Modify CSV reader to avoid cropping blank quoted characters in non-string fields
- PR #1446 Merge 1275 hotfix from master into branch-0.7
- PR #1447 Fix legacy groupby apply docstring
- PR #1451 Fix hash join estimated result size is not correct
- PR #1454 Fix local build script improperly change directory permissions
- PR #1490 Require Dask 1.1.0+ for `is_dataframe_like` test or skip otherwise.
- PR #1491 Use more specific directories & groups in CODEOWNERS
- PR #1497 Fix Thrust issue on CentOS caused by missing default constructor of host_vector elements
- PR #1498 Add missing include guard to device_atomics.cuh and separated DEVICE_ATOMICS_TEST
- PR #1506 Fix csv-write call to updated NVStrings method
- PR #1510 Added nvstrings `fillna()` function
- PR #1507 Parquet Reader: Default string data to GDF_STRING
- PR #1535 Fix doc issue to ensure correct labelling of cudf.series
- PR #1537 Fix `undefined reference` link error in HashPartitionTest
- PR #1548 Fix ci/local/build.sh README from using an incorrect image example
- PR #1551 CSV Reader: Fix integer column name indexing
- PR #1586 Fix broken `scalar_wrapper::operator==`
- PR #1591 ORC/Parquet Reader: Fix missing import for FileNotFoundError exception
- PR #1573 Parquet Reader: Fix crash due to clash with ORC reader datasource
- PR #1607 Revert change of `column.to_dense_buffer` always return by copy for performance concerns
- PR #1618 ORC reader: fix assert & data output when nrows/skiprows isn't aligned to stripe boundaries
- PR #1631 Fix failure of TYPES_TEST on some gcc-7 based systems.
- PR #1641 CSV Reader: Fix skip_blank_lines behavior with Windows line terminators (\r\n)
- PR #1648 ORC reader: fix non-deterministic output when skiprows is non-zero
- PR #1676 Fix groupby `as_index` behaviour with `MultiIndex`
- PR #1659 Fix bug caused by empty groupbys and multiindex slicing throwing exceptions
- PR #1656 Correct Groupby failure in dask when un-aggregable columns are left in dataframe.
- PR #1689 Fix groupby performance regression
- PR #1694 Add Cython as a runtime dependency since it's required in `setup.py`


# cuDF 0.6.1 (25 Mar 2019)

## Bug Fixes

- PR #1275 Fix CentOS exception in DataFrame.hash_partition from using value "returned" by a void function


# cuDF 0.6.0 (22 Mar 2019)

## New Features

- PR #760 Raise `FileNotFoundError` instead of `GDF_FILE_ERROR` in `read_csv` if the file does not exist
- PR #539 Add Python bindings for replace function
- PR #823 Add Doxygen configuration to enable building HTML documentation for libcudf C/C++ API
- PR #807 CSV Reader: Add byte_range parameter to specify the range in the input file to be read
- PR #857 Add Tail method for Series/DataFrame and update Head method to use iloc
- PR #858 Add series feature hashing support
- PR #871 CSV Reader: Add support for NA values, including user specified strings
- PR #893 Adds PyArrow based parquet readers / writers to Python, fix category dtype handling, fix arrow ingest buffer size issues
- PR #867 CSV Reader: Add support for ignoring blank lines and comment lines
- PR #887 Add Series digitize method
- PR #895 Add Series groupby
- PR #898 Add DataFrame.groupby(level=0) support
- PR #920 Add feather, JSON, HDF5 readers / writers from PyArrow / Pandas
- PR #888 CSV Reader: Add prefix parameter for column names, used when parsing without a header
- PR #913 Add DLPack support: convert between cuDF DataFrame and DLTensor
- PR #939 Add ORC reader from PyArrow
- PR #918 Add Series.groupby(level=0) support
- PR #906 Add binary and comparison ops to DataFrame
- PR #958 Support unary and binary ops on indexes
- PR #964 Add `rename` method to `DataFrame`, `Series`, and `Index`
- PR #985 Add `Series.to_frame` method
- PR #985 Add `drop=` keyword to reset_index method
- PR #994 Remove references to pygdf
- PR #990 Add external series groupby support
- PR #988 Add top-level merge function to cuDF
- PR #992 Add comparison binaryops to DateTime columns
- PR #996 Replace relative path imports with absolute paths in tests
- PR #995 CSV Reader: Add index_col parameter to specify the column name or index to be used as row labels
- PR #1004 Add `from_gpu_matrix` method to DataFrame
- PR #997 Add property index setter
- PR #1007 Replace relative path imports with absolute paths in cudf
- PR #1013 select columns with df.columns
- PR #1016 Rename Series.unique_count() to nunique() to match pandas API
- PR #947 Prefixsum to handle nulls and float types
- PR #1029 Remove rest of relative path imports
- PR #1021 Add filtered selection with assignment for Dataframes
- PR #872 Adding NVCategory support to cudf apis
- PR #1052 Add left/right_index and left/right_on keywords to merge
- PR #1091 Add `indicator=` and `suffixes=` keywords to merge
- PR #1107 Add unsupported keywords to Series.fillna
- PR #1032 Add string support to cuDF python
- PR #1136 Removed `gdf_concat`
- PR #1153 Added function for getting the padded allocation size for valid bitmask
- PR #1148 Add cudf.sqrt for dataframes and Series
- PR #1159 Add Python bindings for libcudf dlpack functions
- PR #1155 Add __array_ufunc__ for DataFrame and Series for sqrt
- PR #1168 to_frame for series accepts a name argument


## Improvements

- PR #1218 Add dask-cudf page to API docs
- PR #892 Add support for heterogeneous types in binary ops with JIT
- PR #730 Improve performance of `gdf_table` constructor
- PR #561 Add Doxygen style comments to Join CUDA functions
- PR #813 unified libcudf API functions by replacing gpu_ with gdf_
- PR #822 Add support for `__cuda_array_interface__` for ingest
- PR #756 Consolidate common helper functions from unordered map and multimap
- PR #753 Improve performance of groupby sum and average, especially for cases with few groups.
- PR #836 Add ingest support for arrow chunked arrays in Column, Series, DataFrame creation
- PR #763 Format doxygen comments for csv_read_arg struct
- PR #532 CSV Reader: Use type dispatcher instead of switch block
- PR #694 Unit test utilities improvements
- PR #878 Add better indexing to Groupby
- PR #554 Add `empty` method and `is_monotonic` attribute to `Index`
- PR #1040 Fixed up Doxygen comment tags
- PR #909 CSV Reader: Avoid host->device->host copy for header row data
- PR #916 Improved unit testing and error checking for `gdf_column_concat`
- PR #941 Replace `numpy` call in `Series.hash_encode` with `numba`
- PR #942 Added increment/decrement operators for wrapper types
- PR #943 Updated `count_nonzero_mask` to return `num_rows` when the mask is null
- PR #952 Added trait to map C++ type to `gdf_dtype`
- PR #966 Updated RMM submodule.
- PR #998 Add IO reader/writer modules to API docs, fix for missing cudf.Series docs
- PR #1017 concatenate along columns for Series and DataFrames
- PR #1002 Support indexing a dataframe with another boolean dataframe
- PR #1018 Better concatenation for Series and Dataframes
- PR #1036 Use Numpydoc style docstrings
- PR #1047 Adding gdf_dtype_extra_info to gdf_column_view_augmented
- PR #1054 Added default ctor to SerialTrieNode to overcome Thrust issue in CentOS7 + CUDA10
- PR #1024 CSV Reader: Add support for hexadecimal integers in integral-type columns
- PR #1033 Update `fillna()` to use libcudf function `gdf_replace_nulls`
- PR #1066 Added inplace assignment for columns and select_dtypes for dataframes
- PR #1026 CSV Reader: Change the meaning and type of the quoting parameter to match Pandas
- PR #1100 Adds `CUDF_EXPECTS` error-checking macro
- PR #1092 Fix select_dtype docstring
- PR #1111 Added cudf::table
- PR #1108 Sorting for datetime columns
- PR #1120 Return a `Series` (not a `Column`) from `Series.cat.set_categories()`
- PR #1128 CSV Reader: The last data row does not need to be line terminated
- PR #1183 Bump Arrow version to 0.12.1
- PR #1208 Default to CXX11_ABI=ON
- PR #1252 Fix NVStrings dependencies for cuda 9.2 and 10.0
- PR #2037 Optimize the existing `gather` and `scatter` routines in `libcudf`

## Bug Fixes

- PR #821 Fix flake8 issues revealed by flake8 update
- PR #808 Resolved renamed `d_columns_valids` variable name
- PR #820 CSV Reader: fix the issue where reader adds additional rows when file uses \r\n as a line terminator
- PR #780 CSV Reader: Fix scientific notation parsing and null values for empty quotes
- PR #815 CSV Reader: Fix data parsing when tabs are present in the input CSV file
- PR #850 Fix bug where left joins where the left df has 0 rows causes a crash
- PR #861 Fix memory leak by preserving the boolean mask index
- PR #875 Handle unnamed indexes in to/from arrow functions
- PR #877 Fix ingest of 1 row arrow tables in from arrow function
- PR #876 Added missing `<type_traits>` include
- PR #889 Deleted test_rmm.py which has now moved to RMM repo
- PR #866 Merge v0.5.1 numpy ABI hotfix into 0.6
- PR #917 value_counts return int type on empty columns
- PR #611 Renamed `gdf_reduce_optimal_output_size()` -> `gdf_reduction_get_intermediate_output_size()`
- PR #923 fix index for negative slicing for cudf dataframe and series
- PR #927 CSV Reader: Fix category GDF_CATEGORY hashes not being computed properly
- PR #921 CSV Reader: Fix parsing errors with delim_whitespace, quotations in the header row, unnamed columns
- PR #933 Fix handling objects of all nulls in series creation
- PR #940 CSV Reader: Fix an issue where the last data row is missing when using byte_range
- PR #945 CSV Reader: Fix incorrect datetime64 when milliseconds or space separator are used
- PR #959 Groupby: Problem with column name lookup
- PR #950 Converting dataframe/recarry with non-contiguous arrays
- PR #963 CSV Reader: Fix another issue with missing data rows when using byte_range
- PR #999 Fix 0 sized kernel launches and empty sort_index exception
- PR #993 Fix dtype in selecting 0 rows from objects
- PR #1009 Fix performance regression in `to_pandas` method on DataFrame
- PR #1008 Remove custom dask communication approach
- PR #1001 CSV Reader: Fix a memory access error when reading a large (>2GB) file with date columns
- PR #1019 Binary Ops: Fix error when one input column has null mask but other doesn't
- PR #1014 CSV Reader: Fix false positives in bool value detection
- PR #1034 CSV Reader: Fix parsing floating point precision and leading zero exponents
- PR #1044 CSV Reader: Fix a segfault when byte range aligns with a page
- PR #1058 Added support for `DataFrame.loc[scalar]`
- PR #1060 Fix column creation with all valid nan values
- PR #1073 CSV Reader: Fix an issue where a column name includes the return character
- PR #1090 Updating Doxygen Comments
- PR #1080 Fix dtypes returned from loc / iloc because of lists
- PR #1102 CSV Reader: Minor fixes and memory usage improvements
- PR #1174: Fix release script typo
- PR #1137 Add prebuild script for CI
- PR #1118 Enhanced the `DataFrame.from_records()` feature
- PR #1129 Fix join performance with index parameter from using numpy array
- PR #1145 Issue with .agg call on multi-column dataframes
- PR #908 Some testing code cleanup
- PR #1167 Fix issue with null_count not being set after inplace fillna()
- PR #1184 Fix iloc performance regression
- PR #1185 Support left_on/right_on and also on=str in merge
- PR #1200 Fix allocating bitmasks with numba instead of rmm in allocate_mask function
- PR #1213 Fix bug with csv reader requesting subset of columns using wrong datatype
- PR #1223 gpuCI: Fix label on rapidsai channel on gpu build scripts
- PR #1242 Add explicit Thrust exec policy to fix NVCATEGORY_TEST segfault on some platforms
- PR #1246 Fix categorical tests that failed due to bad implicit type conversion
- PR #1255 Fix overwriting conda package main label uploads
- PR #1259 Add dlpack includes to pip build


# cuDF 0.5.1 (05 Feb 2019)

## Bug Fixes

- PR #842 Avoid using numpy via cimport to prevent ABI issues in Cython compilation


# cuDF 0.5.0 (28 Jan 2019)

## New Features

- PR #722 Add bzip2 decompression support to `read_csv()`
- PR #693 add ZLIB-based GZIP/ZIP support to `read_csv_strings()`
- PR #411 added null support to gdf_order_by (new API) and cudf_table::sort
- PR #525 Added GitHub Issue templates for bugs, documentation, new features, and questions
- PR #501 CSV Reader: Add support for user-specified decimal point and thousands separator to read_csv_strings()
- PR #455 CSV Reader: Add support for user-specified decimal point and thousands separator to read_csv()
- PR #439 add `DataFrame.drop` method similar to pandas
- PR #356 add `DataFrame.transpose` method and `DataFrame.T` property similar to pandas
- PR #505 CSV Reader: Add support for user-specified boolean values
- PR #350 Implemented Series replace function
- PR #490 Added print_env.sh script to gather relevant environment details when reporting cuDF issues
- PR #474 add ZLIB-based GZIP/ZIP support to `read_csv()`
- PR #547 Added melt similar to `pandas.melt()`
- PR #491 Add CI test script to check for updates to CHANGELOG.md in PRs
- PR #550 Add CI test script to check for style issues in PRs
- PR #558 Add CI scripts for cpu-based conda and gpu-based test builds
- PR #524 Add Boolean Indexing
- PR #564 Update python `sort_values` method to use updated libcudf `gdf_order_by` API
- PR #509 CSV Reader: Input CSV file can now be passed in as a text or a binary buffer
- PR #607 Add `__iter__` and iteritems to DataFrame class
- PR #643 added a new api gdf_replace_nulls that allows a user to replace nulls in a column

## Improvements

- PR #426 Removed sort-based groupby and refactored existing groupby APIs. Also improves C++/CUDA compile time.
- PR #461 Add `CUDF_HOME` variable in README.md to replace relative pathing.
- PR #472 RMM: Created centralized rmm::device_vector alias and rmm::exec_policy
- PR #500 Improved the concurrent hash map class to support partitioned (multi-pass) hash table building.
- PR #454 Improve CSV reader docs and examples
- PR #465 Added templated C++ API for RMM to avoid explicit cast to `void**`
- PR #513 `.gitignore` tweaks
- PR #521 Add `assert_eq` function for testing
- PR #502 Simplify Dockerfile for local dev, eliminate old conda/pip envs
- PR #549 Adds `-rdynamic` compiler flag to nvcc for Debug builds
- PR #472 RMM: Created centralized rmm::device_vector alias and rmm::exec_policy
- PR #577 Added external C++ API for scatter/gather functions
- PR #500 Improved the concurrent hash map class to support partitioned (multi-pass) hash table building
- PR #583 Updated `gdf_size_type` to `int`
- PR #500 Improved the concurrent hash map class to support partitioned (multi-pass) hash table building
- PR #617 Added .dockerignore file. Prevents adding stale cmake cache files to the docker container
- PR #658 Reduced `JOIN_TEST` time by isolating overflow test of hash table size computation
- PR #664 Added Debuging instructions to README
- PR #651 Remove noqa marks in `__init__.py` files
- PR #671 CSV Reader: uncompressed buffer input can be parsed without explicitly specifying compression as None
- PR #684 Make RMM a submodule
- PR #718 Ensure sum, product, min, max methods pandas compatibility on empty datasets
- PR #720 Refactored Index classes to make them more Pandas-like, added CategoricalIndex
- PR #749 Improve to_arrow and from_arrow Pandas compatibility
- PR #766 Remove TravisCI references, remove unused variables from CMake, fix ARROW_VERSION in Cmake
- PR #773 Add build-args back to Dockerfile and handle dependencies based on environment yml file
- PR #781 Move thirdparty submodules to root and symlink in /cpp
- PR #843 Fix broken cudf/python API examples, add new methods to the API index

## Bug Fixes

- PR #569 CSV Reader: Fix days being off-by-one when parsing some dates
- PR #531 CSV Reader: Fix incorrect parsing of quoted numbers
- PR #465 Added templated C++ API for RMM to avoid explicit cast to `void**`
- PR #473 Added missing <random> include
- PR #478 CSV Reader: Add api support for auto column detection, header, mangle_dupe_cols, usecols
- PR #495 Updated README to correct where cffi pytest should be executed
- PR #501 Fix the intermittent segfault caused by the `thousands` and `compression` parameters in the csv reader
- PR #502 Simplify Dockerfile for local dev, eliminate old conda/pip envs
- PR #512 fix bug for `on` parameter in `DataFrame.merge` to allow for None or single column name
- PR #511 Updated python/cudf/bindings/join.pyx to fix cudf merge printing out dtypes
- PR #513 `.gitignore` tweaks
- PR #521 Add `assert_eq` function for testing
- PR #537 Fix CMAKE_CUDA_STANDARD_REQURIED typo in CMakeLists.txt
- PR #447 Fix silent failure in initializing DataFrame from generator
- PR #545 Temporarily disable csv reader thousands test to prevent segfault (test re-enabled in PR #501)
- PR #559 Fix Assertion error while using `applymap` to change the output dtype
- PR #575 Update `print_env.sh` script to better handle missing commands
- PR #612 Prevent an exception from occuring with true division on integer series.
- PR #630 Fix deprecation warning for `pd.core.common.is_categorical_dtype`
- PR #622 Fix Series.append() behaviour when appending values with different numeric dtype
- PR #603 Fix error while creating an empty column using None.
- PR #673 Fix array of strings not being caught in from_pandas
- PR #644 Fix return type and column support of dataframe.quantile()
- PR #634 Fix create `DataFrame.from_pandas()` with numeric column names
- PR #654 Add resolution check for GDF_TIMESTAMP in Join
- PR #648 Enforce one-to-one copy required when using `numba>=0.42.0`
- PR #645 Fix cmake build type handling not setting debug options when CMAKE_BUILD_TYPE=="Debug"
- PR #669 Fix GIL deadlock when launching multiple python threads that make Cython calls
- PR #665 Reworked the hash map to add a way to report the destination partition for a key
- PR #670 CMAKE: Fix env include path taking precedence over libcudf source headers
- PR #674 Check for gdf supported column types
- PR #677 Fix 'gdf_csv_test_Dates' gtest failure due to missing nrows parameter
- PR #604 Fix the parsing errors while reading a csv file using `sep` instead of `delimiter`.
- PR #686 Fix converting nulls to NaT values when converting Series to Pandas/Numpy
- PR #689 CSV Reader: Fix behavior with skiprows+header to match pandas implementation
- PR #691 Fixes Join on empty input DFs
- PR #706 CSV Reader: Fix broken dtype inference when whitespace is in data
- PR #717 CSV reader: fix behavior when parsing a csv file with no data rows
- PR #724 CSV Reader: fix build issue due to parameter type mismatch in a std::max call
- PR #734 Prevents reading undefined memory in gpu_expand_mask_bits numba kernel
- PR #747 CSV Reader: fix an issue where CUDA allocations fail with some large input files
- PR #750 Fix race condition for handling NVStrings in CMake
- PR #719 Fix merge column ordering
- PR #770 Fix issue where RMM submodule pointed to wrong branch and pin other to correct branches
- PR #778 Fix hard coded ABI off setting
- PR #784 Update RMM submodule commit-ish and pip paths
- PR #794 Update `rmm::exec_policy` usage to fix segmentation faults when used as temprory allocator.
- PR #800 Point git submodules to branches of forks instead of exact commits


# cuDF 0.4.0 (05 Dec 2018)

## New Features

- PR #398 add pandas-compatible `DataFrame.shape()` and `Series.shape()`
- PR #394 New documentation feature "10 Minutes to cuDF"
- PR #361 CSV Reader: Add support for strings with delimiters

## Improvements

 - PR #436 Improvements for type_dispatcher and wrapper structs
 - PR #429 Add CHANGELOG.md (this file)
 - PR #266 use faster CUDA-accelerated DataFrame column/Series concatenation.
 - PR #379 new C++ `type_dispatcher` reduces code complexity in supporting many data types.
 - PR #349 Improve performance for creating columns from memoryview objects
 - PR #445 Update reductions to use type_dispatcher. Adds integer types support to sum_of_squares.
 - PR #448 Improve installation instructions in README.md
 - PR #456 Change default CMake build to Release, and added option for disabling compilation of tests

## Bug Fixes

 - PR #444 Fix csv_test CUDA too many resources requested fail.
 - PR #396 added missing output buffer in validity tests for groupbys.
 - PR #408 Dockerfile updates for source reorganization
 - PR #437 Add cffi to Dockerfile conda env, fixes "cannot import name 'librmm'"
 - PR #417 Fix `map_test` failure with CUDA 10
 - PR #414 Fix CMake installation include file paths
 - PR #418 Properly cast string dtypes to programmatic dtypes when instantiating columns
 - PR #427 Fix and tests for Concatenation illegal memory access with nulls


# cuDF 0.3.0 (23 Nov 2018)

## New Features

 - PR #336 CSV Reader string support

## Improvements

 - PR #354 source code refactored for better organization. CMake build system overhaul. Beginning of transition to Cython bindings.
 - PR #290 Add support for typecasting to/from datetime dtype
 - PR #323 Add handling pyarrow boolean arrays in input/out, add tests
 - PR #325 GDF_VALIDITY_UNSUPPORTED now returned for algorithms that don't support non-empty valid bitmasks
 - PR #381 Faster InputTooLarge Join test completes in ms rather than minutes.
 - PR #373 .gitignore improvements
 - PR #367 Doc cleanup & examples for DataFrame methods
 - PR #333 Add Rapids Memory Manager documentation
 - PR #321 Rapids Memory Manager adds file/line location logging and convenience macros
 - PR #334 Implement DataFrame `__copy__` and `__deepcopy__`
 - PR #271 Add NVTX ranges to pygdf
 - PR #311 Document system requirements for conda install

## Bug Fixes

 - PR #337 Retain index on `scale()` function
 - PR #344 Fix test failure due to PyArrow 0.11 Boolean handling
 - PR #364 Remove noexcept from managed_allocator;  CMakeLists fix for NVstrings
 - PR #357 Fix bug that made all series be considered booleans for indexing
 - PR #351 replace conda env configuration for developers
 - PRs #346 #360 Fix CSV reading of negative numbers
 - PR #342 Fix CMake to use conda-installed nvstrings
 - PR #341 Preserve categorical dtype after groupby aggregations
 - PR #315 ReadTheDocs build update to fix missing libcuda.so
 - PR #320 FIX out-of-bounds access error in reductions.cu
 - PR #319 Fix out-of-bounds memory access in libcudf count_valid_bits
 - PR #303 Fix printing empty dataframe


# cuDF 0.2.0 and cuDF 0.1.0

These were initial releases of cuDF based on previously separate pyGDF and libGDF libraries.<|MERGE_RESOLUTION|>--- conflicted
+++ resolved
@@ -39,12 +39,9 @@
 - PR #2955 Add cmake option to only build for present GPU architecture
 - PR #3070 Move functions.h and related source to legacy
 - PR #2951 Allow set_index to handle a list of column names
-<<<<<<< HEAD
 - PR #3124 Add support for grand-children in cudf column classes
-=======
 - PR #3093 Move groupby files to legacy
 - PR #2988 Removing GIS functionality (now part of cuSpatial library)
->>>>>>> 3253ec2b
 - PR #3067 Java method to return size of device memory buffer
 - PR #3083 Improved some binary operation tests to include null testing.
 - PR #3084 Update to arrow-cpp and pyarrow 0.15.0
