# cuDF 0.13.0 (Date TBD)

## New Features

- PR #3577 Add initial dictionary support to column classes
- PR #3917 Add dictionary add_keys function
- PR #3777 Add support for dictionary column in gather
- PR #3693 add string support, skipna to scan operation
- PR #3662 Define and implement `shift`.
- PR #3842 ORC writer: add support for column statistics
- PR #3861 Added Series.sum feature for String
- PR #4069 Added cast of numeric columns from/to String
- PR #3681 Add cudf::experimental::boolean_mask_scatter
- PR #4088 Added asString() on ColumnVector in Java that takes a format string
- PR #4040 Add support for n-way merge of sorted tables
- PR #4053 Multi-column quantiles.
- PR #4100 Add set_keys function for dictionary columns
- PR #3894 Add remove_keys functions for dictionary columns
- PR #4107 Add groupby nunique aggregation
- PR #4153 Support Dask serialization protocol on cuDF objects
- PR #4127 Add python API for n-way sorted merge (merge_sorted)
- PR #4164 Add Buffer "constructor-kwargs" header
- PR #4172 Add groupby nth aggregation
- PR #4159 Add COUNT aggregation that includes null values
- PR #4190 Add libcudf++ transpose Cython implementation
- PR #4063 Define and implement string capitalize and title API
- PR #4217 Add libcudf++ quantiles Cython implementation
- PR #4216 Add cudf.Scalar Python type
- PR #4129 Add libcudf++ interleave_columns and tile Cython implementation
- PR #4262 Port unaryops.pyx to use libcudf++ APIs
- PR #4276 Port avro.pyx to libcudf++
- PR #4259 Ability to create Java host buffers from memory-mapped files
- PR #4240 Add groupby::groups()
- PR #4321 Expose Python Semi and Anti Joins
- PR #4291 Add Java callback support for RMM events
- PR #4298 Port orc.pyx to libcudf++

## Improvements

- PR #4187 exposed getNativeView method in Java bindings
- PR #3525 build.sh option to disable nvtx
- PR #3748 Optimize hash_partition using shared memory
- PR #3808 Optimize hash_partition using shared memory and cub block scan
- PR #3698 Add count_(un)set_bits functions taking multiple ranges and updated slice to compute null counts at once.
- PR #3909 Move java backend to libcudf++
- PR #3971 Adding `as_table` to convert Column to Table in python
- PR #3910 Adding sinh, cosh, tanh, asinh, acosh, atanh cube root and rint unary support.
- PR #3972 Add Java bindings for left_semi_join and left_anti_join
- PR #3975 Simplify and generalize data handling in `Buffer`
- PR #3985 Update RMM include files and remove extraneously included header files.
- PR #3601 Port UDF functionality for rolling windows to libcudf++
- PR #3911 Adding null boolean handling for copy_if_else
- PR #4003 Drop old `to_device` utility wrapper function
- PR #4002 Adding to_frame and fix for categorical column issue
- PR #4035 Port NVText tokenize function to libcudf++
- PR #4009 build script update to enable cudf build without installing
- PR #3897 Port cuIO JSON reader to cudf::column types
- PR #4008 Eliminate extra copy in column constructor
- PR #4013 Add cython definition for io readers cudf/io/io_types.hpp
- PR #4028 Port json.pyx to use new libcudf APIs
- PR #4014 ORC/Parquet: add count parameter to stripe/rowgroup-based reader API
- PR #4042 Port cudf/io/functions.hpp to Cython for use in IO bindings
- PR #3880 Add aggregation infrastructure support for reduction
- PR #3880 Add aggregation infrastructure support for cudf::reduce
- PR #4059 Add aggregation infrastructure support for cudf::scan
- PR #4021 Change quantiles signature for clarity.
- PR #4058 Port hash.pyx to use libcudf++ APIs
- PR #4057 Handle offsets in cython Column class
- PR #4045 Reorganize `libxx` directory
- PR #4029 Port stream_compaction.pyx to use libcudf++ APIs
- PR #4031 Docs build scripts and instructions update
- PR #4062 Improve how java classifiers are produced
- PR #4038 JNI and Java support for is_nan and is_not_nan
- PR #3786 Adding string support to rolling_windows
- PR #4067 Removed unused `CATEGORY` type ID.
- PR #3891 Port NVStrings (r)split_record to contiguous_(r)split_record
- PR #4070 Port NVText normalize_spaces to use libcudf strings column
- PR #4072 Allow round_robin_partition to single partition
- PR #4064 Add cudaGetDeviceCount to JNI layer
- PR #4075 Port nvtext ngrams-tokenize to libcudf++
- PR #4087 Add support for writing large Parquet files in a chunked manner.
- PR #3716 Update cudf.to_parquet to use new GPU accelerated Parquet writer
- PR #4083 Use two partitions in test_groupby_multiindex_reset_index
- PR #4071 Add Java bindings for round robin partition
- PR #4079 Simply use `mask.size` to create the array view
- PR #4092 Keep mask on GPU for bit unpacking
- PR #4081 Copy from `Buffer`'s pointer directly to host
- PR #4105 Change threshold of using optimized hash partition code
- PR #4101 Redux serialize `Buffer` directly with `__cuda_array_interface__`
- PR #4098 Remove legacy calls from libcudf strings column code
- PR #4044 Port join.pyx to use libcudf++ APIs
- PR #4111 Use `Buffer`'s to serialize `StringColumn`
- PR #4133 Mask cleanup and fixes: use `int32` dtype, ensure 64 byte padding, handle offsets
- PR #4113 Get `len` of `StringColumn`s without `nvstrings`
- PR #4147 Remove workaround for UNKNOWN_NULL_COUNT in contiguous_split.
- PR #4130 Renames in-place `cudf::experimental::fill` to `cudf::experimental::fill_in_place`
- PR #4136 Add `Index.names` property
- PR #4139 Port rolling.pyx to new libcudf APIs
- PR #4143 Renames in-place `cudf::experimental::copy_range` to `cudf::experimental::copy_range_in_place`
- PR #4144 Release GIL when calling libcudf++ functions
- PR #4082 Rework MultiColumns in cuDF
- PR #4149 Use "type-serialized" for pickled types like Dask
- PR #4174 Port hash groupby to libcudf++
- PR #4171 Split java host and device vectors to make a vector truly immutable
- PR #4167 Port `search` to libcudf++ (support multi-column searchsorted)
- PR #4163 Assert Dask CUDA serializers have `Buffer` frames
- PR #4165 List serializable classes once
- PR #4168 IO readers: do not create null mask for non-nullable columns
- PR #4177 Use `uint8` type for host array copy of `Buffer`
- PR #4183 Update Google Test Execution
- PR #4182 Rename cuDF serialize functions to be more generic
- PR #4176 Add option to parallelize setup.py's cythonize
- PR #4191 Porting sort.pyx to use new libcudf APIs
- PR #4196 reduce CHANGELOG.md merge conflicts
- PR #4197 Added notebook testing to gpuCI gpu build
- PR #4220 Port strings wrap functionality.
- PR #4204 Port nvtext create-ngrams function
- PR #4219 Port dlpack.pyx to use new libcudf APIs
- PR #4225 Remove stale notebooks
- PR #4233 Porting replace.pyx to use new libcudf APIs
- PR #4223 Fix a few of the Cython warnings
- PR #4234 Add BUILD_LEGACY_TESTS cmake option
- PR #4251 Add class to docs in `dask-cudf` `derived_from`
- PR #4261 libxx Cython reorganization
- PR #4274 Support negative position values in slice_strings
- PR #4282 Porting nvstrings conversion functions from new libcudf++ to Python/Cython
- PR #4299 Convert cudf::shift to column-based api
- PR #4306 Use libcudf++ `unary.pyx` cast instead of legacy cast
- PR #4295 Port reduce.pyx to libcudf++ API
- PR #4305 Move gpuarrow.pyx and related libarrow_cuda files into `_libxx`
- PR #4244 Port nvstrings Substring Gather/Scatter functions to cuDF Python/Cython
- PR #4280 Port nvstrings Numeric Handling functions to cuDF Python/Cython
<<<<<<< HEAD
- PR #4314 Add Java and JNI bindings for string contains
=======
- PR #4166 Port `is_sorted.pyx` to use libcudf++ APIs
>>>>>>> d9cb8415

## Bug Fixes

- PR #3888 Drop `ptr=None` from `DeviceBuffer` call
- PR #3976 Fix string serialization and memory_usage method to be consistent
- PR #3902 Fix conversion of large size GPU array to dataframe
- PR #3953 Fix overflow in column_buffer when computing the device buffer size
- PR #3959 Add missing hash-dispatch function for cudf.Series
- PR #3970 Fix for Series Pickle
- PR #3964 Restore legacy NVStrings and NVCategory dependencies in Java jar
- PR #3982 Fix java unary op enum and add missing ops
- PR #3999 Fix issue serializing empty string columns (java)
- PR #3979 Add `name` to Series serialize and deserialize
- PR #4005 Fix null mask allocation bug in gather_bitmask
- PR #4000 Fix dask_cudf sort_values performance for single partitions
- PR #4007 Fix for copy_bitmask issue with uninitialized device_buffer
- PR #4037 Fix JNI quantile compile issue
- PR #4054 Fixed JNI to deal with reduction API changes
- PR #4052 Fix for round-robin when num_partitions divides nrows.
- PR #4061 Add NDEBUG guard on `constexpr_assert`.
- PR #4049 Fix `cudf::split` issue returning one less than expected column vectors
- PR #4065 Parquet writer: fix for out-of-range dictionary indices
- PR #4066 Fixed mismatch with dtype enums
- PR #4078 Fix joins for when column_in_common input parameter is empty
- PR #4080 Fix multi-index dask test with sort issue
- PR #4084 Update Java for removal of CATEGORY type
- PR #4086 ORC reader: fix potentially incorrect timestamp decoding in the last rowgroup
- PR #4089 Fix dask groupby mutliindex test case issues in join
- PR #4097 Fix strings concatenate logic with column offsets
- PR #4076 All null string entries should have null data buffer
- PR #4145 Support empty index case in DataFrame._from_table
- PR #4109 Use rmm::device_vector instead of thrust::device_vector
- PR #4113 Use `.nvstrings` in `StringColumn.sum(...)`
- PR #4116 Fix a bug in contiguous_split() where tables with mixed column types could corrupt string output
- PR #4108 Fix dtype bugs in dask_cudf metadata (metadata_nonempty overhaul)
- PR #4138 Really fix strings concatenate logic with column offsets
- PR #4119 Fix binary ops slowdown using jitify -remove-unused-globals
- PR #4125 Fix type enum to account for added Dictionary type in `types.hpp`
- PR #4132 Fix `hash_partition` null mask allocation
- PR #4137 Update Java for mutating fill and rolling window changes
- PR #4184 Add missing except+ to Cython bindings
- PR #4141 Fix NVStrings test_convert failure in 10.2 build
- PR #4158 Fix merge issue with empty table return if one of the two tables are empty
- PR #4162 Properly handle no index metadata generation for to_parquet
- PR #4175 Fix `__sizeof__` calculation in `StringColumn`
- PR #4155 Update groupby group_offsets size and fix unnecessary device dispatch.
- PR #4186 Fix from_timestamps 12-hour specifiers support
- PR #4198 Fix constructing `RangeIndex` from `range`
- PR #4192 Parquet writer: fix OOB read when computing string hash
- PR #4201 Fix java window tests
- PR #4199 Fix potential race condition in memcpy_block
- PR #4221 Fix series dict alignment to not drop index name
- PR #4218 Fix `get_aggregation` definition with `except *`
- PR #4215 Fix performance regression in strings::detail::concatenate
- PR #4214 Alter ValueError exception for GPU accelerated Parquet writer to properly report `categorical` columns are not supported.
- PR #4232 Fix handling empty tuples of children in string columns
- PR #4222 Fix no-return compile error in binop-null-test
- PR #4242 Fix for rolling tests CI failure
- PR #4245 Fix race condition in parquet reader
- PR #4253 Fix dictionary decode and set_keys with column offset
- PR #4258 Fix dask-cudf losing index name in `reset_index`
- PR #4268 Fix java build for hash aggregate
- PR #4275 Fix bug in searching nullable values in non-nullable search space in `upper_bound`
- PR #4273 Fix losing `StringIndex` name in dask `_meta_nonempty`
- PR #4279 Fix converting `np.float64` to Scalar
- PR #4285 Add init files for cython pkgs and fix `setup.py`
- PR #4287 Parquet reader: fix empty string potentially read as null
- PR #4310 Fix empty values case in groupby 
- PR #4297 Fix specification of package_data in setup.py
- PR #4302 Fix `_is_local_filesystem` check
- PR #4303 Parquet reader: fix empty columns missing from table
- PR #4115 Serialize an empty column table with non zero rows
- PR #4327 Preemptive dispatch fix for changes in dask#5973


# cuDF 0.12.0 (04 Feb 2020)

## New Features

- PR #3759 Updated 10 Minutes with clarification on how `dask_cudf` uses `cudf` API
- PR #3224 Define and implement new join APIs.
- PR #3284 Add gpu-accelerated parquet writer
- PR #3254 Python redesign for libcudf++
- PR #3336 Add `from_dlpack` and `to_dlpack`
- PR #3555 Add column names support to libcudf++ io readers and writers
- PR #3527 Add string functionality for merge API
- PR #3610 Add memory_usage to DataFrame and Series APIs
- PR #3557 Add contiguous_split() function. 
- PR #3619 Support CuPy 7
- PR #3604 Add nvtext ngrams-tokenize function
- PR #3403 Define and implement new stack + tile APIs
- PR #3627 Adding cudf::sort and cudf::sort_by_key
- PR #3597 Implement new sort based groupby
- PR #3776 Add column equivalence comparator (using epsilon for float equality)
- PR #3667 Define and implement round-robin partition API.
- PR #3690 Add bools_to_mask
- PR #3761 Introduce a Frame class and make Index, DataFrame and Series subclasses
- PR #3538 Define and implement left semi join and left anti join
- PR #3683 Added support for multiple delimiters in `nvtext.token_count()`
- PR #3792 Adding is_nan and is_notnan
- PR #3594 Adding clamp support to libcudf++

## Improvements

- PR #3124 Add support for grand-children in cudf column classes
- PR #3292 Port NVStrings regex contains function
- PR #3409 Port NVStrings regex replace function
- PR #3417 Port NVStrings regex findall function
- PR #3351 Add warning when filepath resolves to multiple files in cudf readers
- PR #3370 Port NVStrings strip functions
- PR #3453 Port NVStrings IPv4 convert functions to cudf strings column
- PR #3441 Port NVStrings url encode/decode to cudf strings column
- PR #3364 Port NVStrings split functions
- PR #3463 Port NVStrings partition/rpartition to cudf strings column
- PR #3502 ORC reader: add option to read DECIMALs as INT64
- PR #3461 Add a new overload to allocate_like() that takes explicit type and size params.
- PR #3590 Specialize hash functions for floating point
- PR #3569 Use `np.asarray` in `StringColumn.deserialize`
- PR #3553 Support Python NoneType in numeric binops
- PR #3511 Support DataFrame / Series mixed arithmetic
- PR #3567 Include `strides` in `__cuda_array_interface__`
- PR #3608 Update OPS codeowner group name
- PR #3431 Port NVStrings translate to cudf strings column
- PR #3507 Define and implement new binary operation APIs
- PR #3620 Add stream parameter to unary ops detail API
- PR #3593 Adding begin/end for mutable_column_device_view
- PR #3587 Merge CHECK_STREAM & CUDA_CHECK_LAST to CHECK_CUDA
- PR #3733 Rework `hash_partition` API
- PR #3655 Use move with make_pair to avoid copy construction
- PR #3402 Define and implement new quantiles APIs
- PR #3612 Add ability to customize the JIT kernel cache path
- PR #3647 Remove PatchedNumbaDeviceArray with CuPy 6.6.0
- PR #3641 Remove duplicate definitions of CUDA_DEVICE_CALLABLE
- PR #3640 Enable memory_usage in dask_cudf (also adds pd.Index from_pandas)
- PR #3654 Update Jitify submodule ref to include gcc-8 fix
- PR #3639 Define and implement `nans_to_nulls`
- PR #3561 Rework contains implementation in search
- PR #3616 Add aggregation infrastructure for argmax/argmin.
- PR #3673 Parquet reader: improve rounding of timestamp conversion to seconds
- PR #3699 Stringify libcudacxx headers for binary op JIT
- PR #3697 Improve column insert performance for wide frames
- PR #3653 Make `gather_bitmask_kernel` more reusable.
- PR #3710 Remove multiple CMake configuration steps from root build script
- PR #3657 Define and implement compiled binops for string column comparisons
- PR #3520 Change read_parquet defaults and add warnings
- PR #3780 Java APIs for selecting a GPU
- PR #3796 Improve on round-robin with the case when number partitions greater than number of rows.
- PR #3805 Avoid CuPy 7.1.0 for now
- PR #3758 detail::scatter variant with map iterator support
- PR #3882 Fail loudly when creating a StringColumn from nvstrings with > MAX_VAL(int32) bytes
- PR #3823 Add header file for detail search functions
- PR #2438 Build GBench Benchmarks in CI
- PR #3713 Adding aggregation support to rolling_window
- PR #3875 Add abstract sink for IO writers, used by ORC and Parquet writers for now
- PR #3916 Refactor gather bindings

## Bug Fixes

- PR #3618 Update 10 minutes to cudf and cupy to hide warning that were being shown in the docs
- PR #3550 Update Java package to 0.12
- PR #3549 Fix index name issue with iloc with RangeIndex
- PR #3562 Fix 4GB limit for gzipped-compressed csv files
- PR #2981 enable build.sh to build all targets without installation
- PR #3563 Use `__cuda_array_interface__` for serialization
- PR #3564 Fix cuda memory access error in gather_bitmask_kernel
- PR #3548 Replaced CUDA_RT_CALL with CUDA_TRY
- PR #3486 Pandas > 0.25 compatability
- PR #3622 Fix new warnings and errors when building with gcc-8
- PR #3588 Remove avro reader column order reversal
- PR #3629 Fix hash map test failure
- PR #3637 Fix sorted set_index operations in dask_cudf
- PR #3663 Fix libcudf++ ORC reader microseconds and milliseconds conversion
- PR #3668 Fixing CHECK_CUDA debug build issue
- PR #3684 Fix ends_with logic for matching string case
- PR #3691 Fix create_offsets to handle offset correctly
- PR #3687 Fixed bug while passing input GPU memory pointer in `nvtext.scatter_count()`
- PR #3701 Fix hash_partition hashing all columns instead of columns_to_hash
- PR #3694 Allow for null columns parameter in `csv_writer`
- PR #3706 Removed extra type-dispatcher call from merge
- PR #3704 Changed the default delimiter to `whitespace` for nvtext methods.
- PR #3741 Construct DataFrame from dict-of-Series with alignment
- PR #3724 Update rmm version to match release
- PR #3743 Fix for `None` data in `__array_interface__`
- PR #3731 Fix performance of zero sized dataframe slice
- PR #3709 Fix inner_join incorrect result issue
- PR #3734 Update numba to 0.46 in conda files
- PR #3738 Update libxx cython types.hpp path
- PR #3672 Fix to_host issue with column_view having offset
- PR #3730 CSV reader: Set invalid float values to NaN/null
- PR #3670 Floor when casting between timestamps of different precisions
- PR #3728 Fix apply_boolean_mask issue with non-null string column
- PR #3769 Don't look for a `name` attribute in column
- PR #3783 Bind cuDF operators to Dask Dataframe
- PR #3775 Fix segfault when reading compressed CSV files larger than 4GB
- PR #3799 Align indices of Series inputs when adding as columns to DataFrame
- PR #3803 Keep name when unpickling Index objects
- PR #3804 Fix cuda crash in AVRO reader
- PR #3766 Remove references to cudf::type_id::CATEGORY from IO code
- PR #3817 Don't always deepcopy an index
- PR #3821 Fix OOB read in gpuinflate prefetcher
- PR #3829 Parquet writer: fix empty dataframe causing cuda launch errors
- PR #3835 Fix memory leak in Cython when dealing with nulls in string columns
- PR #3866 Remove unnecessary if check in NVStrings.create_offsets
- PR #3858 Fixes the broken debug build after #3728
- PR #3850 Fix merge typecast scope issue and resulting memory leak
- PR #3855 Fix MultiColumn recreation with reset_index
- PR #3869 Fixed size calculation in NVStrings::byte_count()
- PR #3868 Fix apply_grouped moving average example
- PR #3900 Properly link `NVStrings` and `NVCategory` into tests
- PR #3868 Fix apply_grouped moving average example
- PR #3871 Fix `split_out` error
- PR #3886 Fix string column materialization from column view
- PR #3893 Parquet reader: fix segfault reading empty parquet file
- PR #3931 Dask-cudf groupby `.agg` multicolumn handling fix
- PR #4017 Fix memory leaks in `GDF_STRING` cython handling and `nans_to_nulls` cython


# cuDF 0.11.0 (11 Dec 2019)

## New Features

- PR #2905 Added `Series.median()` and null support for `Series.quantile()`
- PR #2930 JSON Reader: Support ARROW_RANDOM_FILE input
- PR #2956 Add `cudf::stack` and `cudf::tile`
- PR #2980 Added nvtext is_vowel/is_consonant functions
- PR #2987 Add `inplace` arg to `DataFrame.reset_index` and `Series`
- PR #3011 Added libcudf++ transition guide
- PR #3129 Add strings column factory from `std::vector`s
- PR #3054 Add parquet reader support for decimal data types
- PR #3022 adds DataFrame.astype for cuDF dataframes
- PR #2962 Add isnull(), notnull() and related functions
- PR #3025 Move search files to legacy
- PR #3068 Add `scalar` class
- PR #3094 Adding `any` and `all` support from libcudf
- PR #3130 Define and implement new `column_wrapper`
- PR #3143 Define and implement new copying APIs `slice` and `split`
- PR #3161 Move merge files to legacy
- PR #3079 Added support to write ORC files given a local path
- PR #3192 Add dtype param to cast `DataFrame` on init
- PR #3213 Port cuIO to libcudf++
- PR #3222 Add nvtext character tokenizer
- PR #3223 Java expose underlying buffers
- PR #3300 Add `DataFrame.insert`
- PR #3263 Define and implement new `valid_if`
- PR #3278 Add `to_host` utility to copy `column_view` to host
- PR #3087 Add new cudf::experimental bool8 wrapper
- PR #3219 Construct column from column_view
- PR #3250 Define and implement new merge APIs
- PR #3144 Define and implement new hashing APIs `hash` and `hash_partition`
- PR #3229 Define and implement new search APIs
- PR #3308 java add API for memory usage callbacks
- PR #2691 Row-wise reduction and scan operations via CuPy
- PR #3291 Add normalize_nans_and_zeros
- PR #3187 Define and implement new replace APIs
- PR #3356 Add vertical concatenation for table/columns
- PR #3344 java split API
- PR #2791 Add `groupby.std()`
- PR #3368 Enable dropna argument in dask_cudf groupby
- PR #3298 add null replacement iterator for column_device_view
- PR #3297 Define and implement new groupby API.
- PR #3396 Update device_atomics with new bool8 and timestamp specializations
- PR #3411 Java host memory management API
- PR #3393 Implement df.cov and enable covariance/correlation in dask_cudf
- PR #3401 Add dask_cudf ORC writer (to_orc)
- PR #3331 Add copy_if_else
- PR #3427 Define and Implement new multi-search API
- PR #3442 Add Bool-index + Multi column + DataFrame support for set-item
- PR #3172 Define and implement new fill/repeat/copy_range APIs
- PR #3490 Add pair iterators for columns
- PR #3497 Add DataFrame.drop(..., inplace=False) argument
- PR #3469 Add string functionality for replace API
- PR #3273 Define and implement new reduction APIs

## Improvements

- PR #2904 Move gpu decompressors to cudf::io namespace
- PR #2977 Moved old C++ test utilities to legacy directory.
- PR #2965 Fix slow orc reader perf with large uncompressed blocks
- PR #2995 Move JIT type utilities to legacy directory
- PR #2927 Add ``Table`` and ``TableView`` extension classes that wrap legacy cudf::table
- PR #3005 Renames `cudf::exp` namespace to `cudf::experimental`
- PR #3008 Make safe versions of `is_null` and `is_valid` in `column_device_view`
- PR #3026 Move fill and repeat files to legacy
- PR #3027 Move copying.hpp and related source to legacy folder
- PR #3014 Snappy decompression optimizations
- PR #3032 Use `asarray` to coerce indices to a NumPy array
- PR #2996 IO Readers: Replace `cuio::device_buffer` with `rmm::device_buffer`
- PR #3051 Specialized hash function for strings column
- PR #3065 Select and Concat for cudf::experimental::table
- PR #3080 Move `valid_if.cuh` to `legacy/`
- PR #3052 Moved replace.hpp functionality to legacy
- PR #3091 Move join files to legacy
- PR #3092 Implicitly init RMM if Java allocates before init
- PR #3029 Update gdf_ numeric types with stdint and move to cudf namespace
- PR #3052 Moved replace.hpp functionality to legacy
- PR #2955 Add cmake option to only build for present GPU architecture
- PR #3070 Move functions.h and related source to legacy
- PR #2951 Allow set_index to handle a list of column names
- PR #3093 Move groupby files to legacy
- PR #2988 Removing GIS functionality (now part of cuSpatial library)
- PR #3067 Java method to return size of device memory buffer
- PR #3083 Improved some binary operation tests to include null testing.
- PR #3084 Update to arrow-cpp and pyarrow 0.15.0
- PR #3071 Move cuIO to legacy
- PR #3126 Round 2 of snappy decompression optimizations
- PR #3046 Define and implement new copying APIs `empty_like` and `allocate_like`
- PR #3128 Support MultiIndex in DataFrame.join
- PR #2971 Added initial gather and scatter methods for strings_column_view
- PR #3133 Port NVStrings to cudf column: count_characters and count_bytes
- PR #2991 Added strings column functions concatenate and join_strings
- PR #3028 Define and implement new `gather` APIs.
- PR #3135 Add nvtx utilities to cudf::nvtx namespace
- PR #3021 Java host side concat of serialized buffers
- PR #3138 Move unary files to legacy
- PR #3170 Port NVStrings substring functions to cudf strings column
- PR #3159 Port NVStrings is-chars-types function to cudf strings column
- PR #3154 Make `table_view_base.column()` const and add `mutable_table_view.column()`
- PR #3175 Set cmake cuda version variables
- PR #3171 Move deprecated error macros to legacy
- PR #3191 Port NVStrings integer convert ops to cudf column
- PR #3189 Port NVStrings find ops to cudf column
- PR #3352 Port NVStrings convert float functions to cudf strings column
- PR #3193 Add cuPy as a formal dependency
- PR #3195 Support for zero columned `table_view`
- PR #3165 Java device memory size for string category
- PR #3205 Move transform files to legacy
- PR #3202 Rename and move error.hpp to public headers
- PR #2878 Use upstream merge code in dask_cudf
- PR #3217 Port NVStrings upper and lower case conversion functions
- PR #3350 Port NVStrings booleans convert functions
- PR #3231 Add `column::release()` to give up ownership of contents.
- PR #3157 Use enum class rather than enum for mask_allocation_policy
- PR #3232 Port NVStrings datetime conversion to cudf strings column
- PR #3136 Define and implement new transpose API
- PR #3237 Define and implement new transform APIs
- PR #3245 Move binaryop files to legacy
- PR #3241 Move stream_compaction files to legacy
- PR #3166 Move reductions to legacy
- PR #3261 Small cleanup: remove `== true`
- PR #3271 Update rmm API based on `rmm.reinitialize(...)` change
- PR #3266 Remove optional checks for CuPy
- PR #3268 Adding null ordering per column feature when sorting
- PR #3239 Adding floating point specialization to comparators for NaNs
- PR #3270 Move predicates files to legacy
- PR #3281 Add to_host specialization for strings in column test utilities
- PR #3282 Add `num_bitmask_words`
- PR #3252 Add new factory methods to include passing an existing null mask
- PR #3288 Make `bit.cuh` utilities usable from host code.
- PR #3287 Move rolling windows files to legacy
- PR #3182 Define and implement new unary APIs `is_null` and `is_not_null`
- PR #3314 Drop `cython` from run requirements
- PR #3301 Add tests for empty column wrapper.
- PR #3294 Update to arrow-cpp and pyarrow 0.15.1
- PR #3310 Add `row_hasher` and `element_hasher` utilities
- PR #3272 Support non-default streams when creating/destroying hash maps
- PR #3286 Clean up the starter code on README
- PR #3332 Port NVStrings replace to cudf strings column
- PR #3354 Define and implement new `scatter` APIs
- PR #3322 Port NVStrings pad operations to cudf strings column
- PR #3345 Add cache member for number of characters in string_view class
- PR #3299 Define and implement new `is_sorted` APIs
- PR #3328 Partition by stripes in dask_cudf ORC reader
- PR #3243 Use upstream join code in dask_cudf
- PR #3371 Add `select` method to `table_view`
- PR #3309 Add java and JNI bindings for search bounds
- PR #3305 Define and implement new rolling window APIs
- PR #3380 Concatenate columns of strings
- PR #3382 Add fill function for strings column
- PR #3391 Move device_atomics_tests.cu files to legacy
- PR #3303 Define and implement new stream compaction APIs `copy_if`, `drop_nulls`,
           `apply_boolean_mask`, `drop_duplicate` and `unique_count`.
- PR #3387 Strings column gather function
- PR #3440 Strings column scatter function
- PR #3389 Move quantiles.hpp + group_quantiles.hpp files to legacy
- PR #3397 Port unary cast to libcudf++
- PR #3398 Move reshape.hpp files to legacy
- PR #3395 Port NVStrings regex extract to cudf strings column
- PR #3423 Port NVStrings htoi to cudf strings column
- PR #3425 Strings column copy_if_else implementation
- PR #3422 Move utilities to legacy
- PR #3201 Define and implement new datetime_ops APIs
- PR #3421 Port NVStrings find_multiple to cudf strings column
- PR #3448 Port scatter_to_tables to libcudf++
- PR #3458 Update strings sections in the transition guide
- PR #3462 Add `make_empty_column` and update `empty_like`.
- PR #3465 Port `aggregation` traits and utilities.
- PR #3214 Define and implement new unary operations APIs
- PR #3475 Add `bitmask_to_host` column utility
- PR #3487 Add is_boolean trait and random timestamp generator for testing
- PR #3492 Small cleanup (remove std::abs) and comment
- PR #3407 Allow multiple row-groups per task in dask_cudf read_parquet
- PR #3512 Remove unused CUDA conda labels
- PR #3500 cudf::fill()/cudf::repeat() support for strings columns.
- PR #3438 Update scalar and scalar_device_view to better support strings
- PR #3414 Add copy_range function for strings column
- PR #3685 Add string support to contiguous_split.
- PR #3471 Add scalar/column, column/scalar and scalar/scalar overloads to copy_if_else.
- PR #3451 Add support for implicit typecasting of join columns

## Bug Fixes

- PR #2895 Fixed dask_cudf group_split behavior to handle upstream rearrange_by_divisions
- PR #3048 Support for zero columned tables
- PR #3030 Fix snappy decoding regression in PR #3014
- PR #3041 Fixed exp to experimental namespace name change issue
- PR #3056 Add additional cmake hint for finding local build of RMM files
- PR #3060 Move copying.hpp includes to legacy
- PR #3139 Fixed java RMM auto initalization
- PR #3141 Java fix for relocated IO headers
- PR #3149 Rename column_wrapper.cuh to column_wrapper.hpp
- PR #3168 Fix mutable_column_device_view head const_cast
- PR #3199 Update JNI includes for legacy moves
- PR #3204 ORC writer: Fix ByteRLE encoding of NULLs
- PR #2994 Fix split_out-support but with hash_object_dispatch
- PR #3212 Fix string to date casting when format is not specified
- PR #3218 Fixes `row_lexicographic_comparator` issue with handling two tables
- PR #3228 Default initialize RMM when Java native dependencies are loaded
- PR #3012 replacing instances of `to_gpu_array` with `mem`
- PR #3236 Fix Numba 0.46+/CuPy 6.3 interface compatibility
- PR #3276 Update JNI includes for legacy moves
- PR #3256 Fix orc writer crash with multiple string columns
- PR #3211 Fix breaking change caused by rapidsai/rmm#167
- PR #3265 Fix dangling pointer in `is_sorted`
- PR #3267 ORC writer: fix incorrect ByteRLE encoding of long literal runs
- PR #3277 Fix invalid reference to deleted temporary in `is_sorted`.
- PR #3274 ORC writer: fix integer RLEv2 mode2 unsigned base value encoding
- PR #3279 Fix shutdown hang issues with pinned memory pool init executor
- PR #3280 Invalid children check in mutable_column_device_view
- PR #3289 fix java memory usage API for empty columns
- PR #3293 Fix loading of csv files zipped on MacOS (disabled zip min version check)
- PR #3295 Fix storing storing invalid RMM exec policies.
- PR #3307 Add pd.RangeIndex to from_pandas to fix dask_cudf meta_nonempty bug
- PR #3313 Fix public headers including non-public headers
- PR #3318 Revert arrow to 0.15.0 temporarily to unblock downstream projects CI
- PR #3317 Fix index-argument bug in dask_cudf parquet reader
- PR #3323 Fix `insert` non-assert test case
- PR #3341 Fix `Series` constructor converting NoneType to "None"
- PR #3326 Fix and test for detail::gather map iterator type inference
- PR #3334 Remove zero-size exception check from make_strings_column factories
- PR #3333 Fix compilation issues with `constexpr` functions not marked `__device__`
- PR #3340 Make all benchmarks use cudf base fixture to initialize RMM pool
- PR #3337 Fix Java to pad validity buffers to 64-byte boundary
- PR #3362 Fix `find_and_replace` upcasting series for python scalars and lists
- PR #3357 Disabling `column_view` iterators for non fixed-width types
- PR #3383 Fix : properly compute null counts for rolling_window.
- PR #3386 Removing external includes from `column_view.hpp`
- PR #3369 Add write_partition to dask_cudf to fix to_parquet bug
- PR #3388 Support getitem with bools when DataFrame has a MultiIndex
- PR #3408 Fix String and Column (De-)Serialization
- PR #3372 Fix dask-distributed scatter_by_map bug
- PR #3419 Fix a bug in parse_into_parts (incomplete input causing walking past the end of string).
- PR #3413 Fix dask_cudf read_csv file-list bug
- PR #3416 Fix memory leak in ColumnVector when pulling strings off the GPU
- PR #3424 Fix benchmark build by adding libcudacxx to benchmark's CMakeLists.txt
- PR #3435 Fix diff and shift for empty series
- PR #3439 Fix index-name bug in StringColumn concat
- PR #3445 Fix ORC Writer default stripe size
- PR #3459 Fix printing of invalid entries
- PR #3466 Fix gather null mask allocation for invalid index
- PR #3468 Fix memory leak issue in `drop_duplicates`
- PR #3474 Fix small doc error in capitalize Docs
- PR #3491 Fix more doc errors in NVStrings
- PR #3478 Fix as_index deep copy via Index.rename inplace arg
- PR #3476 Fix ORC reader timezone conversion
- PR #3188 Repr slices up large DataFrames
- PR #3519 Fix strings column concatenate handling zero-sized columns
- PR #3530 Fix copy_if_else test case fail issue
- PR #3523 Fix lgenfe issue with debug build
- PR #3532 Fix potential use-after-free in cudf parquet reader
- PR #3540 Fix unary_op null_mask bug and add missing test cases
- PR #3559 Use HighLevelGraph api in DataFrame constructor (Fix upstream compatibility)
- PR #3572 Fix CI Issue with hypothesis tests that are flaky


# cuDF 0.10.0 (16 Oct 2019)

## New Features

- PR #2423 Added `groupby.quantile()`
- PR #2522 Add Java bindings for NVStrings backed upper and lower case mutators
- PR #2605 Added Sort based groupby in libcudf
- PR #2607 Add Java bindings for parsing JSON
- PR #2629 Add dropna= parameter to groupby
- PR #2585 ORC & Parquet Readers: Remove millisecond timestamp restriction
- PR #2507 Add GPU-accelerated ORC Writer
- PR #2559 Add Series.tolist()
- PR #2653 Add Java bindings for rolling window operations
- PR #2480 Merge `custreamz` codebase into `cudf` repo
- PR #2674 Add __contains__ for Index/Series/Column
- PR #2635 Add support to read from remote and cloud sources like s3, gcs, hdfs
- PR #2722 Add Java bindings for NVTX ranges
- PR #2702 Add make_bool to dataset generation functions
- PR #2394 Move `rapidsai/custrings` into `cudf`
- PR #2734 Final sync of custrings source into cudf
- PR #2724 Add libcudf support for __contains__
- PR #2777 Add python bindings for porter stemmer measure functionality
- PR #2781 Add issorted to is_monotonic
- PR #2685 Add cudf::scatter_to_tables and cython binding
- PR #2743 Add Java bindings for NVStrings timestamp2long as part of String ColumnVector casting
- PR #2785 Add nvstrings Python docs
- PR #2786 Add benchmarks option to root build.sh
- PR #2802 Add `cudf::repeat()` and `cudf.Series.repeat()`
- PR #2773 Add Fisher's unbiased kurtosis and skew for Series/DataFrame
- PR #2748 Parquet Reader: Add option to specify loading of PANDAS index
- PR #2807 Add scatter_by_map to DataFrame python API
- PR #2836 Add nvstrings.code_points method
- PR #2844 Add Series/DataFrame notnull
- PR #2858 Add GTest type list utilities
- PR #2870 Add support for grouping by Series of arbitrary length
- PR #2719 Series covariance and Pearson correlation
- PR #2207 Beginning of libcudf overhaul: introduce new column and table types
- PR #2869 Add `cudf.CategoricalDtype`
- PR #2838 CSV Reader: Support ARROW_RANDOM_FILE input
- PR #2655 CuPy-based Series and Dataframe .values property
- PR #2803 Added `edit_distance_matrix()` function to calculate pairwise edit distance for each string on a given nvstrings object.
- PR #2811 Start of cudf strings column work based on 2207
- PR #2872 Add Java pinned memory pool allocator
- PR #2969 Add findAndReplaceAll to ColumnVector
- PR #2814 Add Datetimeindex.weekday
- PR #2999 Add timestamp conversion support for string categories
- PR #2918 Add cudf::column timestamp wrapper types

## Improvements

- PR #2578 Update legacy_groupby to use libcudf group_by_without_aggregation
- PR #2581 Removed `managed` allocator from hash map classes.
- PR #2571 Remove unnecessary managed memory from gdf_column_concat
- PR #2648 Cython/Python reorg
- PR #2588 Update Series.append documentation
- PR #2632 Replace dask-cudf set_index code with upstream
- PR #2682 Add cudf.set_allocator() function for easier allocator init
- PR #2642 Improve null printing and testing
- PR #2747 Add missing Cython headers / cudftestutil lib to conda package for cuspatial build
- PR #2706 Compute CSV format in device code to speedup performance
- PR #2673 Add support for np.longlong type
- PR #2703 move dask serialization dispatch into cudf
- PR #2728 Add YYMMDD to version tag for nightly conda packages
- PR #2729 Handle file-handle input in to_csv
- PR #2741 CSV Reader: Move kernel functions into its own file
- PR #2766 Improve nvstrings python cmake flexibility
- PR #2756 Add out_time_unit option to csv reader, support timestamp resolutions
- PR #2771 Stopgap alias for to_gpu_matrix()
- PR #2783 Support mapping input columns to function arguments in apply kernels
- PR #2645 libcudf unique_count for Series.nunique
- PR #2817 Dask-cudf: `read_parquet` support for remote filesystems
- PR #2823 improve java data movement debugging
- PR #2806 CSV Reader: Clean-up row offset operations
- PR #2640 Add dask wait/persist exmaple to 10 minute guide
- PR #2828 Optimizations of kernel launch configuration for `DataFrame.apply_rows` and `DataFrame.apply_chunks`
- PR #2831 Add `column` argument to `DataFrame.drop`
- PR #2775 Various optimizations to improve __getitem__ and __setitem__ performance
- PR #2810 cudf::allocate_like can optionally always allocate a mask.
- PR #2833 Parquet reader: align page data allocation sizes to 4-bytes to satisfy cuda-memcheck
- PR #2832 Using the new Python bindings for UCX
- PR #2856 Update group_split_cudf to use scatter_by_map
- PR #2890 Optionally keep serialized table data on the host.
- PR #2778 Doc: Updated and fixed some docstrings that were formatted incorrectly.
- PR #2830 Use YYMMDD tag in custreamz nightly build
- PR #2875 Java: Remove synchronized from register methods in MemoryCleaner
- PR #2887 Minor snappy decompression optimization
- PR #2899 Use new RMM API based on Cython
- PR #2788 Guide to Python UDFs
- PR #2919 Change java API to use operators in groupby namespace
- PR #2909 CSV Reader: Avoid row offsets host vector default init
- PR #2834 DataFrame supports setting columns via attribute syntax `df.x = col`
- PR #3147 DataFrame can be initialized from rows via list of tuples
- PR #3539 Restrict CuPy to 6

## Bug Fixes

- PR #2584 ORC Reader: fix parsing of `DECIMAL` index positions
- PR #2619 Fix groupby serialization/deserialization
- PR #2614 Update Java version to match
- PR #2601 Fixes nlargest(1) issue in Series and Dataframe
- PR #2610 Fix a bug in index serialization (properly pass DeviceNDArray)
- PR #2621 Fixes the floordiv issue of not promoting float type when rhs is 0
- PR #2611 Types Test: fix static casting from negative int to string
- PR #2618 IO Readers: Fix datasource memory map failure for multiple reads
- PR #2628 groupby_without_aggregation non-nullable input table produces non-nullable output
- PR #2615 fix string category partitioning in java API
- PR #2641 fix string category and timeunit concat in the java API
- PR #2649 Fix groupby issue resulting from column_empty bug
- PR #2658 Fix astype() for null categorical columns
- PR #2660 fix column string category and timeunit concat in the java API
- PR #2664 ORC reader: fix `skip_rows` larger than first stripe
- PR #2654 Allow Java gdfOrderBy to work with string categories
- PR #2669 AVRO reader: fix non-deterministic output
- PR #2668 Update Java bindings to specify timestamp units for ORC and Parquet readers
- PR #2679 AVRO reader: fix cuda errors when decoding compressed streams
- PR #2692 Add concatenation for data-frame with different headers (empty and non-empty)
- PR #2651 Remove nvidia driver installation from ci/cpu/build.sh
- PR #2697 Ensure csv reader sets datetime column time units
- PR #2698 Return RangeIndex from contiguous slice of RangeIndex
- PR #2672 Fix null and integer handling in round
- PR #2704 Parquet Reader: Fix crash when loading string column with nulls
- PR #2725 Fix Jitify issue with running on Turing using CUDA version < 10
- PR #2731 Fix building of benchmarks
- PR #2738 Fix java to find new NVStrings locations
- PR #2736 Pin Jitify branch to v0.10 version
- PR #2742 IO Readers: Fix possible silent failures when creating `NvStrings` instance
- PR #2753 Fix java quantile API calls
- PR #2762 Fix validity processing for time in java
- PR #2796 Fix handling string slicing and other nvstrings delegated methods with dask
- PR #2769 Fix link to API docs in README.md
- PR #2772 Handle multiindex pandas Series #2772
- PR #2749 Fix apply_rows/apply_chunks pessimistic null mask to use in_cols null masks only
- PR #2752 CSV Reader: Fix exception when there's no rows to process
- PR #2716 Added Exception for `StringMethods` in string methods
- PR #2787 Fix Broadcasting `None` to `cudf-series`
- PR #2794 Fix async race in NVCategory::get_value and get_value_bounds
- PR #2795 Fix java build/cast error
- PR #2496 Fix improper merge of two dataframes when names differ
- PR #2824 Fix issue with incorrect result when Numeric Series replace is called several times
- PR #2751 Replace value with null
- PR #2765 Fix Java inequality comparisons for string category
- PR #2818 Fix java join API to use new C++ join API
- PR #2841 Fix nvstrings.slice and slice_from for range (0,0)
- PR #2837 Fix join benchmark
- PR #2809 Add hash_df and group_split dispatch functions for dask
- PR #2843 Parquet reader: fix skip_rows when not aligned with page or row_group boundaries
- PR #2851 Deleted existing dask-cudf/record.txt
- PR #2854 Fix column creation from ephemeral objects exposing __cuda_array_interface__
- PR #2860 Fix boolean indexing when the result is a single row
- PR #2859 Fix tail method issue for string columns
- PR #2852 Fixed `cumsum()` and `cumprod()` on boolean series.
- PR #2865 DaskIO: Fix `read_csv` and `read_orc` when input is list of files
- PR #2750 Fixed casting values to cudf::bool8 so non-zero values always cast to true
- PR #2873 Fixed dask_cudf read_partition bug by generating ParquetDatasetPiece
- PR #2850 Fixes dask_cudf.read_parquet on partitioned datasets
- PR #2896 Properly handle `axis` string keywords in `concat`
- PR #2926 Update rounding algorithm to avoid using fmod
- PR #2968 Fix Java dependency loading when using NVTX
- PR #2963 Fix ORC writer uncompressed block indexing
- PR #2928 CSV Reader: Fix using `byte_range` for large datasets
- PR #2983 Fix sm_70+ race condition in gpu_unsnap
- PR #2964 ORC Writer: Segfault when writing mixed numeric and string columns
- PR #3007 Java: Remove unit test that frees RMM invalid pointer
- PR #3009 Fix orc reader RLEv2 patch position regression from PR #2507
- PR #3002 Fix CUDA invalid configuration errors reported after loading an ORC file without data
- PR #3035 Update update-version.sh for new docs locations
- PR #3038 Fix uninitialized stream parameter in device_table deleter
- PR #3064 Fixes groupby performance issue
- PR #3061 Add rmmInitialize to nvstrings gtests
- PR #3058 Fix UDF doc markdown formatting
- PR #3059 Add nvstrings python build instructions to contributing.md


# cuDF 0.9.0 (21 Aug 2019)

## New Features

- PR #1993 Add CUDA-accelerated series aggregations: mean, var, std
- PR #2111 IO Readers: Support memory buffer, file-like object, and URL inputs
- PR #2012 Add `reindex()` to DataFrame and Series
- PR #2097 Add GPU-accelerated AVRO reader
- PR #2098 Support binary ops on DFs and Series with mismatched indices
- PR #2160 Merge `dask-cudf` codebase into `cudf` repo
- PR #2149 CSV Reader: Add `hex` dtype for explicit hexadecimal parsing
- PR #2156 Add `upper_bound()` and `lower_bound()` for libcudf tables and `searchsorted()` for cuDF Series
- PR #2158 CSV Reader: Support single, non-list/dict argument for `dtype`
- PR #2177 CSV Reader: Add `parse_dates` parameter for explicit date inference
- PR #1744 cudf::apply_boolean_mask and cudf::drop_nulls support for cudf::table inputs (multi-column)
- PR #2196 Add `DataFrame.dropna()`
- PR #2197 CSV Writer: add `chunksize` parameter for `to_csv`
- PR #2215 `type_dispatcher` benchmark
- PR #2179 Add Java quantiles
- PR #2157 Add __array_function__ to DataFrame and Series
- PR #2212 Java support for ORC reader
- PR #2224 Add DataFrame isna, isnull, notna functions
- PR #2236 Add Series.drop_duplicates
- PR #2105 Add hash-based join benchmark
- PR #2316 Add unique, nunique, and value_counts for datetime columns
- PR #2337 Add Java support for slicing a ColumnVector
- PR #2049 Add cudf::merge (sorted merge)
- PR #2368 Full cudf+dask Parquet Support
- PR #2380 New cudf::is_sorted checks whether cudf::table is sorted
- PR #2356 Java column vector standard deviation support
- PR #2221 MultiIndex full indexing - Support iloc and wildcards for loc
- PR #2429 Java support for getting length of strings in a ColumnVector
- PR #2415 Add `value_counts` for series of any type
- PR #2446 Add __array_function__ for index
- PR #2437 ORC reader: Add 'use_np_dtypes' option
- PR #2382 Add CategoricalAccessor add, remove, rename, and ordering methods
- PR #2464 Native implement `__cuda_array_interface__` for Series/Index/Column objects
- PR #2425 Rolling window now accepts array-based user-defined functions
- PR #2442 Add __setitem__
- PR #2449 Java support for getting byte count of strings in a ColumnVector
- PR #2492 Add groupby.size() method
- PR #2358 Add cudf::nans_to_nulls: convert floating point column into bitmask
- PR #2489 Add drop argument to set_index
- PR #2491 Add Java bindings for ORC reader 'use_np_dtypes' option
- PR #2213 Support s/ms/us/ns DatetimeColumn time unit resolutions
- PR #2536 Add _constructor properties to Series and DataFrame

## Improvements

- PR #2103 Move old `column` and `bitmask` files into `legacy/` directory
- PR #2109 added name to Python column classes
- PR #1947 Cleanup serialization code
- PR #2125 More aggregate in java API
- PR #2127 Add in java Scalar tests
- PR #2088 Refactor of Python groupby code
- PR #2130 Java serialization and deserialization of tables.
- PR #2131 Chunk rows logic added to csv_writer
- PR #2129 Add functions in the Java API to support nullable column filtering
- PR #2165 made changes to get_dummies api for it to be available in MethodCache
- PR #2171 Add CodeCov integration, fix doc version, make --skip-tests work when invoking with source
- PR #2184 handle remote orc files for dask-cudf
- PR #2186 Add `getitem` and `getattr` style access to Rolling objects
- PR #2168 Use cudf.Column for CategoricalColumn's categories instead of a tuple
- PR #2193 DOC: cudf::type_dispatcher documentation for specializing dispatched functors
- PR #2199 Better java support for appending strings
- PR #2176 Added column dtype support for datetime, int8, int16 to csv_writer
- PR #2209 Matching `get_dummies` & `select_dtypes` behavior to pandas
- PR #2217 Updated Java bindings to use the new groupby API
- PR #2214 DOC: Update doc instructions to build/install `cudf` and `dask-cudf`
- PR #2220 Update Java bindings for reduction rename
- PR #2232 Move CodeCov upload from build script to Jenkins
- PR #2225 refactor to use libcudf for gathering columns in dataframes
- PR #2293 Improve join performance (faster compute_join_output_size)
- PR #2300 Create separate dask codeowners for dask-cudf codebase
- PR #2304 gdf_group_by_without_aggregations returns gdf_column
- PR #2309 Java readers: remove redundant copy of result pointers
- PR #2307 Add `black` and `isort` to style checker script
- PR #2345 Restore removal of old groupby implementation
- PR #2342 Improve `astype()` to operate all ways
- PR #2329 using libcudf cudf::copy for column deep copy
- PR #2344 DOC: docs on code formatting for contributors
- PR #2376 Add inoperative axis= and win_type= arguments to Rolling()
- PR #2378 remove dask for (de-)serialization of cudf objects
- PR #2353 Bump Arrow and Dask versions
- PR #2377 Replace `standard_python_slice` with just `slice.indices()`
- PR #2373 cudf.DataFrame enchancements & Series.values support
- PR #2392 Remove dlpack submodule; make cuDF's Cython API externally accessible
- PR #2430 Updated Java bindings to use the new unary API
- PR #2406 Moved all existing `table` related files to a `legacy/` directory
- PR #2350 Performance related changes to get_dummies
- PR #2420 Remove `cudautils.astype` and replace with `typecast.apply_cast`
- PR #2456 Small improvement to typecast utility
- PR #2458 Fix handling of thirdparty packages in `isort` config
- PR #2459 IO Readers: Consolidate all readers to use `datasource` class
- PR #2475 Exposed type_dispatcher.hpp, nvcategory_util.hpp and wrapper_types.hpp in the include folder
- PR #2484 Enabled building libcudf as a static library
- PR #2453 Streamline CUDA_REL environment variable
- PR #2483 Bundle Boost filesystem dependency in the Java jar
- PR #2486 Java API hash functions
- PR #2481 Adds the ignore_null_keys option to the java api
- PR #2490 Java api: support multiple aggregates for the same column
- PR #2510 Java api: uses table based apply_boolean_mask
- PR #2432 Use pandas formatting for console, html, and latex output
- PR #2573 Bump numba version to 0.45.1
- PR #2606 Fix references to notebooks-contrib

## Bug Fixes

- PR #2086 Fixed quantile api behavior mismatch in series & dataframe
- PR #2128 Add offset param to host buffer readers in java API.
- PR #2145 Work around binops validity checks for java
- PR #2146 Work around unary_math validity checks for java
- PR #2151 Fixes bug in cudf::copy_range where null_count was invalid
- PR #2139 matching to pandas describe behavior & fixing nan values issue
- PR #2161 Implicitly convert unsigned to signed integer types in binops
- PR #2154 CSV Reader: Fix bools misdetected as strings dtype
- PR #2178 Fix bug in rolling bindings where a view of an ephemeral column was being taken
- PR #2180 Fix issue with isort reordering `importorskip` below imports depending on them
- PR #2187 fix to honor dtype when numpy arrays are passed to columnops.as_column
- PR #2190 Fix issue in astype conversion of string column to 'str'
- PR #2208 Fix issue with calling `head()` on one row dataframe
- PR #2229 Propagate exceptions from Cython cdef functions
- PR #2234 Fix issue with local build script not properly building
- PR #2223 Fix CUDA invalid configuration errors reported after loading small compressed ORC files
- PR #2162 Setting is_unique and is_monotonic-related attributes
- PR #2244 Fix ORC RLEv2 delta mode decoding with nonzero residual delta width
- PR #2297 Work around `var/std` unsupported only at debug build
- PR #2302 Fixed java serialization corner case
- PR #2355 Handle float16 in binary operations
- PR #2311 Fix copy behaviour for GenericIndex
- PR #2349 Fix issues with String filter in java API
- PR #2323 Fix groupby on categoricals
- PR #2328 Ensure order is preserved in CategoricalAccessor._set_categories
- PR #2202 Fix issue with unary ops mishandling empty input
- PR #2326 Fix for bug in DLPack when reading multiple columns
- PR #2324 Fix cudf Docker build
- PR #2325 Fix ORC RLEv2 patched base mode decoding with nonzero patch width
- PR #2235 Fix get_dummies to be compatible with dask
- PR #2332 Zero initialize gdf_dtype_extra_info
- PR #2355 Handle float16 in binary operations
- PR #2360 Fix missing dtype handling in cudf.Series & columnops.as_column
- PR #2364 Fix quantile api and other trivial issues around it
- PR #2361 Fixed issue with `codes` of CategoricalIndex
- PR #2357 Fixed inconsistent type of index created with from_pandas vs direct construction
- PR #2389 Fixed Rolling __getattr__ and __getitem__ for offset based windows
- PR #2402 Fixed bug in valid mask computation in cudf::copy_if (apply_boolean_mask)
- PR #2401 Fix to a scalar datetime(of type Days) issue
- PR #2386 Correctly allocate output valids in groupby
- PR #2411 Fixed failures on binary op on single element string column
- PR #2422 Fix Pandas logical binary operation incompatibilites
- PR #2447 Fix CodeCov posting build statuses temporarily
- PR #2450 Fix erroneous null handling in `cudf.DataFrame`'s `apply_rows`
- PR #2470 Fix issues with empty strings and string categories (Java)
- PR #2471 Fix String Column Validity.
- PR #2481 Fix java validity buffer serialization
- PR #2485 Updated bytes calculation to use size_t to avoid overflow in column concat
- PR #2461 Fix groupby multiple aggregations same column
- PR #2514 Fix cudf::drop_nulls threshold handling in Cython
- PR #2516 Fix utilities include paths and meta.yaml header paths
- PR #2517 Fix device memory leak in to_dlpack tensor deleter
- PR #2431 Fix local build generated file ownerships
- PR #2511 Added import of orc, refactored exception handlers to not squash fatal exceptions
- PR #2527 Fix index and column input handling in dask_cudf read_parquet
- PR #2466 Fix `dataframe.query` returning null rows erroneously
- PR #2548 Orc reader: fix non-deterministic data decoding at chunk boundaries
- PR #2557 fix cudautils import in string.py
- PR #2521 Fix casting datetimes from/to the same resolution
- PR #2545 Fix MultiIndexes with datetime levels
- PR #2560 Remove duplicate `dlpack` definition in conda recipe
- PR #2567 Fix ColumnVector.fromScalar issues while dealing with null scalars
- PR #2565 Orc reader: fix incorrect data decoding of int64 data types
- PR #2577 Fix search benchmark compilation error by adding necessary header
- PR #2604 Fix a bug in copying.pyx:_normalize_types that upcasted int32 to int64


# cuDF 0.8.0 (27 June 2019)

## New Features

- PR #1524 Add GPU-accelerated JSON Lines parser with limited feature set
- PR #1569 Add support for Json objects to the JSON Lines reader
- PR #1622 Add Series.loc
- PR #1654 Add cudf::apply_boolean_mask: faster replacement for gdf_apply_stencil
- PR #1487 cython gather/scatter
- PR #1310 Implemented the slice/split functionality.
- PR #1630 Add Python layer to the GPU-accelerated JSON reader
- PR #1745 Add rounding of numeric columns via Numba
- PR #1772 JSON reader: add support for BytesIO and StringIO input
- PR #1527 Support GDF_BOOL8 in readers and writers
- PR #1819 Logical operators (AND, OR, NOT) for libcudf and cuDF
- PR #1813 ORC Reader: Add support for stripe selection
- PR #1828 JSON Reader: add suport for bool8 columns
- PR #1833 Add column iterator with/without nulls
- PR #1665 Add the point-in-polygon GIS function
- PR #1863 Series and Dataframe methods for all and any
- PR #1908 cudf::copy_range and cudf::fill for copying/assigning an index or range to a constant
- PR #1921 Add additional formats for typecasting to/from strings
- PR #1807 Add Series.dropna()
- PR #1987 Allow user defined functions in the form of ptx code to be passed to binops
- PR #1948 Add operator functions like `Series.add()` to DataFrame and Series
- PR #1954 Add skip test argument to GPU build script
- PR #2018 Add bindings for new groupby C++ API
- PR #1984 Add rolling window operations Series.rolling() and DataFrame.rolling()
- PR #1542 Python method and bindings for to_csv
- PR #1995 Add Java API
- PR #1998 Add google benchmark to cudf
- PR #1845 Add cudf::drop_duplicates, DataFrame.drop_duplicates
- PR #1652 Added `Series.where()` feature
- PR #2074 Java Aggregates, logical ops, and better RMM support
- PR #2140 Add a `cudf::transform` function
- PR #2068 Concatenation of different typed columns

## Improvements

- PR #1538 Replacing LesserRTTI with inequality_comparator
- PR #1703 C++: Added non-aggregating `insert` to `concurrent_unordered_map` with specializations to store pairs with a single atomicCAS when possible.
- PR #1422 C++: Added a RAII wrapper for CUDA streams
- PR #1701 Added `unique` method for stringColumns
- PR #1713 Add documentation for Dask-XGBoost
- PR #1666 CSV Reader: Improve performance for files with large number of columns
- PR #1725 Enable the ability to use a single column groupby as its own index
- PR #1759 Add an example showing simultaneous rolling averages to `apply_grouped` documentation
- PR #1746 C++: Remove unused code: `windowed_ops.cu`, `sorting.cu`, `hash_ops.cu`
- PR #1748 C++: Add `bool` nullability flag to `device_table` row operators
- PR #1764 Improve Numerical column: `mean_var` and `mean`
- PR #1767 Speed up Python unit tests
- PR #1770 Added build.sh script, updated CI scripts and documentation
- PR #1739 ORC Reader: Add more pytest coverage
- PR #1696 Added null support in `Series.replace()`.
- PR #1390 Added some basic utility functions for `gdf_column`'s
- PR #1791 Added general column comparison code for testing
- PR #1795 Add printing of git submodule info to `print_env.sh`
- PR #1796 Removing old sort based group by code and gdf_filter
- PR #1811 Added funtions for copying/allocating `cudf::table`s
- PR #1838 Improve columnops.column_empty so that it returns typed columns instead of a generic Column
- PR #1890 Add utils.get_dummies- a pandas-like wrapper around one_hot-encoding
- PR #1823 CSV Reader: default the column type to string for empty dataframes
- PR #1827 Create bindings for scalar-vector binops, and update one_hot_encoding to use them
- PR #1817 Operators now support different sized dataframes as long as they don't share different sized columns
- PR #1855 Transition replace_nulls to new C++ API and update corresponding Cython/Python code
- PR #1858 Add `std::initializer_list` constructor to `column_wrapper`
- PR #1846 C++ type-erased gdf_equal_columns test util; fix gdf_equal_columns logic error
- PR #1390 Added some basic utility functions for `gdf_column`s
- PR #1391 Tidy up bit-resolution-operation and bitmask class code
- PR #1882 Add iloc functionality to MultiIndex dataframes
- PR #1884 Rolling windows: general enhancements and better coverage for unit tests
- PR #1886 support GDF_STRING_CATEGORY columns in apply_boolean_mask, drop_nulls and other libcudf functions
- PR #1896 Improve performance of groupby with levels specified in dask-cudf
- PR #1915 Improve iloc performance for non-contiguous row selection
- PR #1859 Convert read_json into a C++ API
- PR #1919 Rename libcudf namespace gdf to namespace cudf
- PR #1850 Support left_on and right_on for DataFrame merge operator
- PR #1930 Specialize constructor for `cudf::bool8` to cast argument to `bool`
- PR #1938 Add default constructor for `column_wrapper`
- PR #1930 Specialize constructor for `cudf::bool8` to cast argument to `bool`
- PR #1952 consolidate libcudf public API headers in include/cudf
- PR #1949 Improved selection with boolmask using libcudf `apply_boolean_mask`
- PR #1956 Add support for nulls in `query()`
- PR #1973 Update `std::tuple` to `std::pair` in top-most libcudf APIs and C++ transition guide
- PR #1981 Convert read_csv into a C++ API
- PR #1868 ORC Reader: Support row index for speed up on small/medium datasets
- PR #1964 Added support for list-like types in Series.str.cat
- PR #2005 Use HTML5 details tag in bug report issue template
- PR #2003 Removed few redundant unit-tests from test_string.py::test_string_cat
- PR #1944 Groupby design improvements
- PR #2017 Convert `read_orc()` into a C++ API
- PR #2011 Convert `read_parquet()` into a C++ API
- PR #1756 Add documentation "10 Minutes to cuDF and dask_cuDF"
- PR #2034 Adding support for string columns concatenation using "add" binary operator
- PR #2042 Replace old "10 Minutes" guide with new guide for docs build process
- PR #2036 Make library of common test utils to speed up tests compilation
- PR #2022 Facilitating get_dummies to be a high level api too
- PR #2050 Namespace IO readers and add back free-form `read_xxx` functions
- PR #2104 Add a functional ``sort=`` keyword argument to groupby
- PR #2108 Add `find_and_replace` for StringColumn for replacing single values
- PR #1803 cuDF/CuPy interoperability documentation

## Bug Fixes

- PR #1465 Fix for test_orc.py and test_sparse_df.py test failures
- PR #1583 Fix underlying issue in `as_index()` that was causing `Series.quantile()` to fail
- PR #1680 Add errors= keyword to drop() to fix cudf-dask bug
- PR #1651 Fix `query` function on empty dataframe
- PR #1616 Fix CategoricalColumn to access categories by index instead of iteration
- PR #1660 Fix bug in `loc` when indexing with a column name (a string)
- PR #1683 ORC reader: fix timestamp conversion to UTC
- PR #1613 Improve CategoricalColumn.fillna(-1) performance
- PR #1642 Fix failure of CSV_TEST gdf_csv_test.SkiprowsNrows on multiuser systems
- PR #1709 Fix handling of `datetime64[ms]` in `dataframe.select_dtypes`
- PR #1704 CSV Reader: Add support for the plus sign in number fields
- PR #1687 CSV reader: return an empty dataframe for zero size input
- PR #1757 Concatenating columns with null columns
- PR #1755 Add col_level keyword argument to melt
- PR #1758 Fix df.set_index() when setting index from an empty column
- PR #1749 ORC reader: fix long strings of NULL values resulting in incorrect data
- PR #1742 Parquet Reader: Fix index column name to match PANDAS compat
- PR #1782 Update libcudf doc version
- PR #1783 Update conda dependencies
- PR #1786 Maintain the original series name in series.unique output
- PR #1760 CSV Reader: fix segfault when dtype list only includes columns from usecols list
- PR #1831 build.sh: Assuming python is in PATH instead of using PYTHON env var
- PR #1839 Raise an error instead of segfaulting when transposing a DataFrame with StringColumns
- PR #1840 Retain index correctly during merge left_on right_on
- PR #1825 cuDF: Multiaggregation Groupby Failures
- PR #1789 CSV Reader: Fix missing support for specifying `int8` and `int16` dtypes
- PR #1857 Cython Bindings: Handle `bool` columns while calling `column_view_from_NDArrays`
- PR #1849 Allow DataFrame support methods to pass arguments to the methods
- PR #1847 Fixed #1375 by moving the nvstring check into the wrapper function
- PR #1864 Fixing cudf reduction for POWER platform
- PR #1869 Parquet reader: fix Dask timestamps not matching with Pandas (convert to milliseconds)
- PR #1876 add dtype=bool for `any`, `all` to treat integer column correctly
- PR #1875 CSV reader: take NaN values into account in dtype detection
- PR #1873 Add column dtype checking for the all/any methods
- PR #1902 Bug with string iteration in _apply_basic_agg
- PR #1887 Fix for initialization issue in pq_read_arg,orc_read_arg
- PR #1867 JSON reader: add support for null/empty fields, including the 'null' literal
- PR #1891 Fix bug #1750 in string column comparison
- PR #1909 Support of `to_pandas()` of boolean series with null values
- PR #1923 Use prefix removal when two aggs are called on a SeriesGroupBy
- PR #1914 Zero initialize gdf_column local variables
- PR #1959 Add support for comparing boolean Series to scalar
- PR #1966 Ignore index fix in series append
- PR #1967 Compute index __sizeof__ only once for DataFrame __sizeof__
- PR #1977 Support CUDA installation in default system directories
- PR #1982 Fixes incorrect index name after join operation
- PR #1985 Implement `GDF_PYMOD`, a special modulo that follows python's sign rules
- PR #1991 Parquet reader: fix decoding of NULLs
- PR #1990 Fixes a rendering bug in the `apply_grouped` documentation
- PR #1978 Fix for values being filled in an empty dataframe
- PR #2001 Correctly create MultiColumn from Pandas MultiColumn
- PR #2006 Handle empty dataframe groupby construction for dask
- PR #1965 Parquet Reader: Fix duplicate index column when it's already in `use_cols`
- PR #2033 Add pip to conda environment files to fix warning
- PR #2028 CSV Reader: Fix reading of uncompressed files without a recognized file extension
- PR #2073 Fix an issue when gathering columns with NVCategory and nulls
- PR #2053 cudf::apply_boolean_mask return empty column for empty boolean mask
- PR #2066 exclude `IteratorTest.mean_var_output` test from debug build
- PR #2069 Fix JNI code to use read_csv and read_parquet APIs
- PR #2071 Fix bug with unfound transitive dependencies for GTests in Ubuntu 18.04
- PR #2089 Configure Sphinx to render params correctly
- PR #2091 Fix another bug with unfound transitive dependencies for `cudftestutils` in Ubuntu 18.04
- PR #2115 Just apply `--disable-new-dtags` instead of trying to define all the transitive dependencies
- PR #2106 Fix errors in JitCache tests caused by sharing of device memory between processes
- PR #2120 Fix errors in JitCache tests caused by running multiple threads on the same data
- PR #2102 Fix memory leak in groupby
- PR #2113 fixed typo in to_csv code example


# cudf 0.7.2 (16 May 2019)

## New Features

- PR #1735 Added overload for atomicAdd on int64. Streamlined implementation of custom atomic overloads.
- PR #1741 Add MultiIndex concatenation

## Bug Fixes

- PR #1718 Fix issue with SeriesGroupBy MultiIndex in dask-cudf
- PR #1734 Python: fix performance regression for groupby count() aggregations
- PR #1768 Cython: fix handling read only schema buffers in gpuarrow reader


# cudf 0.7.1 (11 May 2019)

## New Features

- PR #1702 Lazy load MultiIndex to return groupby performance to near optimal.

## Bug Fixes

- PR #1708 Fix handling of `datetime64[ms]` in `dataframe.select_dtypes`


# cuDF 0.7.0 (10 May 2019)

## New Features

- PR #982 Implement gdf_group_by_without_aggregations and gdf_unique_indices functions
- PR #1142 Add `GDF_BOOL` column type
- PR #1194 Implement overloads for CUDA atomic operations
- PR #1292 Implemented Bitwise binary ops AND, OR, XOR (&, |, ^)
- PR #1235 Add GPU-accelerated Parquet Reader
- PR #1335 Added local_dict arg in `DataFrame.query()`.
- PR #1282 Add Series and DataFrame.describe()
- PR #1356 Rolling windows
- PR #1381 Add DataFrame._get_numeric_data
- PR #1388 Add CODEOWNERS file to auto-request reviews based on where changes are made
- PR #1396 Add DataFrame.drop method
- PR #1413 Add DataFrame.melt method
- PR #1412 Add DataFrame.pop()
- PR #1419 Initial CSV writer function
- PR #1441 Add Series level cumulative ops (cumsum, cummin, cummax, cumprod)
- PR #1420 Add script to build and test on a local gpuCI image
- PR #1440 Add DatetimeColumn.min(), DatetimeColumn.max()
- PR #1455 Add Series.Shift via Numba kernel
- PR #1441 Add Series level cumulative ops (cumsum, cummin, cummax, cumprod)
- PR #1461 Add Python coverage test to gpu build
- PR #1445 Parquet Reader: Add selective reading of rows and row group
- PR #1532 Parquet Reader: Add support for INT96 timestamps
- PR #1516 Add Series and DataFrame.ndim
- PR #1556 Add libcudf C++ transition guide
- PR #1466 Add GPU-accelerated ORC Reader
- PR #1565 Add build script for nightly doc builds
- PR #1508 Add Series isna, isnull, and notna
- PR #1456 Add Series.diff() via Numba kernel
- PR #1588 Add Index `astype` typecasting
- PR #1301 MultiIndex support
- PR #1599 Level keyword supported in groupby
- PR #929 Add support operations to dataframe
- PR #1609 Groupby accept list of Series
- PR #1658 Support `group_keys=True` keyword in groupby method

## Improvements

- PR #1531 Refactor closures as private functions in gpuarrow
- PR #1404 Parquet reader page data decoding speedup
- PR #1076 Use `type_dispatcher` in join, quantiles, filter, segmented sort, radix sort and hash_groupby
- PR #1202 Simplify README.md
- PR #1149 CSV Reader: Change convertStrToValue() functions to `__device__` only
- PR #1238 Improve performance of the CUDA trie used in the CSV reader
- PR #1245 Use file cache for JIT kernels
- PR #1278 Update CONTRIBUTING for new conda environment yml naming conventions
- PR #1163 Refactored UnaryOps. Reduced API to two functions: `gdf_unary_math` and `gdf_cast`. Added `abs`, `-`, and `~` ops. Changed bindings to Cython
- PR #1284 Update docs version
- PR #1287 add exclude argument to cudf.select_dtype function
- PR #1286 Refactor some of the CSV Reader kernels into generic utility functions
- PR #1291 fillna in `Series.to_gpu_array()` and `Series.to_array()` can accept the scalar too now.
- PR #1005 generic `reduction` and `scan` support
- PR #1349 Replace modernGPU sort join with thrust.
- PR #1363 Add a dataframe.mean(...) that raises NotImplementedError to satisfy `dask.dataframe.utils.is_dataframe_like`
- PR #1319 CSV Reader: Use column wrapper for gdf_column output alloc/dealloc
- PR #1376 Change series quantile default to linear
- PR #1399 Replace CFFI bindings for NVTX functions with Cython bindings
- PR #1389 Refactored `set_null_count()`
- PR #1386 Added macros `GDF_TRY()`, `CUDF_TRY()` and `ASSERT_CUDF_SUCCEEDED()`
- PR #1435 Rework CMake and conda recipes to depend on installed libraries
- PR #1391 Tidy up bit-resolution-operation and bitmask class code
- PR #1439 Add cmake variable to enable compiling CUDA code with -lineinfo
- PR #1462 Add ability to read parquet files from arrow::io::RandomAccessFile
- PR #1453 Convert CSV Reader CFFI to Cython
- PR #1479 Convert Parquet Reader CFFI to Cython
- PR #1397 Add a utility function for producing an overflow-safe kernel launch grid configuration
- PR #1382 Add GPU parsing of nested brackets to cuIO parsing utilities
- PR #1481 Add cudf::table constructor to allocate a set of `gdf_column`s
- PR #1484 Convert GroupBy CFFI to Cython
- PR #1463 Allow and default melt keyword argument var_name to be None
- PR #1486 Parquet Reader: Use device_buffer rather than device_ptr
- PR #1525 Add cudatoolkit conda dependency
- PR #1520 Renamed `src/dataframe` to `src/table` and moved `table.hpp`. Made `types.hpp` to be type declarations only.
- PR #1492 Convert transpose CFFI to Cython
- PR #1495 Convert binary and unary ops CFFI to Cython
- PR #1503 Convert sorting and hashing ops CFFI to Cython
- PR #1522 Use latest release version in update-version CI script
- PR #1533 Remove stale join CFFI, fix memory leaks in join Cython
- PR #1521 Added `row_bitmask` to compute bitmask for rows of a table. Merged `valids_ops.cu` and `bitmask_ops.cu`
- PR #1553 Overload `hash_row` to avoid using intial hash values. Updated `gdf_hash` to select between overloads
- PR #1585 Updated `cudf::table` to maintain own copy of wrapped `gdf_column*`s
- PR #1559 Add `except +` to all Cython function definitions to catch C++ exceptions properly
- PR #1617 `has_nulls` and `column_dtypes` for `cudf::table`
- PR #1590 Remove CFFI from the build / install process entirely
- PR #1536 Convert gpuarrow CFFI to Cython
- PR #1655 Add `Column._pointer` as a way to access underlying `gdf_column*` of a `Column`
- PR #1655 Update readme conda install instructions for cudf version 0.6 and 0.7


## Bug Fixes

- PR #1233 Fix dtypes issue while adding the column to `str` dataframe.
- PR #1254 CSV Reader: fix data type detection for floating-point numbers in scientific notation
- PR #1289 Fix looping over each value instead of each category in concatenation
- PR #1293 Fix Inaccurate error message in join.pyx
- PR #1308 Add atomicCAS overload for `int8_t`, `int16_t`
- PR #1317 Fix catch polymorphic exception by reference in ipc.cu
- PR #1325 Fix dtype of null bitmasks to int8
- PR #1326 Update build documentation to use -DCMAKE_CXX11_ABI=ON
- PR #1334 Add "na_position" argument to CategoricalColumn sort_by_values
- PR #1321 Fix out of bounds warning when checking Bzip2 header
- PR #1359 Add atomicAnd/Or/Xor for integers
- PR #1354 Fix `fillna()` behaviour when replacing values with different dtypes
- PR #1347 Fixed core dump issue while passing dict_dtypes without column names in `cudf.read_csv()`
- PR #1379 Fixed build failure caused due to error: 'col_dtype' may be used uninitialized
- PR #1392 Update cudf Dockerfile and package_versions.sh
- PR #1385 Added INT8 type to `_schema_to_dtype` for use in GpuArrowReader
- PR #1393 Fixed a bug in `gdf_count_nonzero_mask()` for the case of 0 bits to count
- PR #1395 Update CONTRIBUTING to use the environment variable CUDF_HOME
- PR #1416 Fix bug at gdf_quantile_exact and gdf_quantile_appox
- PR #1421 Fix remove creation of series multiple times during `add_column()`
- PR #1405 CSV Reader: Fix memory leaks on read_csv() failure
- PR #1328 Fix CategoricalColumn to_arrow() null mask
- PR #1433 Fix NVStrings/categories includes
- PR #1432 Update NVStrings to 0.7.* to coincide with 0.7 development
- PR #1483 Modify CSV reader to avoid cropping blank quoted characters in non-string fields
- PR #1446 Merge 1275 hotfix from master into branch-0.7
- PR #1447 Fix legacy groupby apply docstring
- PR #1451 Fix hash join estimated result size is not correct
- PR #1454 Fix local build script improperly change directory permissions
- PR #1490 Require Dask 1.1.0+ for `is_dataframe_like` test or skip otherwise.
- PR #1491 Use more specific directories & groups in CODEOWNERS
- PR #1497 Fix Thrust issue on CentOS caused by missing default constructor of host_vector elements
- PR #1498 Add missing include guard to device_atomics.cuh and separated DEVICE_ATOMICS_TEST
- PR #1506 Fix csv-write call to updated NVStrings method
- PR #1510 Added nvstrings `fillna()` function
- PR #1507 Parquet Reader: Default string data to GDF_STRING
- PR #1535 Fix doc issue to ensure correct labelling of cudf.series
- PR #1537 Fix `undefined reference` link error in HashPartitionTest
- PR #1548 Fix ci/local/build.sh README from using an incorrect image example
- PR #1551 CSV Reader: Fix integer column name indexing
- PR #1586 Fix broken `scalar_wrapper::operator==`
- PR #1591 ORC/Parquet Reader: Fix missing import for FileNotFoundError exception
- PR #1573 Parquet Reader: Fix crash due to clash with ORC reader datasource
- PR #1607 Revert change of `column.to_dense_buffer` always return by copy for performance concerns
- PR #1618 ORC reader: fix assert & data output when nrows/skiprows isn't aligned to stripe boundaries
- PR #1631 Fix failure of TYPES_TEST on some gcc-7 based systems.
- PR #1641 CSV Reader: Fix skip_blank_lines behavior with Windows line terminators (\r\n)
- PR #1648 ORC reader: fix non-deterministic output when skiprows is non-zero
- PR #1676 Fix groupby `as_index` behaviour with `MultiIndex`
- PR #1659 Fix bug caused by empty groupbys and multiindex slicing throwing exceptions
- PR #1656 Correct Groupby failure in dask when un-aggregable columns are left in dataframe.
- PR #1689 Fix groupby performance regression
- PR #1694 Add Cython as a runtime dependency since it's required in `setup.py`


# cuDF 0.6.1 (25 Mar 2019)

## Bug Fixes

- PR #1275 Fix CentOS exception in DataFrame.hash_partition from using value "returned" by a void function


# cuDF 0.6.0 (22 Mar 2019)

## New Features

- PR #760 Raise `FileNotFoundError` instead of `GDF_FILE_ERROR` in `read_csv` if the file does not exist
- PR #539 Add Python bindings for replace function
- PR #823 Add Doxygen configuration to enable building HTML documentation for libcudf C/C++ API
- PR #807 CSV Reader: Add byte_range parameter to specify the range in the input file to be read
- PR #857 Add Tail method for Series/DataFrame and update Head method to use iloc
- PR #858 Add series feature hashing support
- PR #871 CSV Reader: Add support for NA values, including user specified strings
- PR #893 Adds PyArrow based parquet readers / writers to Python, fix category dtype handling, fix arrow ingest buffer size issues
- PR #867 CSV Reader: Add support for ignoring blank lines and comment lines
- PR #887 Add Series digitize method
- PR #895 Add Series groupby
- PR #898 Add DataFrame.groupby(level=0) support
- PR #920 Add feather, JSON, HDF5 readers / writers from PyArrow / Pandas
- PR #888 CSV Reader: Add prefix parameter for column names, used when parsing without a header
- PR #913 Add DLPack support: convert between cuDF DataFrame and DLTensor
- PR #939 Add ORC reader from PyArrow
- PR #918 Add Series.groupby(level=0) support
- PR #906 Add binary and comparison ops to DataFrame
- PR #958 Support unary and binary ops on indexes
- PR #964 Add `rename` method to `DataFrame`, `Series`, and `Index`
- PR #985 Add `Series.to_frame` method
- PR #985 Add `drop=` keyword to reset_index method
- PR #994 Remove references to pygdf
- PR #990 Add external series groupby support
- PR #988 Add top-level merge function to cuDF
- PR #992 Add comparison binaryops to DateTime columns
- PR #996 Replace relative path imports with absolute paths in tests
- PR #995 CSV Reader: Add index_col parameter to specify the column name or index to be used as row labels
- PR #1004 Add `from_gpu_matrix` method to DataFrame
- PR #997 Add property index setter
- PR #1007 Replace relative path imports with absolute paths in cudf
- PR #1013 select columns with df.columns
- PR #1016 Rename Series.unique_count() to nunique() to match pandas API
- PR #947 Prefixsum to handle nulls and float types
- PR #1029 Remove rest of relative path imports
- PR #1021 Add filtered selection with assignment for Dataframes
- PR #872 Adding NVCategory support to cudf apis
- PR #1052 Add left/right_index and left/right_on keywords to merge
- PR #1091 Add `indicator=` and `suffixes=` keywords to merge
- PR #1107 Add unsupported keywords to Series.fillna
- PR #1032 Add string support to cuDF python
- PR #1136 Removed `gdf_concat`
- PR #1153 Added function for getting the padded allocation size for valid bitmask
- PR #1148 Add cudf.sqrt for dataframes and Series
- PR #1159 Add Python bindings for libcudf dlpack functions
- PR #1155 Add __array_ufunc__ for DataFrame and Series for sqrt
- PR #1168 to_frame for series accepts a name argument


## Improvements

- PR #1218 Add dask-cudf page to API docs
- PR #892 Add support for heterogeneous types in binary ops with JIT
- PR #730 Improve performance of `gdf_table` constructor
- PR #561 Add Doxygen style comments to Join CUDA functions
- PR #813 unified libcudf API functions by replacing gpu_ with gdf_
- PR #822 Add support for `__cuda_array_interface__` for ingest
- PR #756 Consolidate common helper functions from unordered map and multimap
- PR #753 Improve performance of groupby sum and average, especially for cases with few groups.
- PR #836 Add ingest support for arrow chunked arrays in Column, Series, DataFrame creation
- PR #763 Format doxygen comments for csv_read_arg struct
- PR #532 CSV Reader: Use type dispatcher instead of switch block
- PR #694 Unit test utilities improvements
- PR #878 Add better indexing to Groupby
- PR #554 Add `empty` method and `is_monotonic` attribute to `Index`
- PR #1040 Fixed up Doxygen comment tags
- PR #909 CSV Reader: Avoid host->device->host copy for header row data
- PR #916 Improved unit testing and error checking for `gdf_column_concat`
- PR #941 Replace `numpy` call in `Series.hash_encode` with `numba`
- PR #942 Added increment/decrement operators for wrapper types
- PR #943 Updated `count_nonzero_mask` to return `num_rows` when the mask is null
- PR #952 Added trait to map C++ type to `gdf_dtype`
- PR #966 Updated RMM submodule.
- PR #998 Add IO reader/writer modules to API docs, fix for missing cudf.Series docs
- PR #1017 concatenate along columns for Series and DataFrames
- PR #1002 Support indexing a dataframe with another boolean dataframe
- PR #1018 Better concatenation for Series and Dataframes
- PR #1036 Use Numpydoc style docstrings
- PR #1047 Adding gdf_dtype_extra_info to gdf_column_view_augmented
- PR #1054 Added default ctor to SerialTrieNode to overcome Thrust issue in CentOS7 + CUDA10
- PR #1024 CSV Reader: Add support for hexadecimal integers in integral-type columns
- PR #1033 Update `fillna()` to use libcudf function `gdf_replace_nulls`
- PR #1066 Added inplace assignment for columns and select_dtypes for dataframes
- PR #1026 CSV Reader: Change the meaning and type of the quoting parameter to match Pandas
- PR #1100 Adds `CUDF_EXPECTS` error-checking macro
- PR #1092 Fix select_dtype docstring
- PR #1111 Added cudf::table
- PR #1108 Sorting for datetime columns
- PR #1120 Return a `Series` (not a `Column`) from `Series.cat.set_categories()`
- PR #1128 CSV Reader: The last data row does not need to be line terminated
- PR #1183 Bump Arrow version to 0.12.1
- PR #1208 Default to CXX11_ABI=ON
- PR #1252 Fix NVStrings dependencies for cuda 9.2 and 10.0
- PR #2037 Optimize the existing `gather` and `scatter` routines in `libcudf`

## Bug Fixes

- PR #821 Fix flake8 issues revealed by flake8 update
- PR #808 Resolved renamed `d_columns_valids` variable name
- PR #820 CSV Reader: fix the issue where reader adds additional rows when file uses \r\n as a line terminator
- PR #780 CSV Reader: Fix scientific notation parsing and null values for empty quotes
- PR #815 CSV Reader: Fix data parsing when tabs are present in the input CSV file
- PR #850 Fix bug where left joins where the left df has 0 rows causes a crash
- PR #861 Fix memory leak by preserving the boolean mask index
- PR #875 Handle unnamed indexes in to/from arrow functions
- PR #877 Fix ingest of 1 row arrow tables in from arrow function
- PR #876 Added missing `<type_traits>` include
- PR #889 Deleted test_rmm.py which has now moved to RMM repo
- PR #866 Merge v0.5.1 numpy ABI hotfix into 0.6
- PR #917 value_counts return int type on empty columns
- PR #611 Renamed `gdf_reduce_optimal_output_size()` -> `gdf_reduction_get_intermediate_output_size()`
- PR #923 fix index for negative slicing for cudf dataframe and series
- PR #927 CSV Reader: Fix category GDF_CATEGORY hashes not being computed properly
- PR #921 CSV Reader: Fix parsing errors with delim_whitespace, quotations in the header row, unnamed columns
- PR #933 Fix handling objects of all nulls in series creation
- PR #940 CSV Reader: Fix an issue where the last data row is missing when using byte_range
- PR #945 CSV Reader: Fix incorrect datetime64 when milliseconds or space separator are used
- PR #959 Groupby: Problem with column name lookup
- PR #950 Converting dataframe/recarry with non-contiguous arrays
- PR #963 CSV Reader: Fix another issue with missing data rows when using byte_range
- PR #999 Fix 0 sized kernel launches and empty sort_index exception
- PR #993 Fix dtype in selecting 0 rows from objects
- PR #1009 Fix performance regression in `to_pandas` method on DataFrame
- PR #1008 Remove custom dask communication approach
- PR #1001 CSV Reader: Fix a memory access error when reading a large (>2GB) file with date columns
- PR #1019 Binary Ops: Fix error when one input column has null mask but other doesn't
- PR #1014 CSV Reader: Fix false positives in bool value detection
- PR #1034 CSV Reader: Fix parsing floating point precision and leading zero exponents
- PR #1044 CSV Reader: Fix a segfault when byte range aligns with a page
- PR #1058 Added support for `DataFrame.loc[scalar]`
- PR #1060 Fix column creation with all valid nan values
- PR #1073 CSV Reader: Fix an issue where a column name includes the return character
- PR #1090 Updating Doxygen Comments
- PR #1080 Fix dtypes returned from loc / iloc because of lists
- PR #1102 CSV Reader: Minor fixes and memory usage improvements
- PR #1174: Fix release script typo
- PR #1137 Add prebuild script for CI
- PR #1118 Enhanced the `DataFrame.from_records()` feature
- PR #1129 Fix join performance with index parameter from using numpy array
- PR #1145 Issue with .agg call on multi-column dataframes
- PR #908 Some testing code cleanup
- PR #1167 Fix issue with null_count not being set after inplace fillna()
- PR #1184 Fix iloc performance regression
- PR #1185 Support left_on/right_on and also on=str in merge
- PR #1200 Fix allocating bitmasks with numba instead of rmm in allocate_mask function
- PR #1213 Fix bug with csv reader requesting subset of columns using wrong datatype
- PR #1223 gpuCI: Fix label on rapidsai channel on gpu build scripts
- PR #1242 Add explicit Thrust exec policy to fix NVCATEGORY_TEST segfault on some platforms
- PR #1246 Fix categorical tests that failed due to bad implicit type conversion
- PR #1255 Fix overwriting conda package main label uploads
- PR #1259 Add dlpack includes to pip build


# cuDF 0.5.1 (05 Feb 2019)

## Bug Fixes

- PR #842 Avoid using numpy via cimport to prevent ABI issues in Cython compilation


# cuDF 0.5.0 (28 Jan 2019)

## New Features

- PR #722 Add bzip2 decompression support to `read_csv()`
- PR #693 add ZLIB-based GZIP/ZIP support to `read_csv_strings()`
- PR #411 added null support to gdf_order_by (new API) and cudf_table::sort
- PR #525 Added GitHub Issue templates for bugs, documentation, new features, and questions
- PR #501 CSV Reader: Add support for user-specified decimal point and thousands separator to read_csv_strings()
- PR #455 CSV Reader: Add support for user-specified decimal point and thousands separator to read_csv()
- PR #439 add `DataFrame.drop` method similar to pandas
- PR #356 add `DataFrame.transpose` method and `DataFrame.T` property similar to pandas
- PR #505 CSV Reader: Add support for user-specified boolean values
- PR #350 Implemented Series replace function
- PR #490 Added print_env.sh script to gather relevant environment details when reporting cuDF issues
- PR #474 add ZLIB-based GZIP/ZIP support to `read_csv()`
- PR #547 Added melt similar to `pandas.melt()`
- PR #491 Add CI test script to check for updates to CHANGELOG.md in PRs
- PR #550 Add CI test script to check for style issues in PRs
- PR #558 Add CI scripts for cpu-based conda and gpu-based test builds
- PR #524 Add Boolean Indexing
- PR #564 Update python `sort_values` method to use updated libcudf `gdf_order_by` API
- PR #509 CSV Reader: Input CSV file can now be passed in as a text or a binary buffer
- PR #607 Add `__iter__` and iteritems to DataFrame class
- PR #643 added a new api gdf_replace_nulls that allows a user to replace nulls in a column

## Improvements

- PR #426 Removed sort-based groupby and refactored existing groupby APIs. Also improves C++/CUDA compile time.
- PR #461 Add `CUDF_HOME` variable in README.md to replace relative pathing.
- PR #472 RMM: Created centralized rmm::device_vector alias and rmm::exec_policy
- PR #500 Improved the concurrent hash map class to support partitioned (multi-pass) hash table building.
- PR #454 Improve CSV reader docs and examples
- PR #465 Added templated C++ API for RMM to avoid explicit cast to `void**`
- PR #513 `.gitignore` tweaks
- PR #521 Add `assert_eq` function for testing
- PR #502 Simplify Dockerfile for local dev, eliminate old conda/pip envs
- PR #549 Adds `-rdynamic` compiler flag to nvcc for Debug builds
- PR #472 RMM: Created centralized rmm::device_vector alias and rmm::exec_policy
- PR #577 Added external C++ API for scatter/gather functions
- PR #500 Improved the concurrent hash map class to support partitioned (multi-pass) hash table building
- PR #583 Updated `gdf_size_type` to `int`
- PR #500 Improved the concurrent hash map class to support partitioned (multi-pass) hash table building
- PR #617 Added .dockerignore file. Prevents adding stale cmake cache files to the docker container
- PR #658 Reduced `JOIN_TEST` time by isolating overflow test of hash table size computation
- PR #664 Added Debuging instructions to README
- PR #651 Remove noqa marks in `__init__.py` files
- PR #671 CSV Reader: uncompressed buffer input can be parsed without explicitly specifying compression as None
- PR #684 Make RMM a submodule
- PR #718 Ensure sum, product, min, max methods pandas compatibility on empty datasets
- PR #720 Refactored Index classes to make them more Pandas-like, added CategoricalIndex
- PR #749 Improve to_arrow and from_arrow Pandas compatibility
- PR #766 Remove TravisCI references, remove unused variables from CMake, fix ARROW_VERSION in Cmake
- PR #773 Add build-args back to Dockerfile and handle dependencies based on environment yml file
- PR #781 Move thirdparty submodules to root and symlink in /cpp
- PR #843 Fix broken cudf/python API examples, add new methods to the API index

## Bug Fixes

- PR #569 CSV Reader: Fix days being off-by-one when parsing some dates
- PR #531 CSV Reader: Fix incorrect parsing of quoted numbers
- PR #465 Added templated C++ API for RMM to avoid explicit cast to `void**`
- PR #473 Added missing <random> include
- PR #478 CSV Reader: Add api support for auto column detection, header, mangle_dupe_cols, usecols
- PR #495 Updated README to correct where cffi pytest should be executed
- PR #501 Fix the intermittent segfault caused by the `thousands` and `compression` parameters in the csv reader
- PR #502 Simplify Dockerfile for local dev, eliminate old conda/pip envs
- PR #512 fix bug for `on` parameter in `DataFrame.merge` to allow for None or single column name
- PR #511 Updated python/cudf/bindings/join.pyx to fix cudf merge printing out dtypes
- PR #513 `.gitignore` tweaks
- PR #521 Add `assert_eq` function for testing
- PR #537 Fix CMAKE_CUDA_STANDARD_REQURIED typo in CMakeLists.txt
- PR #447 Fix silent failure in initializing DataFrame from generator
- PR #545 Temporarily disable csv reader thousands test to prevent segfault (test re-enabled in PR #501)
- PR #559 Fix Assertion error while using `applymap` to change the output dtype
- PR #575 Update `print_env.sh` script to better handle missing commands
- PR #612 Prevent an exception from occuring with true division on integer series.
- PR #630 Fix deprecation warning for `pd.core.common.is_categorical_dtype`
- PR #622 Fix Series.append() behaviour when appending values with different numeric dtype
- PR #603 Fix error while creating an empty column using None.
- PR #673 Fix array of strings not being caught in from_pandas
- PR #644 Fix return type and column support of dataframe.quantile()
- PR #634 Fix create `DataFrame.from_pandas()` with numeric column names
- PR #654 Add resolution check for GDF_TIMESTAMP in Join
- PR #648 Enforce one-to-one copy required when using `numba>=0.42.0`
- PR #645 Fix cmake build type handling not setting debug options when CMAKE_BUILD_TYPE=="Debug"
- PR #669 Fix GIL deadlock when launching multiple python threads that make Cython calls
- PR #665 Reworked the hash map to add a way to report the destination partition for a key
- PR #670 CMAKE: Fix env include path taking precedence over libcudf source headers
- PR #674 Check for gdf supported column types
- PR #677 Fix 'gdf_csv_test_Dates' gtest failure due to missing nrows parameter
- PR #604 Fix the parsing errors while reading a csv file using `sep` instead of `delimiter`.
- PR #686 Fix converting nulls to NaT values when converting Series to Pandas/Numpy
- PR #689 CSV Reader: Fix behavior with skiprows+header to match pandas implementation
- PR #691 Fixes Join on empty input DFs
- PR #706 CSV Reader: Fix broken dtype inference when whitespace is in data
- PR #717 CSV reader: fix behavior when parsing a csv file with no data rows
- PR #724 CSV Reader: fix build issue due to parameter type mismatch in a std::max call
- PR #734 Prevents reading undefined memory in gpu_expand_mask_bits numba kernel
- PR #747 CSV Reader: fix an issue where CUDA allocations fail with some large input files
- PR #750 Fix race condition for handling NVStrings in CMake
- PR #719 Fix merge column ordering
- PR #770 Fix issue where RMM submodule pointed to wrong branch and pin other to correct branches
- PR #778 Fix hard coded ABI off setting
- PR #784 Update RMM submodule commit-ish and pip paths
- PR #794 Update `rmm::exec_policy` usage to fix segmentation faults when used as temprory allocator.
- PR #800 Point git submodules to branches of forks instead of exact commits


# cuDF 0.4.0 (05 Dec 2018)

## New Features

- PR #398 add pandas-compatible `DataFrame.shape()` and `Series.shape()`
- PR #394 New documentation feature "10 Minutes to cuDF"
- PR #361 CSV Reader: Add support for strings with delimiters

## Improvements

 - PR #436 Improvements for type_dispatcher and wrapper structs
 - PR #429 Add CHANGELOG.md (this file)
 - PR #266 use faster CUDA-accelerated DataFrame column/Series concatenation.
 - PR #379 new C++ `type_dispatcher` reduces code complexity in supporting many data types.
 - PR #349 Improve performance for creating columns from memoryview objects
 - PR #445 Update reductions to use type_dispatcher. Adds integer types support to sum_of_squares.
 - PR #448 Improve installation instructions in README.md
 - PR #456 Change default CMake build to Release, and added option for disabling compilation of tests

## Bug Fixes

 - PR #444 Fix csv_test CUDA too many resources requested fail.
 - PR #396 added missing output buffer in validity tests for groupbys.
 - PR #408 Dockerfile updates for source reorganization
 - PR #437 Add cffi to Dockerfile conda env, fixes "cannot import name 'librmm'"
 - PR #417 Fix `map_test` failure with CUDA 10
 - PR #414 Fix CMake installation include file paths
 - PR #418 Properly cast string dtypes to programmatic dtypes when instantiating columns
 - PR #427 Fix and tests for Concatenation illegal memory access with nulls


# cuDF 0.3.0 (23 Nov 2018)

## New Features

 - PR #336 CSV Reader string support

## Improvements

 - PR #354 source code refactored for better organization. CMake build system overhaul. Beginning of transition to Cython bindings.
 - PR #290 Add support for typecasting to/from datetime dtype
 - PR #323 Add handling pyarrow boolean arrays in input/out, add tests
 - PR #325 GDF_VALIDITY_UNSUPPORTED now returned for algorithms that don't support non-empty valid bitmasks
 - PR #381 Faster InputTooLarge Join test completes in ms rather than minutes.
 - PR #373 .gitignore improvements
 - PR #367 Doc cleanup & examples for DataFrame methods
 - PR #333 Add Rapids Memory Manager documentation
 - PR #321 Rapids Memory Manager adds file/line location logging and convenience macros
 - PR #334 Implement DataFrame `__copy__` and `__deepcopy__`
 - PR #271 Add NVTX ranges to pygdf
 - PR #311 Document system requirements for conda install

## Bug Fixes

 - PR #337 Retain index on `scale()` function
 - PR #344 Fix test failure due to PyArrow 0.11 Boolean handling
 - PR #364 Remove noexcept from managed_allocator;  CMakeLists fix for NVstrings
 - PR #357 Fix bug that made all series be considered booleans for indexing
 - PR #351 replace conda env configuration for developers
 - PRs #346 #360 Fix CSV reading of negative numbers
 - PR #342 Fix CMake to use conda-installed nvstrings
 - PR #341 Preserve categorical dtype after groupby aggregations
 - PR #315 ReadTheDocs build update to fix missing libcuda.so
 - PR #320 FIX out-of-bounds access error in reductions.cu
 - PR #319 Fix out-of-bounds memory access in libcudf count_valid_bits
 - PR #303 Fix printing empty dataframe


# cuDF 0.2.0 and cuDF 0.1.0

These were initial releases of cuDF based on previously separate pyGDF and libGDF libraries.<|MERGE_RESOLUTION|>--- conflicted
+++ resolved
@@ -130,11 +130,8 @@
 - PR #4305 Move gpuarrow.pyx and related libarrow_cuda files into `_libxx`
 - PR #4244 Port nvstrings Substring Gather/Scatter functions to cuDF Python/Cython
 - PR #4280 Port nvstrings Numeric Handling functions to cuDF Python/Cython
-<<<<<<< HEAD
 - PR #4314 Add Java and JNI bindings for string contains
-=======
 - PR #4166 Port `is_sorted.pyx` to use libcudf++ APIs
->>>>>>> d9cb8415
 
 ## Bug Fixes
 
