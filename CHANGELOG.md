# cuDF 0.9.0 (Date TBD)

## New Features

- PR #1993 Add CUDA-accelerated series aggregations: mean, var, std
- PR #2111 IO Readers: Support memory buffer, file-like object, and URL inputs
- PR #2012 Add `reindex()` to DataFrame and Series
- PR #2097 Add GPU-accelerated AVRO reader
- PR #2098 Support binary ops on DFs and Series with mismatched indices
- PR #2160 Merge `dask-cudf` codebase into `cudf` repo
- PR #2149 CSV Reader: Add `hex` dtype for explicit hexadecimal parsing
- PR #2156 Add `upper_bound()` and `lower_bound()` for libcudf tables and `searchsorted()` for cuDF Series
- PR #2158 CSV Reader: Support single, non-list/dict argument for `dtype`
- PR #2177 CSV Reader: Add `parse_dates` parameter for explicit date inference
- PR #1744 cudf::apply_boolean_mask and cudf::drop_nulls support for cudf::table inputs (multi-column)
- PR #2196 Add `DataFrame.dropna()`
- PR #2197 CSV Writer: add `chunksize` parameter for `to_csv`
- PR #2215 `type_dispatcher` benchmark
- PR #2179 Add Java quantiles
- PR #2157 Add __array_function__ to DataFrame and Series
- PR #2212 Java support for ORC reader
- PR #2224 Add DataFrame isna, isnull, notna functions
- PR #2236 Add Series.drop_duplicates
- PR #2105 Add hash-based join benchmark
- PR #2316 Add unique, nunique, and value_counts for datetime columns
- PR #2337 Add Java support for slicing a ColumnVector
- PR #2049 Add cudf::merge (sorted merge)
- PR #2368 Full cudf+dask Parquet Support
- PR #2380 New cudf::is_sorted checks whether cudf::table is sorted
- PR #2356 Java column vector standard deviation support
<<<<<<< HEAD
- PR #2221 MultiIndex Full Indexing - Support iloc and wildcards for loc
- PR #2423 Added `groupby.quantile()`
- PR #2429 Java column vector: added support for getting length of strings in a ColumnVector 
- PR #2415 Revamp `value_counts` to use groupby count series of any type
=======
- PR #2221 MultiIndex full indexing - Support iloc and wildcards for loc
- PR #2429 Java support for getting length of strings in a ColumnVector
- PR #2415 Add `value_counts` for series of any type
>>>>>>> d9be5f14
- PR #2446 Add __array_function__ for index
- PR #2437 ORC reader: Add 'use_np_dtypes' option
- PR #2382 Add CategoricalAccessor add, remove, rename, and ordering methods
- PR #2464 Native implement `__cuda_array_interface__` for Series/Index/Column objects
- PR #2425 Rolling window now accepts array-based user-defined functions
- PR #2442 Add __setitem__
- PR #2449 Java support for getting byte count of strings in a ColumnVector
- PR #2492 Add groupby.size() method
- PR #2358 Add cudf::nans_to_nulls: convert floating point column into bitmask
- PR #2489 Add drop argument to set_index
- PR #2491 Add Java bindings for ORC reader 'use_np_dtypes' option
- PR #2213 Support s/ms/us/ns DatetimeColumn time unit resolutions
- PR #2536 Add _constructor properties to Series and DataFrame

## Improvements

- PR #2103 Move old `column` and `bitmask` files into `legacy/` directory
- PR #2109 added name to Python column classes
- PR #1947 Cleanup serialization code
- PR #2125 More aggregate in java API
- PR #2127 Add in java Scalar tests
- PR #2088 Refactor of Python groupby code
- PR #2130 Java serialization and deserialization of tables.
- PR #2131 Chunk rows logic added to csv_writer
- PR #2129 Add functions in the Java API to support nullable column filtering
- PR #2165 made changes to get_dummies api for it to be available in MethodCache
- PR #2171 Add CodeCov integration, fix doc version, make --skip-tests work when invoking with source
- PR #2184 handle remote orc files for dask-cudf
- PR #2186 Add `getitem` and `getattr` style access to Rolling objects
- PR #2168 Use cudf.Column for CategoricalColumn's categories instead of a tuple
- PR #2193 DOC: cudf::type_dispatcher documentation for specializing dispatched functors
- PR #2199 Better java support for appending strings
- PR #2176 Added column dtype support for datetime, int8, int16 to csv_writer
- PR #2209 Matching `get_dummies` & `select_dtypes` behavior to pandas
- PR #2217 Updated Java bindings to use the new groupby API
- PR #2214 DOC: Update doc instructions to build/install `cudf` and `dask-cudf`
- PR #2220 Update Java bindings for reduction rename
- PR #2232 Move CodeCov upload from build script to Jenkins
- PR #2225 refactor to use libcudf for gathering columns in dataframes
- PR #2293 Improve join performance (faster compute_join_output_size)
- PR #2300 Create separate dask codeowners for dask-cudf codebase
- PR #2304 gdf_group_by_without_aggregations returns gdf_column
- PR #2309 Java readers: remove redundant copy of result pointers
- PR #2307 Add `black` and `isort` to style checker script
- PR #2345 Restore removal of old groupby implementation
- PR #2342 Improve `astype()` to operate all ways
- PR #2329 using libcudf cudf::copy for column deep copy
- PR #2344 DOC: docs on code formatting for contributors
- PR #2376 Add inoperative axis= and win_type= arguments to Rolling()
- PR #2378 remove dask for (de-)serialization of cudf objects
- PR #2353 Bump Arrow and Dask versions
- PR #2377 Replace `standard_python_slice` with just `slice.indices()`
- PR #2373 cudf.DataFrame enchancements & Series.values support
- PR #2392 Remove dlpack submodule; make cuDF's Cython API externally accessible
- PR #2430 Updated Java bindings to use the new unary API
- PR #2406 Moved all existing `table` related files to a `legacy/` directory
- PR #2350 Performance related changes to get_dummies
- PR #2420 Remove `cudautils.astype` and replace with `typecast.apply_cast`
- PR #2456 Small improvement to typecast utility
- PR #2458 Fix handling of thirdparty packages in `isort` config
- PR #2459 IO Readers: Consolidate all readers to use `datasource` class
- PR #2475 Exposed type_dispatcher.hpp, nvcategory_util.hpp and wrapper_types.hpp in the include folder
- PR #2484 Enabled building libcudf as a static library
- PR #2453 Streamline CUDA_REL environment variable
- PR #2483 Bundle Boost filesystem dependency in the Java jar
- PR #2486 Java API hash functions
- PR #2481 Adds the ignore_null_keys option to the java api
- PR #2490 Java api: support multiple aggregates for the same column
- PR #2510 Java api: uses table based apply_boolean_mask
- PR #2432 Use pandas formatting for console, html, and latex output
- PR #2573 Bump numba version to 0.45.1
- PR #2606 Fix references to notebooks-contrib


## Bug Fixes

- PR #2086 Fixed quantile api behavior mismatch in series & dataframe
- PR #2128 Add offset param to host buffer readers in java API.
- PR #2145 Work around binops validity checks for java
- PR #2146 Work around unary_math validity checks for java
- PR #2151 Fixes bug in cudf::copy_range where null_count was invalid
- PR #2139 matching to pandas describe behavior & fixing nan values issue
- PR #2161 Implicitly convert unsigned to signed integer types in binops
- PR #2154 CSV Reader: Fix bools misdetected as strings dtype
- PR #2178 Fix bug in rolling bindings where a view of an ephemeral column was being taken
- PR #2180 Fix issue with isort reordering `importorskip` below imports depending on them
- PR #2187 fix to honor dtype when numpy arrays are passed to columnops.as_column
- PR #2190 Fix issue in astype conversion of string column to 'str'
- PR #2208 Fix issue with calling `head()` on one row dataframe
- PR #2229 Propagate exceptions from Cython cdef functions
- PR #2234 Fix issue with local build script not properly building
- PR #2223 Fix CUDA invalid configuration errors reported after loading small compressed ORC files
- PR #2162 Setting is_unique and is_monotonic-related attributes
- PR #2244 Fix ORC RLEv2 delta mode decoding with nonzero residual delta width
- PR #2297 Work around `var/std` unsupported only at debug build
- PR #2302 Fixed java serialization corner case
- PR #2355 Handle float16 in binary operations
- PR #2311 Fix copy behaviour for GenericIndex
- PR #2349 Fix issues with String filter in java API
- PR #2323 Fix groupby on categoricals
- PR #2328 Ensure order is preserved in CategoricalAccessor._set_categories
- PR #2202 Fix issue with unary ops mishandling empty input
- PR #2326 Fix for bug in DLPack when reading multiple columns
- PR #2324 Fix cudf Docker build
- PR #2325 Fix ORC RLEv2 patched base mode decoding with nonzero patch width
- PR #2235 Fix get_dummies to be compatible with dask
- PR #2332 Zero initialize gdf_dtype_extra_info
- PR #2355 Handle float16 in binary operations
- PR #2360 Fix missing dtype handling in cudf.Series & columnops.as_column
- PR #2364 Fix quantile api and other trivial issues around it
- PR #2361 Fixed issue with `codes` of CategoricalIndex
- PR #2357 Fixed inconsistent type of index created with from_pandas vs direct construction
- PR #2389 Fixed Rolling __getattr__ and __getitem__ for offset based windows
- PR #2402 Fixed bug in valid mask computation in cudf::copy_if (apply_boolean_mask)
- PR #2401 Fix to a scalar datetime(of type Days) issue
- PR #2386 Correctly allocate output valids in groupby
- PR #2411 Fixed failures on binary op on single element string column
- PR #2422 Fix Pandas logical binary operation incompatibilites
- PR #2447 Fix CodeCov posting build statuses temporarily
- PR #2450 Fix erroneous null handling in `cudf.DataFrame`'s `apply_rows`
- PR #2470 Fix issues with empty strings and string categories (Java)
- PR #2471 Fix String Column Validity.
- PR #2481 Fix java validity buffer serialization
- PR #2485 Updated bytes calculation to use size_t to avoid overflow in column concat
- PR #2461 Fix groupby multiple aggregations same column
- PR #2514 Fix cudf::drop_nulls threshold handling in Cython
- PR #2516 Fix utilities include paths and meta.yaml header paths
- PR #2517 Fix device memory leak in to_dlpack tensor deleter
- PR #2431 Fix local build generated file ownerships
- PR #2511 Added import of orc, refactored exception handlers to not squash fatal exceptions
- PR #2527 Fix index and column input handling in dask_cudf read_parquet
- PR #2466 Fix `dataframe.query` returning null rows erroneously
- PR #2548 Orc reader: fix non-deterministic data decoding at chunk boundaries
- PR #2557 fix cudautils import in string.py
- PR #2521 Fix casting datetimes from/to the same resolution
- PR #2545 Fix MultiIndexes with datetime levels
- PR #2560 Remove duplicate `dlpack` definition in conda recipe
- PR #2567 Fix ColumnVector.fromScalar issues while dealing with null scalars
- PR #2565 Orc reader: fix incorrect data decoding of int64 data types
- PR #2577 Fix search benchmark compilation error by adding necessary header
- PR #2604 Fix a bug in copying.pyx:_normalize_types that upcasted int32 to int64


# cuDF 0.8.0 (27 June 2019)

## New Features

- PR #1524 Add GPU-accelerated JSON Lines parser with limited feature set
- PR #1569 Add support for Json objects to the JSON Lines reader
- PR #1622 Add Series.loc
- PR #1654 Add cudf::apply_boolean_mask: faster replacement for gdf_apply_stencil
- PR #1487 cython gather/scatter
- PR #1310 Implemented the slice/split functionality.
- PR #1630 Add Python layer to the GPU-accelerated JSON reader
- PR #1745 Add rounding of numeric columns via Numba
- PR #1772 JSON reader: add support for BytesIO and StringIO input
- PR #1527 Support GDF_BOOL8 in readers and writers
- PR #1819 Logical operators (AND, OR, NOT) for libcudf and cuDF
- PR #1813 ORC Reader: Add support for stripe selection
- PR #1828 JSON Reader: add suport for bool8 columns
- PR #1833 Add column iterator with/without nulls
- PR #1665 Add the point-in-polygon GIS function
- PR #1863 Series and Dataframe methods for all and any
- PR #1908 cudf::copy_range and cudf::fill for copying/assigning an index or range to a constant
- PR #1921 Add additional formats for typecasting to/from strings
- PR #1807 Add Series.dropna()
- PR #1987 Allow user defined functions in the form of ptx code to be passed to binops
- PR #1948 Add operator functions like `Series.add()` to DataFrame and Series
- PR #1954 Add skip test argument to GPU build script
- PR #2018 Add bindings for new groupby C++ API
- PR #1984 Add rolling window operations Series.rolling() and DataFrame.rolling()
- PR #1542 Python method and bindings for to_csv
- PR #1995 Add Java API
- PR #1998 Add google benchmark to cudf
- PR #1845 Add cudf::drop_duplicates, DataFrame.drop_duplicates
- PR #1652 Added `Series.where()` feature
- PR #2074 Java Aggregates, logical ops, and better RMM support
- PR #2140 Add a `cudf::transform` function
- PR #2068 Concatenation of different typed columns

## Improvements

- PR #1538 Replacing LesserRTTI with inequality_comparator
- PR #1703 C++: Added non-aggregating `insert` to `concurrent_unordered_map` with specializations to store pairs with a single atomicCAS when possible.
- PR #1422 C++: Added a RAII wrapper for CUDA streams
- PR #1701 Added `unique` method for stringColumns
- PR #1713 Add documentation for Dask-XGBoost
- PR #1666 CSV Reader: Improve performance for files with large number of columns
- PR #1725 Enable the ability to use a single column groupby as its own index
- PR #1759 Add an example showing simultaneous rolling averages to `apply_grouped` documentation
- PR #1746 C++: Remove unused code: `windowed_ops.cu`, `sorting.cu`, `hash_ops.cu`
- PR #1748 C++: Add `bool` nullability flag to `device_table` row operators
- PR #1764 Improve Numerical column: `mean_var` and `mean`
- PR #1767 Speed up Python unit tests
- PR #1770 Added build.sh script, updated CI scripts and documentation
- PR #1739 ORC Reader: Add more pytest coverage
- PR #1696 Added null support in `Series.replace()`.
- PR #1390 Added some basic utility functions for `gdf_column`'s
- PR #1791 Added general column comparison code for testing
- PR #1795 Add printing of git submodule info to `print_env.sh`
- PR #1796 Removing old sort based group by code and gdf_filter
- PR #1811 Added funtions for copying/allocating `cudf::table`s
- PR #1838 Improve columnops.column_empty so that it returns typed columns instead of a generic Column
- PR #1890 Add utils.get_dummies- a pandas-like wrapper around one_hot-encoding
- PR #1823 CSV Reader: default the column type to string for empty dataframes
- PR #1827 Create bindings for scalar-vector binops, and update one_hot_encoding to use them
- PR #1817 Operators now support different sized dataframes as long as they don't share different sized columns
- PR #1855 Transition replace_nulls to new C++ API and update corresponding Cython/Python code
- PR #1858 Add `std::initializer_list` constructor to `column_wrapper`
- PR #1846 C++ type-erased gdf_equal_columns test util; fix gdf_equal_columns logic error
- PR #1390 Added some basic utility functions for `gdf_column`s
- PR #1391 Tidy up bit-resolution-operation and bitmask class code
- PR #1882 Add iloc functionality to MultiIndex dataframes
- PR #1884 Rolling windows: general enhancements and better coverage for unit tests
- PR #1886 support GDF_STRING_CATEGORY columns in apply_boolean_mask, drop_nulls and other libcudf functions
- PR #1896 Improve performance of groupby with levels specified in dask-cudf
- PR #1915 Improve iloc performance for non-contiguous row selection
- PR #1859 Convert read_json into a C++ API
- PR #1919 Rename libcudf namespace gdf to namespace cudf
- PR #1850 Support left_on and right_on for DataFrame merge operator
- PR #1930 Specialize constructor for `cudf::bool8` to cast argument to `bool`
- PR #1938 Add default constructor for `column_wrapper`
- PR #1930 Specialize constructor for `cudf::bool8` to cast argument to `bool`
- PR #1952 consolidate libcudf public API headers in include/cudf
- PR #1949 Improved selection with boolmask using libcudf `apply_boolean_mask`
- PR #1956 Add support for nulls in `query()`
- PR #1973 Update `std::tuple` to `std::pair` in top-most libcudf APIs and C++ transition guide
- PR #1981 Convert read_csv into a C++ API
- PR #1868 ORC Reader: Support row index for speed up on small/medium datasets
- PR #1964 Added support for list-like types in Series.str.cat
- PR #2005 Use HTML5 details tag in bug report issue template
- PR #2003 Removed few redundant unit-tests from test_string.py::test_string_cat
- PR #1944 Groupby design improvements
- PR #2017 Convert `read_orc()` into a C++ API
- PR #2011 Convert `read_parquet()` into a C++ API
- PR #1756 Add documentation "10 Minutes to cuDF and dask_cuDF"
- PR #2034 Adding support for string columns concatenation using "add" binary operator
- PR #2042 Replace old "10 Minutes" guide with new guide for docs build process
- PR #2036 Make library of common test utils to speed up tests compilation
- PR #2022 Facilitating get_dummies to be a high level api too
- PR #2050 Namespace IO readers and add back free-form `read_xxx` functions
- PR #2104 Add a functional ``sort=`` keyword argument to groupby
- PR #2108 Add `find_and_replace` for StringColumn for replacing single values

## Bug Fixes

- PR #1465 Fix for test_orc.py and test_sparse_df.py test failures
- PR #1583 Fix underlying issue in `as_index()` that was causing `Series.quantile()` to fail
- PR #1680 Add errors= keyword to drop() to fix cudf-dask bug
- PR #1651 Fix `query` function on empty dataframe
- PR #1616 Fix CategoricalColumn to access categories by index instead of iteration
- PR #1660 Fix bug in `loc` when indexing with a column name (a string)
- PR #1683 ORC reader: fix timestamp conversion to UTC
- PR #1613 Improve CategoricalColumn.fillna(-1) performance
- PR #1642 Fix failure of CSV_TEST gdf_csv_test.SkiprowsNrows on multiuser systems
- PR #1709 Fix handling of `datetime64[ms]` in `dataframe.select_dtypes`
- PR #1704 CSV Reader: Add support for the plus sign in number fields
- PR #1687 CSV reader: return an empty dataframe for zero size input
- PR #1757 Concatenating columns with null columns
- PR #1755 Add col_level keyword argument to melt
- PR #1758 Fix df.set_index() when setting index from an empty column
- PR #1749 ORC reader: fix long strings of NULL values resulting in incorrect data
- PR #1742 Parquet Reader: Fix index column name to match PANDAS compat
- PR #1782 Update libcudf doc version
- PR #1783 Update conda dependencies
- PR #1786 Maintain the original series name in series.unique output
- PR #1760 CSV Reader: fix segfault when dtype list only includes columns from usecols list
- PR #1831 build.sh: Assuming python is in PATH instead of using PYTHON env var
- PR #1839 Raise an error instead of segfaulting when transposing a DataFrame with StringColumns
- PR #1840 Retain index correctly during merge left_on right_on
- PR #1825 cuDF: Multiaggregation Groupby Failures
- PR #1789 CSV Reader: Fix missing support for specifying `int8` and `int16` dtypes
- PR #1857 Cython Bindings: Handle `bool` columns while calling `column_view_from_NDArrays`
- PR #1849 Allow DataFrame support methods to pass arguments to the methods
- PR #1847 Fixed #1375 by moving the nvstring check into the wrapper function
- PR #1864 Fixing cudf reduction for POWER platform
- PR #1869 Parquet reader: fix Dask timestamps not matching with Pandas (convert to milliseconds)
- PR #1876 add dtype=bool for `any`, `all` to treat integer column correctly
- PR #1875 CSV reader: take NaN values into account in dtype detection
- PR #1873 Add column dtype checking for the all/any methods
- PR #1902 Bug with string iteration in _apply_basic_agg
- PR #1887 Fix for initialization issue in pq_read_arg,orc_read_arg
- PR #1867 JSON reader: add support for null/empty fields, including the 'null' literal
- PR #1891 Fix bug #1750 in string column comparison
- PR #1909 Support of `to_pandas()` of boolean series with null values
- PR #1923 Use prefix removal when two aggs are called on a SeriesGroupBy
- PR #1914 Zero initialize gdf_column local variables
- PR #1959 Add support for comparing boolean Series to scalar
- PR #1966 Ignore index fix in series append
- PR #1967 Compute index __sizeof__ only once for DataFrame __sizeof__
- PR #1977 Support CUDA installation in default system directories
- PR #1982 Fixes incorrect index name after join operation
- PR #1985 Implement `GDF_PYMOD`, a special modulo that follows python's sign rules
- PR #1991 Parquet reader: fix decoding of NULLs
- PR #1990 Fixes a rendering bug in the `apply_grouped` documentation
- PR #1978 Fix for values being filled in an empty dataframe
- PR #2001 Correctly create MultiColumn from Pandas MultiColumn
- PR #2006 Handle empty dataframe groupby construction for dask
- PR #1965 Parquet Reader: Fix duplicate index column when it's already in `use_cols`
- PR #2033 Add pip to conda environment files to fix warning
- PR #2028 CSV Reader: Fix reading of uncompressed files without a recognized file extension
- PR #2073 Fix an issue when gathering columns with NVCategory and nulls
- PR #2053 cudf::apply_boolean_mask return empty column for empty boolean mask
- PR #2066 exclude `IteratorTest.mean_var_output` test from debug build
- PR #2069 Fix JNI code to use read_csv and read_parquet APIs
- PR #2071 Fix bug with unfound transitive dependencies for GTests in Ubuntu 18.04
- PR #2089 Configure Sphinx to render params correctly
- PR #2091 Fix another bug with unfound transitive dependencies for `cudftestutils` in Ubuntu 18.04
- PR #2115 Just apply `--disable-new-dtags` instead of trying to define all the transitive dependencies
- PR #2106 Fix errors in JitCache tests caused by sharing of device memory between processes
- PR #2120 Fix errors in JitCache tests caused by running multiple threads on the same data
- PR #2102 Fix memory leak in groupby
- PR #2113 fixed typo in to_csv code example


# cudf 0.7.2 (16 May 2019)

## New Features

- PR #1735 Added overload for atomicAdd on int64. Streamlined implementation of custom atomic overloads.
- PR #1741 Add MultiIndex concatenation

## Bug Fixes

- PR #1718 Fix issue with SeriesGroupBy MultiIndex in dask-cudf
- PR #1734 Python: fix performance regression for groupby count() aggregations
- PR #1768 Cython: fix handling read only schema buffers in gpuarrow reader


# cudf 0.7.1 (11 May 2019)

## New Features

- PR #1702 Lazy load MultiIndex to return groupby performance to near optimal.

## Bug Fixes

- PR #1708 Fix handling of `datetime64[ms]` in `dataframe.select_dtypes`


# cuDF 0.7.0 (10 May 2019)

## New Features

- PR #982 Implement gdf_group_by_without_aggregations and gdf_unique_indices functions
- PR #1142 Add `GDF_BOOL` column type
- PR #1194 Implement overloads for CUDA atomic operations
- PR #1292 Implemented Bitwise binary ops AND, OR, XOR (&, |, ^)
- PR #1235 Add GPU-accelerated Parquet Reader
- PR #1335 Added local_dict arg in `DataFrame.query()`.
- PR #1282 Add Series and DataFrame.describe()
- PR #1356 Rolling windows
- PR #1381 Add DataFrame._get_numeric_data
- PR #1388 Add CODEOWNERS file to auto-request reviews based on where changes are made
- PR #1396 Add DataFrame.drop method
- PR #1413 Add DataFrame.melt method
- PR #1412 Add DataFrame.pop()
- PR #1419 Initial CSV writer function
- PR #1441 Add Series level cumulative ops (cumsum, cummin, cummax, cumprod)
- PR #1420 Add script to build and test on a local gpuCI image
- PR #1440 Add DatetimeColumn.min(), DatetimeColumn.max()
- PR #1455 Add Series.Shift via Numba kernel
- PR #1441 Add Series level cumulative ops (cumsum, cummin, cummax, cumprod)
- PR #1461 Add Python coverage test to gpu build
- PR #1445 Parquet Reader: Add selective reading of rows and row group
- PR #1532 Parquet Reader: Add support for INT96 timestamps
- PR #1516 Add Series and DataFrame.ndim
- PR #1556 Add libcudf C++ transition guide
- PR #1466 Add GPU-accelerated ORC Reader
- PR #1565 Add build script for nightly doc builds
- PR #1508 Add Series isna, isnull, and notna
- PR #1456 Add Series.diff() via Numba kernel
- PR #1588 Add Index `astype` typecasting
- PR #1301 MultiIndex support
- PR #1599 Level keyword supported in groupby
- PR #929 Add support operations to dataframe
- PR #1609 Groupby accept list of Series
- PR #1658 Support `group_keys=True` keyword in groupby method

## Improvements

- PR #1531 Refactor closures as private functions in gpuarrow
- PR #1404 Parquet reader page data decoding speedup
- PR #1076 Use `type_dispatcher` in join, quantiles, filter, segmented sort, radix sort and hash_groupby
- PR #1202 Simplify README.md
- PR #1149 CSV Reader: Change convertStrToValue() functions to `__device__` only
- PR #1238 Improve performance of the CUDA trie used in the CSV reader
- PR #1245 Use file cache for JIT kernels
- PR #1278 Update CONTRIBUTING for new conda environment yml naming conventions
- PR #1163 Refactored UnaryOps. Reduced API to two functions: `gdf_unary_math` and `gdf_cast`. Added `abs`, `-`, and `~` ops. Changed bindings to Cython
- PR #1284 Update docs version
- PR #1287 add exclude argument to cudf.select_dtype function
- PR #1286 Refactor some of the CSV Reader kernels into generic utility functions
- PR #1291 fillna in `Series.to_gpu_array()` and `Series.to_array()` can accept the scalar too now.
- PR #1005 generic `reduction` and `scan` support
- PR #1349 Replace modernGPU sort join with thrust.
- PR #1363 Add a dataframe.mean(...) that raises NotImplementedError to satisfy `dask.dataframe.utils.is_dataframe_like`
- PR #1319 CSV Reader: Use column wrapper for gdf_column output alloc/dealloc
- PR #1376 Change series quantile default to linear
- PR #1399 Replace CFFI bindings for NVTX functions with Cython bindings
- PR #1389 Refactored `set_null_count()`
- PR #1386 Added macros `GDF_TRY()`, `CUDF_TRY()` and `ASSERT_CUDF_SUCCEEDED()`
- PR #1435 Rework CMake and conda recipes to depend on installed libraries
- PR #1391 Tidy up bit-resolution-operation and bitmask class code
- PR #1439 Add cmake variable to enable compiling CUDA code with -lineinfo
- PR #1462 Add ability to read parquet files from arrow::io::RandomAccessFile
- PR #1453 Convert CSV Reader CFFI to Cython
- PR #1479 Convert Parquet Reader CFFI to Cython
- PR #1397 Add a utility function for producing an overflow-safe kernel launch grid configuration
- PR #1382 Add GPU parsing of nested brackets to cuIO parsing utilities
- PR #1481 Add cudf::table constructor to allocate a set of `gdf_column`s
- PR #1484 Convert GroupBy CFFI to Cython
- PR #1463 Allow and default melt keyword argument var_name to be None
- PR #1486 Parquet Reader: Use device_buffer rather than device_ptr
- PR #1525 Add cudatoolkit conda dependency
- PR #1520 Renamed `src/dataframe` to `src/table` and moved `table.hpp`. Made `types.hpp` to be type declarations only.
- PR #1492 Convert transpose CFFI to Cython
- PR #1495 Convert binary and unary ops CFFI to Cython
- PR #1503 Convert sorting and hashing ops CFFI to Cython
- PR #1522 Use latest release version in update-version CI script
- PR #1533 Remove stale join CFFI, fix memory leaks in join Cython
- PR #1521 Added `row_bitmask` to compute bitmask for rows of a table. Merged `valids_ops.cu` and `bitmask_ops.cu`
- PR #1553 Overload `hash_row` to avoid using intial hash values. Updated `gdf_hash` to select between overloads
- PR #1585 Updated `cudf::table` to maintain own copy of wrapped `gdf_column*`s
- PR #1559 Add `except +` to all Cython function definitions to catch C++ exceptions properly
- PR #1617 `has_nulls` and `column_dtypes` for `cudf::table`
- PR #1590 Remove CFFI from the build / install process entirely
- PR #1536 Convert gpuarrow CFFI to Cython
- PR #1655 Add `Column._pointer` as a way to access underlying `gdf_column*` of a `Column`
- PR #1655 Update readme conda install instructions for cudf version 0.6 and 0.7


## Bug Fixes

- PR #1233 Fix dtypes issue while adding the column to `str` dataframe.
- PR #1254 CSV Reader: fix data type detection for floating-point numbers in scientific notation
- PR #1289 Fix looping over each value instead of each category in concatenation
- PR #1293 Fix Inaccurate error message in join.pyx
- PR #1308 Add atomicCAS overload for `int8_t`, `int16_t`
- PR #1317 Fix catch polymorphic exception by reference in ipc.cu
- PR #1325 Fix dtype of null bitmasks to int8
- PR #1326 Update build documentation to use -DCMAKE_CXX11_ABI=ON
- PR #1334 Add "na_position" argument to CategoricalColumn sort_by_values
- PR #1321 Fix out of bounds warning when checking Bzip2 header
- PR #1359 Add atomicAnd/Or/Xor for integers
- PR #1354 Fix `fillna()` behaviour when replacing values with different dtypes
- PR #1347 Fixed core dump issue while passing dict_dtypes without column names in `cudf.read_csv()`
- PR #1379 Fixed build failure caused due to error: 'col_dtype' may be used uninitialized
- PR #1392 Update cudf Dockerfile and package_versions.sh
- PR #1385 Added INT8 type to `_schema_to_dtype` for use in GpuArrowReader
- PR #1393 Fixed a bug in `gdf_count_nonzero_mask()` for the case of 0 bits to count
- PR #1395 Update CONTRIBUTING to use the environment variable CUDF_HOME
- PR #1416 Fix bug at gdf_quantile_exact and gdf_quantile_appox
- PR #1421 Fix remove creation of series multiple times during `add_column()`
- PR #1405 CSV Reader: Fix memory leaks on read_csv() failure
- PR #1328 Fix CategoricalColumn to_arrow() null mask
- PR #1433 Fix NVStrings/categories includes
- PR #1432 Update NVStrings to 0.7.* to coincide with 0.7 development
- PR #1483 Modify CSV reader to avoid cropping blank quoted characters in non-string fields
- PR #1446 Merge 1275 hotfix from master into branch-0.7
- PR #1447 Fix legacy groupby apply docstring
- PR #1451 Fix hash join estimated result size is not correct
- PR #1454 Fix local build script improperly change directory permissions
- PR #1490 Require Dask 1.1.0+ for `is_dataframe_like` test or skip otherwise.
- PR #1491 Use more specific directories & groups in CODEOWNERS
- PR #1497 Fix Thrust issue on CentOS caused by missing default constructor of host_vector elements
- PR #1498 Add missing include guard to device_atomics.cuh and separated DEVICE_ATOMICS_TEST
- PR #1506 Fix csv-write call to updated NVStrings method
- PR #1510 Added nvstrings `fillna()` function
- PR #1507 Parquet Reader: Default string data to GDF_STRING
- PR #1535 Fix doc issue to ensure correct labelling of cudf.series
- PR #1537 Fix `undefined reference` link error in HashPartitionTest
- PR #1548 Fix ci/local/build.sh README from using an incorrect image example
- PR #1551 CSV Reader: Fix integer column name indexing
- PR #1586 Fix broken `scalar_wrapper::operator==`
- PR #1591 ORC/Parquet Reader: Fix missing import for FileNotFoundError exception
- PR #1573 Parquet Reader: Fix crash due to clash with ORC reader datasource
- PR #1607 Revert change of `column.to_dense_buffer` always return by copy for performance concerns
- PR #1618 ORC reader: fix assert & data output when nrows/skiprows isn't aligned to stripe boundaries
- PR #1631 Fix failure of TYPES_TEST on some gcc-7 based systems.
- PR #1641 CSV Reader: Fix skip_blank_lines behavior with Windows line terminators (\r\n)
- PR #1648 ORC reader: fix non-deterministic output when skiprows is non-zero
- PR #1676 Fix groupby `as_index` behaviour with `MultiIndex`
- PR #1659 Fix bug caused by empty groupbys and multiindex slicing throwing exceptions
- PR #1656 Correct Groupby failure in dask when un-aggregable columns are left in dataframe.
- PR #1689 Fix groupby performance regression
- PR #1694 Add Cython as a runtime dependency since it's required in `setup.py`


# cuDF 0.6.1 (25 Mar 2019)

## Bug Fixes

- PR #1275 Fix CentOS exception in DataFrame.hash_partition from using value "returned" by a void function


# cuDF 0.6.0 (22 Mar 2019)

## New Features

- PR #760 Raise `FileNotFoundError` instead of `GDF_FILE_ERROR` in `read_csv` if the file does not exist
- PR #539 Add Python bindings for replace function
- PR #823 Add Doxygen configuration to enable building HTML documentation for libcudf C/C++ API
- PR #807 CSV Reader: Add byte_range parameter to specify the range in the input file to be read
- PR #857 Add Tail method for Series/DataFrame and update Head method to use iloc
- PR #858 Add series feature hashing support
- PR #871 CSV Reader: Add support for NA values, including user specified strings
- PR #893 Adds PyArrow based parquet readers / writers to Python, fix category dtype handling, fix arrow ingest buffer size issues
- PR #867 CSV Reader: Add support for ignoring blank lines and comment lines
- PR #887 Add Series digitize method
- PR #895 Add Series groupby
- PR #898 Add DataFrame.groupby(level=0) support
- PR #920 Add feather, JSON, HDF5 readers / writers from PyArrow / Pandas
- PR #888 CSV Reader: Add prefix parameter for column names, used when parsing without a header
- PR #913 Add DLPack support: convert between cuDF DataFrame and DLTensor
- PR #939 Add ORC reader from PyArrow
- PR #918 Add Series.groupby(level=0) support
- PR #906 Add binary and comparison ops to DataFrame
- PR #958 Support unary and binary ops on indexes
- PR #964 Add `rename` method to `DataFrame`, `Series`, and `Index`
- PR #985 Add `Series.to_frame` method
- PR #985 Add `drop=` keyword to reset_index method
- PR #994 Remove references to pygdf
- PR #990 Add external series groupby support
- PR #988 Add top-level merge function to cuDF
- PR #992 Add comparison binaryops to DateTime columns
- PR #996 Replace relative path imports with absolute paths in tests
- PR #995 CSV Reader: Add index_col parameter to specify the column name or index to be used as row labels
- PR #1004 Add `from_gpu_matrix` method to DataFrame
- PR #997 Add property index setter
- PR #1007 Replace relative path imports with absolute paths in cudf
- PR #1013 select columns with df.columns
- PR #1016 Rename Series.unique_count() to nunique() to match pandas API
- PR #947 Prefixsum to handle nulls and float types
- PR #1029 Remove rest of relative path imports
- PR #1021 Add filtered selection with assignment for Dataframes
- PR #872 Adding NVCategory support to cudf apis
- PR #1052 Add left/right_index and left/right_on keywords to merge
- PR #1091 Add `indicator=` and `suffixes=` keywords to merge
- PR #1107 Add unsupported keywords to Series.fillna
- PR #1032 Add string support to cuDF python
- PR #1136 Removed `gdf_concat`
- PR #1153 Added function for getting the padded allocation size for valid bitmask
- PR #1148 Add cudf.sqrt for dataframes and Series
- PR #1159 Add Python bindings for libcudf dlpack functions
- PR #1155 Add __array_ufunc__ for DataFrame and Series for sqrt
- PR #1168 to_frame for series accepts a name argument


## Improvements

- PR #1218 Add dask-cudf page to API docs
- PR #892 Add support for heterogeneous types in binary ops with JIT
- PR #730 Improve performance of `gdf_table` constructor
- PR #561 Add Doxygen style comments to Join CUDA functions
- PR #813 unified libcudf API functions by replacing gpu_ with gdf_
- PR #822 Add support for `__cuda_array_interface__` for ingest
- PR #756 Consolidate common helper functions from unordered map and multimap
- PR #753 Improve performance of groupby sum and average, especially for cases with few groups.
- PR #836 Add ingest support for arrow chunked arrays in Column, Series, DataFrame creation
- PR #763 Format doxygen comments for csv_read_arg struct
- PR #532 CSV Reader: Use type dispatcher instead of switch block
- PR #694 Unit test utilities improvements
- PR #878 Add better indexing to Groupby
- PR #554 Add `empty` method and `is_monotonic` attribute to `Index`
- PR #1040 Fixed up Doxygen comment tags
- PR #909 CSV Reader: Avoid host->device->host copy for header row data
- PR #916 Improved unit testing and error checking for `gdf_column_concat`
- PR #941 Replace `numpy` call in `Series.hash_encode` with `numba`
- PR #942 Added increment/decrement operators for wrapper types
- PR #943 Updated `count_nonzero_mask` to return `num_rows` when the mask is null
- PR #952 Added trait to map C++ type to `gdf_dtype`
- PR #966 Updated RMM submodule.
- PR #998 Add IO reader/writer modules to API docs, fix for missing cudf.Series docs
- PR #1017 concatenate along columns for Series and DataFrames
- PR #1002 Support indexing a dataframe with another boolean dataframe
- PR #1018 Better concatenation for Series and Dataframes
- PR #1036 Use Numpydoc style docstrings
- PR #1047 Adding gdf_dtype_extra_info to gdf_column_view_augmented
- PR #1054 Added default ctor to SerialTrieNode to overcome Thrust issue in CentOS7 + CUDA10
- PR #1024 CSV Reader: Add support for hexadecimal integers in integral-type columns
- PR #1033 Update `fillna()` to use libcudf function `gdf_replace_nulls`
- PR #1066 Added inplace assignment for columns and select_dtypes for dataframes
- PR #1026 CSV Reader: Change the meaning and type of the quoting parameter to match Pandas
- PR #1100 Adds `CUDF_EXPECTS` error-checking macro
- PR #1092 Fix select_dtype docstring
- PR #1111 Added cudf::table
- PR #1108 Sorting for datetime columns
- PR #1120 Return a `Series` (not a `Column`) from `Series.cat.set_categories()`
- PR #1128 CSV Reader: The last data row does not need to be line terminated
- PR #1183 Bump Arrow version to 0.12.1
- PR #1208 Default to CXX11_ABI=ON
- PR #1252 Fix NVStrings dependencies for cuda 9.2 and 10.0
- PR #2037 Optimize the existing `gather` and `scatter` routines in `libcudf`

## Bug Fixes

- PR #821 Fix flake8 issues revealed by flake8 update
- PR #808 Resolved renamed `d_columns_valids` variable name
- PR #820 CSV Reader: fix the issue where reader adds additional rows when file uses \r\n as a line terminator
- PR #780 CSV Reader: Fix scientific notation parsing and null values for empty quotes
- PR #815 CSV Reader: Fix data parsing when tabs are present in the input CSV file
- PR #850 Fix bug where left joins where the left df has 0 rows causes a crash
- PR #861 Fix memory leak by preserving the boolean mask index
- PR #875 Handle unnamed indexes in to/from arrow functions
- PR #877 Fix ingest of 1 row arrow tables in from arrow function
- PR #876 Added missing `<type_traits>` include
- PR #889 Deleted test_rmm.py which has now moved to RMM repo
- PR #866 Merge v0.5.1 numpy ABI hotfix into 0.6
- PR #917 value_counts return int type on empty columns
- PR #611 Renamed `gdf_reduce_optimal_output_size()` -> `gdf_reduction_get_intermediate_output_size()`
- PR #923 fix index for negative slicing for cudf dataframe and series
- PR #927 CSV Reader: Fix category GDF_CATEGORY hashes not being computed properly
- PR #921 CSV Reader: Fix parsing errors with delim_whitespace, quotations in the header row, unnamed columns
- PR #933 Fix handling objects of all nulls in series creation
- PR #940 CSV Reader: Fix an issue where the last data row is missing when using byte_range
- PR #945 CSV Reader: Fix incorrect datetime64 when milliseconds or space separator are used
- PR #959 Groupby: Problem with column name lookup
- PR #950 Converting dataframe/recarry with non-contiguous arrays
- PR #963 CSV Reader: Fix another issue with missing data rows when using byte_range
- PR #999 Fix 0 sized kernel launches and empty sort_index exception
- PR #993 Fix dtype in selecting 0 rows from objects
- PR #1009 Fix performance regression in `to_pandas` method on DataFrame
- PR #1008 Remove custom dask communication approach
- PR #1001 CSV Reader: Fix a memory access error when reading a large (>2GB) file with date columns
- PR #1019 Binary Ops: Fix error when one input column has null mask but other doesn't
- PR #1014 CSV Reader: Fix false positives in bool value detection
- PR #1034 CSV Reader: Fix parsing floating point precision and leading zero exponents
- PR #1044 CSV Reader: Fix a segfault when byte range aligns with a page
- PR #1058 Added support for `DataFrame.loc[scalar]`
- PR #1060 Fix column creation with all valid nan values
- PR #1073 CSV Reader: Fix an issue where a column name includes the return character
- PR #1090 Updating Doxygen Comments
- PR #1080 Fix dtypes returned from loc / iloc because of lists
- PR #1102 CSV Reader: Minor fixes and memory usage improvements
- PR #1174: Fix release script typo
- PR #1137 Add prebuild script for CI
- PR #1118 Enhanced the `DataFrame.from_records()` feature
- PR #1129 Fix join performance with index parameter from using numpy array
- PR #1145 Issue with .agg call on multi-column dataframes
- PR #908 Some testing code cleanup
- PR #1167 Fix issue with null_count not being set after inplace fillna()
- PR #1184 Fix iloc performance regression
- PR #1185 Support left_on/right_on and also on=str in merge
- PR #1200 Fix allocating bitmasks with numba instead of rmm in allocate_mask function
- PR #1213 Fix bug with csv reader requesting subset of columns using wrong datatype
- PR #1223 gpuCI: Fix label on rapidsai channel on gpu build scripts
- PR #1242 Add explicit Thrust exec policy to fix NVCATEGORY_TEST segfault on some platforms
- PR #1246 Fix categorical tests that failed due to bad implicit type conversion
- PR #1255 Fix overwriting conda package main label uploads
- PR #1259 Add dlpack includes to pip build


# cuDF 0.5.1 (05 Feb 2019)

## Bug Fixes

- PR #842 Avoid using numpy via cimport to prevent ABI issues in Cython compilation


# cuDF 0.5.0 (28 Jan 2019)

## New Features

- PR #722 Add bzip2 decompression support to `read_csv()`
- PR #693 add ZLIB-based GZIP/ZIP support to `read_csv_strings()`
- PR #411 added null support to gdf_order_by (new API) and cudf_table::sort
- PR #525 Added GitHub Issue templates for bugs, documentation, new features, and questions
- PR #501 CSV Reader: Add support for user-specified decimal point and thousands separator to read_csv_strings()
- PR #455 CSV Reader: Add support for user-specified decimal point and thousands separator to read_csv()
- PR #439 add `DataFrame.drop` method similar to pandas
- PR #356 add `DataFrame.transpose` method and `DataFrame.T` property similar to pandas
- PR #505 CSV Reader: Add support for user-specified boolean values
- PR #350 Implemented Series replace function
- PR #490 Added print_env.sh script to gather relevant environment details when reporting cuDF issues
- PR #474 add ZLIB-based GZIP/ZIP support to `read_csv()`
- PR #547 Added melt similar to `pandas.melt()`
- PR #491 Add CI test script to check for updates to CHANGELOG.md in PRs
- PR #550 Add CI test script to check for style issues in PRs
- PR #558 Add CI scripts for cpu-based conda and gpu-based test builds
- PR #524 Add Boolean Indexing
- PR #564 Update python `sort_values` method to use updated libcudf `gdf_order_by` API
- PR #509 CSV Reader: Input CSV file can now be passed in as a text or a binary buffer
- PR #607 Add `__iter__` and iteritems to DataFrame class
- PR #643 added a new api gdf_replace_nulls that allows a user to replace nulls in a column

## Improvements

- PR #426 Removed sort-based groupby and refactored existing groupby APIs. Also improves C++/CUDA compile time.
- PR #461 Add `CUDF_HOME` variable in README.md to replace relative pathing.
- PR #472 RMM: Created centralized rmm::device_vector alias and rmm::exec_policy
- PR #500 Improved the concurrent hash map class to support partitioned (multi-pass) hash table building.
- PR #454 Improve CSV reader docs and examples
- PR #465 Added templated C++ API for RMM to avoid explicit cast to `void**`
- PR #513 `.gitignore` tweaks
- PR #521 Add `assert_eq` function for testing
- PR #502 Simplify Dockerfile for local dev, eliminate old conda/pip envs
- PR #549 Adds `-rdynamic` compiler flag to nvcc for Debug builds
- PR #472 RMM: Created centralized rmm::device_vector alias and rmm::exec_policy
- PR #577 Added external C++ API for scatter/gather functions
- PR #500 Improved the concurrent hash map class to support partitioned (multi-pass) hash table building
- PR #583 Updated `gdf_size_type` to `int`
- PR #500 Improved the concurrent hash map class to support partitioned (multi-pass) hash table building
- PR #617 Added .dockerignore file. Prevents adding stale cmake cache files to the docker container
- PR #658 Reduced `JOIN_TEST` time by isolating overflow test of hash table size computation
- PR #664 Added Debuging instructions to README
- PR #651 Remove noqa marks in `__init__.py` files
- PR #671 CSV Reader: uncompressed buffer input can be parsed without explicitly specifying compression as None
- PR #684 Make RMM a submodule
- PR #718 Ensure sum, product, min, max methods pandas compatibility on empty datasets
- PR #720 Refactored Index classes to make them more Pandas-like, added CategoricalIndex
- PR #749 Improve to_arrow and from_arrow Pandas compatibility
- PR #766 Remove TravisCI references, remove unused variables from CMake, fix ARROW_VERSION in Cmake
- PR #773 Add build-args back to Dockerfile and handle dependencies based on environment yml file
- PR #781 Move thirdparty submodules to root and symlink in /cpp
- PR #843 Fix broken cudf/python API examples, add new methods to the API index

## Bug Fixes

- PR #569 CSV Reader: Fix days being off-by-one when parsing some dates
- PR #531 CSV Reader: Fix incorrect parsing of quoted numbers
- PR #465 Added templated C++ API for RMM to avoid explicit cast to `void**`
- PR #473 Added missing <random> include
- PR #478 CSV Reader: Add api support for auto column detection, header, mangle_dupe_cols, usecols
- PR #495 Updated README to correct where cffi pytest should be executed
- PR #501 Fix the intermittent segfault caused by the `thousands` and `compression` parameters in the csv reader
- PR #502 Simplify Dockerfile for local dev, eliminate old conda/pip envs
- PR #512 fix bug for `on` parameter in `DataFrame.merge` to allow for None or single column name
- PR #511 Updated python/cudf/bindings/join.pyx to fix cudf merge printing out dtypes
- PR #513 `.gitignore` tweaks
- PR #521 Add `assert_eq` function for testing
- PR #537 Fix CMAKE_CUDA_STANDARD_REQURIED typo in CMakeLists.txt
- PR #447 Fix silent failure in initializing DataFrame from generator
- PR #545 Temporarily disable csv reader thousands test to prevent segfault (test re-enabled in PR #501)
- PR #559 Fix Assertion error while using `applymap` to change the output dtype
- PR #575 Update `print_env.sh` script to better handle missing commands
- PR #612 Prevent an exception from occuring with true division on integer series.
- PR #630 Fix deprecation warning for `pd.core.common.is_categorical_dtype`
- PR #622 Fix Series.append() behaviour when appending values with different numeric dtype
- PR #603 Fix error while creating an empty column using None.
- PR #673 Fix array of strings not being caught in from_pandas
- PR #644 Fix return type and column support of dataframe.quantile()
- PR #634 Fix create `DataFrame.from_pandas()` with numeric column names
- PR #654 Add resolution check for GDF_TIMESTAMP in Join
- PR #648 Enforce one-to-one copy required when using `numba>=0.42.0`
- PR #645 Fix cmake build type handling not setting debug options when CMAKE_BUILD_TYPE=="Debug"
- PR #669 Fix GIL deadlock when launching multiple python threads that make Cython calls
- PR #665 Reworked the hash map to add a way to report the destination partition for a key
- PR #670 CMAKE: Fix env include path taking precedence over libcudf source headers
- PR #674 Check for gdf supported column types
- PR #677 Fix 'gdf_csv_test_Dates' gtest failure due to missing nrows parameter
- PR #604 Fix the parsing errors while reading a csv file using `sep` instead of `delimiter`.
- PR #686 Fix converting nulls to NaT values when converting Series to Pandas/Numpy
- PR #689 CSV Reader: Fix behavior with skiprows+header to match pandas implementation
- PR #691 Fixes Join on empty input DFs
- PR #706 CSV Reader: Fix broken dtype inference when whitespace is in data
- PR #717 CSV reader: fix behavior when parsing a csv file with no data rows
- PR #724 CSV Reader: fix build issue due to parameter type mismatch in a std::max call
- PR #734 Prevents reading undefined memory in gpu_expand_mask_bits numba kernel
- PR #747 CSV Reader: fix an issue where CUDA allocations fail with some large input files
- PR #750 Fix race condition for handling NVStrings in CMake
- PR #719 Fix merge column ordering
- PR #770 Fix issue where RMM submodule pointed to wrong branch and pin other to correct branches
- PR #778 Fix hard coded ABI off setting
- PR #784 Update RMM submodule commit-ish and pip paths
- PR #794 Update `rmm::exec_policy` usage to fix segmentation faults when used as temprory allocator.
- PR #800 Point git submodules to branches of forks instead of exact commits


# cuDF 0.4.0 (05 Dec 2018)

## New Features

- PR #398 add pandas-compatible `DataFrame.shape()` and `Series.shape()`
- PR #394 New documentation feature "10 Minutes to cuDF"
- PR #361 CSV Reader: Add support for strings with delimiters

## Improvements

 - PR #436 Improvements for type_dispatcher and wrapper structs
 - PR #429 Add CHANGELOG.md (this file)
 - PR #266 use faster CUDA-accelerated DataFrame column/Series concatenation.
 - PR #379 new C++ `type_dispatcher` reduces code complexity in supporting many data types.
 - PR #349 Improve performance for creating columns from memoryview objects
 - PR #445 Update reductions to use type_dispatcher. Adds integer types support to sum_of_squares.
 - PR #448 Improve installation instructions in README.md
 - PR #456 Change default CMake build to Release, and added option for disabling compilation of tests

## Bug Fixes

 - PR #444 Fix csv_test CUDA too many resources requested fail.
 - PR #396 added missing output buffer in validity tests for groupbys.
 - PR #408 Dockerfile updates for source reorganization
 - PR #437 Add cffi to Dockerfile conda env, fixes "cannot import name 'librmm'"
 - PR #417 Fix `map_test` failure with CUDA 10
 - PR #414 Fix CMake installation include file paths
 - PR #418 Properly cast string dtypes to programmatic dtypes when instantiating columns
 - PR #427 Fix and tests for Concatenation illegal memory access with nulls


# cuDF 0.3.0 (23 Nov 2018)

## New Features

 - PR #336 CSV Reader string support

## Improvements

 - PR #354 source code refactored for better organization. CMake build system overhaul. Beginning of transition to Cython bindings.
 - PR #290 Add support for typecasting to/from datetime dtype
 - PR #323 Add handling pyarrow boolean arrays in input/out, add tests
 - PR #325 GDF_VALIDITY_UNSUPPORTED now returned for algorithms that don't support non-empty valid bitmasks
 - PR #381 Faster InputTooLarge Join test completes in ms rather than minutes.
 - PR #373 .gitignore improvements
 - PR #367 Doc cleanup & examples for DataFrame methods
 - PR #333 Add Rapids Memory Manager documentation
 - PR #321 Rapids Memory Manager adds file/line location logging and convenience macros
 - PR #334 Implement DataFrame `__copy__` and `__deepcopy__`
 - PR #271 Add NVTX ranges to pygdf
 - PR #311 Document system requirements for conda install

## Bug Fixes

 - PR #337 Retain index on `scale()` function
 - PR #344 Fix test failure due to PyArrow 0.11 Boolean handling
 - PR #364 Remove noexcept from managed_allocator;  CMakeLists fix for NVstrings
 - PR #357 Fix bug that made all series be considered booleans for indexing
 - PR #351 replace conda env configuration for developers
 - PRs #346 #360 Fix CSV reading of negative numbers
 - PR #342 Fix CMake to use conda-installed nvstrings
 - PR #341 Preserve categorical dtype after groupby aggregations
 - PR #315 ReadTheDocs build update to fix missing libcuda.so
 - PR #320 FIX out-of-bounds access error in reductions.cu
 - PR #319 Fix out-of-bounds memory access in libcudf count_valid_bits
 - PR #303 Fix printing empty dataframe


# cuDF 0.2.0 and cuDF 0.1.0

These were initial releases of cuDF based on previously separate pyGDF and libGDF libraries.<|MERGE_RESOLUTION|>--- conflicted
+++ resolved
@@ -28,16 +28,10 @@
 - PR #2368 Full cudf+dask Parquet Support
 - PR #2380 New cudf::is_sorted checks whether cudf::table is sorted
 - PR #2356 Java column vector standard deviation support
-<<<<<<< HEAD
-- PR #2221 MultiIndex Full Indexing - Support iloc and wildcards for loc
 - PR #2423 Added `groupby.quantile()`
-- PR #2429 Java column vector: added support for getting length of strings in a ColumnVector 
-- PR #2415 Revamp `value_counts` to use groupby count series of any type
-=======
 - PR #2221 MultiIndex full indexing - Support iloc and wildcards for loc
 - PR #2429 Java support for getting length of strings in a ColumnVector
 - PR #2415 Add `value_counts` for series of any type
->>>>>>> d9be5f14
 - PR #2446 Add __array_function__ for index
 - PR #2437 ORC reader: Add 'use_np_dtypes' option
 - PR #2382 Add CategoricalAccessor add, remove, rename, and ordering methods
