--- conflicted
+++ resolved
@@ -143,11 +143,8 @@
 - PR #4362 Move pq_chunked_state struct into it's own header to match how orc writer is doing it.
 - PR #4339 Port libcudf strings `wrap` api to cython/python
 - PR #4311 Port nvstrings String Manipulations functions to cuDF Python/Cython
-<<<<<<< HEAD
+- PR #4373 Port nvstrings Regular Expressions functions to cuDF Python/Cython
 - PR #4377 Support loading avro files that contain nested arrays
-=======
-- PR #4373 Port nvstrings Regular Expressions functions to cuDF Python/Cython
->>>>>>> 5db33c6c
 
 ## Bug Fixes
 
