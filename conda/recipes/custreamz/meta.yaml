# Copyright (c) 2018-2019, NVIDIA CORPORATION.

{% set version = environ.get('GIT_DESCRIBE_TAG', '0.0.0.dev').lstrip('v') + environ.get('VERSION_SUFFIX', '') %}
{% set minor_version =  version.split('.')[0] + '.' + version.split('.')[1] %}
{% set py_version=environ.get('CONDA_PY', 36) %}

package:
  name: custreamz
  version: {{ version }}

source:
  git_url: ../../..

build:
  number: {{ GIT_DESCRIBE_NUMBER }}
  string: py{{ py_version }}_{{ GIT_DESCRIBE_HASH }}_{{ GIT_DESCRIBE_NUMBER }}
  script_env:
    - VERSION_SUFFIX

requirements:
  host:
    - python
<<<<<<< HEAD
    - flake8=3.8.3
    - black=19.10
    - isort=5.0.7
=======
    - python-confluent-kafka
    - cudf_kafka {{ version }}
>>>>>>> ef1629c1
  run:
    - python
    - streamz 
    - cudf {{ version }}
    - dask >=2.22.0
    - distributed >=2.22.0
    - python-confluent-kafka
    - cudf_kafka {{ version }}

test:
  imports:
    - cudf
    - streamz

about:
  home: http://rapids.ai/
  license: Apache-2.0
  license_family: Apache
  license_file: LICENSE
  summary: cuStreamz library<|MERGE_RESOLUTION|>--- conflicted
+++ resolved
@@ -20,14 +20,11 @@
 requirements:
   host:
     - python
-<<<<<<< HEAD
     - flake8=3.8.3
     - black=19.10
     - isort=5.0.7
-=======
     - python-confluent-kafka
     - cudf_kafka {{ version }}
->>>>>>> ef1629c1
   run:
     - python
     - streamz 
